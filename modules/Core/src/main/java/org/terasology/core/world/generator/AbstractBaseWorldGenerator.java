--- conflicted
+++ resolved
@@ -124,18 +124,6 @@
     }
 
     @Override
-<<<<<<< HEAD
-    public Optional<WorldConfigurator> getConfigurator() {
-        return Optional.empty();
-    }
-
-    @Override
-    public void setConfigurator(WorldConfigurator worldConfigurator) {
-    }
-
-    @Override
-=======
->>>>>>> b2bcc421
     public World getWorld() {
         return null;
     }
