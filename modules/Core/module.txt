--- conflicted
+++ resolved
@@ -4,7 +4,6 @@
     "displayName" : "Core Content",
     "description" : "This module adds a set of base content for Terasology",
     "dependencies" : [
-<<<<<<< HEAD
       {
         "id" : "Inventory",
         "minVersion" : "1.0.0"
@@ -12,10 +11,10 @@
       {
         "id": "BiomesAPI",
         "minVersion": "1.0.0"
+      },
+      {
+        "id" : "Health",
+        "minVersion" : "0.1.0-SNAPSHOT"
       }
-=======
-        {"id" : "Inventory", "minVersion" : "1.0.0"},
-        {"id" : "Health", "minVersion" : "0.1.0-SNAPSHOT" }
->>>>>>> bfaaf657
     ]
 }