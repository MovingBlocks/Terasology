<component name="ProjectDictionaryState">
  <dictionary name="kevint">
    <words>
      <w>SPDX-License-Identifier</w>
      <w>artifactory</w>
<<<<<<< HEAD
      <w>deserialized</w>
      <w>deserializing</w>
=======
      <w>classpaths</w>
>>>>>>> 36e88a1a
      <w>gameplay</w>
      <w>minecraft</w>
      <w>reddit</w>
      <w>renderable</w>
      <w>terasology</w>
      <w>terasology's</w>
    </words>
  </dictionary>
</component><|MERGE_RESOLUTION|>--- conflicted
+++ resolved
@@ -3,12 +3,9 @@
     <words>
       <w>SPDX-License-Identifier</w>
       <w>artifactory</w>
-<<<<<<< HEAD
+      <w>classpaths</w>
       <w>deserialized</w>
       <w>deserializing</w>
-=======
-      <w>classpaths</w>
->>>>>>> 36e88a1a
       <w>gameplay</w>
       <w>minecraft</w>
       <w>reddit</w>
