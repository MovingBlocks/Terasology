--- conflicted
+++ resolved
@@ -78,17 +78,10 @@
     api group: 'org.codehaus.plexus', name: 'plexus-utils', version: '1.5.6'
 
     // Java magic
-<<<<<<< HEAD
-    implementation group: 'net.java.dev.jna', name: 'jna-platform', version: '4.5.2'
-    implementation group: 'org.reflections', name: 'reflections', version: '0.9.10'
-    implementation group: 'org.javassist', name: 'javassist', version: '3.20.0-GA'
-    implementation group: 'com.esotericsoftware', name: 'reflectasm', version: '1.11.1'
-=======
     implementation group: 'net.java.dev.jna', name: 'jna-platform', version: '5.6.0'
     implementation "org.terasology:reflections:0.9.12-MB"
     implementation group: 'org.javassist', name: 'javassist', version: '3.27.0-GA'
     implementation group: 'com.esotericsoftware', name: 'reflectasm', version: '1.11.9'
->>>>>>> ac1c547e
 
     // Graphics, 3D, UI, etc
     api platform("org.lwjgl:lwjgl-bom:$LwjglVersion")
