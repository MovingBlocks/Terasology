--- conflicted
+++ resolved
@@ -90,24 +90,7 @@
 
 // Primary dependencies definition
 dependencies {
-<<<<<<< HEAD
-    // White list packages {@see ExternalApiWhiteList class}
-    apiElements group: 'com.google.guava', name: 'guava', version: '23.0'
-    apiElements group: 'com.google.code.gson', name: 'gson', version: '2.6.2'
-    apiElements group: 'net.sf.trove4j', name: 'trove4j', version: '3.0.3'
-    apiElements group: 'org.lwjgl.lwjgl', name: 'lwjgl', version: LwjglVersion
-    apiElements group: 'org.lwjgl.lwjgl', name: 'lwjgl_util', version: LwjglVersion
-    apiElements(group: 'com.snowplowanalytics', name: 'snowplow-java-tracker', version: '0.8.0') {
-        exclude group: 'org.slf4j', module: 'slf4j-simple'
-    }
-    apiElements group: 'org.joml', name: 'joml', version: '1.9.24'
-    apiElements group: 'java3d', name: 'vecmath', version: '1.3.1'
-    // Light and Shadow use it
-    apiElements group: 'com.miglayout', name: 'miglayout-core', version: '5.0'
-    apiElements group: 'org.codehaus.plexus', name: 'plexus-utils', version: '1.5.6'
-=======
     // white list packages {@see ExternalApiWhiteList class} should use `api` config
->>>>>>> 1367fa1c
 
     // Storage and networking
     api group: 'com.google.guava', name: 'guava', version: '23.0'
