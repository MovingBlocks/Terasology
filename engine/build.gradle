--- conflicted
+++ resolved
@@ -142,15 +142,9 @@
     api group: 'org.terasology', name: 'gestalt-module', version: '5.1.5'
     api group: 'org.terasology', name: 'gestalt-util', version: '5.1.5'
     api group: 'org.terasology', name: 'gestalt-asset-core', version: '5.1.5'
-<<<<<<< HEAD
-    api group: 'org.terasology', name: 'TeraMath', version: '1.4.0'
-    api group: 'org.terasology.bullet', name: 'tera-bullet', version: '1.3.1'
-    api group: 'org.terasology', name: 'splash-screen', version: '1.1.0-SNAPSHOT'
-=======
     api group: 'org.terasology', name: 'TeraMath', version: '1.5.0'
     api group: 'org.terasology.bullet', name: 'tera-bullet', version: '1.3.2'
-    api group: 'org.terasology', name: 'splash-screen', version: '1.0.2'
->>>>>>> fe4f8088
+    api group: 'org.terasology', name: 'splash-screen', version: '1.1.0-SNAPSHOT'
     api group: 'org.terasology.jnlua', name: 'JNLua', version: '0.1.0-SNAPSHOT'
     api group: 'org.terasology.nui', name: 'nui', version: '1.2.0'
     api group: 'org.terasology.nui', name: 'nui-reflect', version: '1.2.0'
