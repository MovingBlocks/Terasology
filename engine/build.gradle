--- conflicted
+++ resolved
@@ -55,13 +55,8 @@
 // Primary dependencies definition
 dependencies {
     // Storage and networking
-<<<<<<< HEAD
     api group: 'com.google.guava', name: 'guava', version: '30.1-jre'
-    api group: 'com.google.code.gson', name: 'gson', version: '2.6.2'
-=======
-    api group: 'com.google.guava', name: 'guava', version: '23.0'
     api group: 'com.google.code.gson', name: 'gson', version: '2.8.6'
->>>>>>> 0a6cee95
     api group: 'net.sf.trove4j', name: 'trove4j', version: '3.0.3'
     implementation group: 'io.netty', name: 'netty-all', version: '4.1.53.Final'
     implementation group: 'com.google.protobuf', name: 'protobuf-java', version: '2.6.1'
