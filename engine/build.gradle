--- conflicted
+++ resolved
@@ -100,14 +100,9 @@
     api "org.lwjgl:lwjgl-opengl"
     implementation "org.lwjgl:lwjgl-stb"
 
-<<<<<<< HEAD
-    api group: 'io.projectreactor', name: 'reactor-core', version: '3.4.7'
-    api group: 'io.projectreactor.addons', name: 'reactor-extra', version: '3.4.4'
-
-=======
     api group: 'io.projectreactor', name: 'reactor-core', version: '3.4.11'
     api group: 'io.projectreactor.addons', name: 'reactor-extra', version: '3.4.5'
->>>>>>> 5039f27e
+    
     api group: 'org.joml', name: 'joml', version: '1.10.0'
     api group: 'org.terasology.joml-ext', name: 'joml-geometry', version: '0.1.0'
 
