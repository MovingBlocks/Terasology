--- conflicted
+++ resolved
@@ -152,12 +152,6 @@
     // Wildcard dependency to catch any libs provided with the project (remote repo preferred instead)
     api fileTree(dir: 'libs', include: '*.jar')
 
-<<<<<<< HEAD
-=======
-    implementation group: 'ch.qos.logback', name: 'logback-classic', version: '1.2.11'
-    runtimeOnly group: 'org.slf4j', name: 'jul-to-slf4j', version: '1.7.21'
-
->>>>>>> 9a122e21
     // TODO: Consider moving this back to the PC Facade instead of having the engine rely on it?
     implementation group: 'org.terasology.crashreporter', name: 'cr-terasology', version: '4.2.0'
 
