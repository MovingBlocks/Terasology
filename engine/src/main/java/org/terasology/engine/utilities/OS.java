--- conflicted
+++ resolved
@@ -26,12 +26,7 @@
         String osName = System.getProperty("os.name");
         if (IS_WINDOWS) {
             return WINDOWS;
-<<<<<<< HEAD
-        } else if (osName.startsWith("Linux") || osName.startsWith("FreeBSD")
-                || osName.startsWith("SunOS") || osName.startsWith("Unix")) {
-=======
         } else if (IS_LINUX) {
->>>>>>> 20aeb826
             return LINUX;
         } else if (IS_MACOSX) {
             return MACOSX;
