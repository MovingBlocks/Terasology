--- conflicted
+++ resolved
@@ -266,11 +266,7 @@
     }
 
     private float distanceToCamera(RenderableChunk chunk) {
-<<<<<<< HEAD
         Vector3f result = new Vector3f((chunk.getPosition().x() + 0.5f) * Chunks.SIZE_X, 0, (chunk.getPosition().z() + 0.5f) * Chunks.SIZE_Z);
-=======
-        Vector3f result = new Vector3f((chunk.getPosition().x + 0.5f) * Chunks.SIZE_X, 0, (chunk.getPosition().z + 0.5f) * Chunks.SIZE_Z);
->>>>>>> 14551762
 
         org.joml.Vector3f cameraPos = getActiveCamera().getPosition();
         result.x -= cameraPos.x;
