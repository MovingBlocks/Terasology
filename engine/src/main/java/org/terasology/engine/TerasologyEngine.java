/*
 * Copyright 2014 MovingBlocks
 *
 * Licensed under the Apache License, Version 2.0 (the "License");
 * you may not use this file except in compliance with the License.
 * You may obtain a copy of the License at
 *
 *      http://www.apache.org/licenses/LICENSE-2.0
 *
 * Unless required by applicable law or agreed to in writing, software
 * distributed under the License is distributed on an "AS IS" BASIS,
 * WITHOUT WARRANTIES OR CONDITIONS OF ANY KIND, either express or implied.
 * See the License for the specific language governing permissions and
 * limitations under the License.
 */

package org.terasology.engine;

import com.google.api.client.repackaged.com.google.common.base.Preconditions;
import com.google.common.base.Stopwatch;
import com.google.common.collect.Queues;
import com.google.common.collect.Sets;

import org.slf4j.Logger;
import org.slf4j.LoggerFactory;
import org.terasology.assets.AssetFactory;
import org.terasology.assets.management.AssetManager;
import org.terasology.assets.module.ModuleAwareAssetTypeManager;
import org.terasology.context.Context;
import org.terasology.context.internal.ContextImpl;
import org.terasology.engine.bootstrap.EnvironmentSwitchHandler;
import org.terasology.engine.modes.GameState;
import org.terasology.engine.module.ModuleManager;
import org.terasology.engine.module.ModuleManagerImpl;
import org.terasology.engine.paths.PathManager;
import org.terasology.engine.subsystem.DisplayDevice;
import org.terasology.engine.subsystem.EngineSubsystem;
import org.terasology.engine.subsystem.RenderingSubsystemFactory;
import org.terasology.engine.subsystem.common.CommandSubsystem;
import org.terasology.engine.subsystem.common.ConfigurationSubsystem;
import org.terasology.engine.subsystem.common.GameSubsystem;
import org.terasology.engine.subsystem.common.MonitoringSubsystem;
import org.terasology.engine.subsystem.common.NetworkSubsystem;
import org.terasology.engine.subsystem.common.PhysicsSubsystem;
import org.terasology.engine.subsystem.common.ThreadManagerSubsystem;
import org.terasology.engine.subsystem.common.TimeSubsystem;
import org.terasology.engine.subsystem.common.WorldGenerationSubsystem;
import org.terasology.entitySystem.prefab.Prefab;
import org.terasology.entitySystem.prefab.PrefabData;
import org.terasology.entitySystem.prefab.internal.PojoPrefab;
import org.terasology.i18n.I18nSubsystem;
import org.terasology.input.InputSystem;
import org.terasology.logic.behavior.asset.BehaviorTree;
import org.terasology.logic.behavior.asset.BehaviorTreeData;
import org.terasology.monitoring.Activity;
import org.terasology.monitoring.PerformanceMonitor;
import org.terasology.persistence.typeHandling.TypeSerializationLibrary;
import org.terasology.reflection.copy.CopyStrategyLibrary;
import org.terasology.reflection.reflect.ReflectFactory;
import org.terasology.reflection.reflect.ReflectionReflectFactory;
import org.terasology.registry.CoreRegistry;
import org.terasology.rendering.nui.asset.UIData;
import org.terasology.rendering.nui.asset.UIElement;
import org.terasology.rendering.nui.skin.UISkin;
import org.terasology.rendering.nui.skin.UISkinData;
import org.terasology.version.TerasologyVersion;
import org.terasology.world.block.family.BlockFamilyFactoryRegistry;
import org.terasology.world.block.family.DefaultBlockFamilyFactoryRegistry;
import org.terasology.world.block.loader.BlockFamilyDefinition;
import org.terasology.world.block.loader.BlockFamilyDefinitionData;
import org.terasology.world.block.loader.BlockFamilyDefinitionFormat;
import org.terasology.world.block.shapes.BlockShape;
import org.terasology.world.block.shapes.BlockShapeData;
import org.terasology.world.block.shapes.BlockShapeImpl;
import org.terasology.world.block.sounds.BlockSounds;
import org.terasology.world.block.sounds.BlockSoundsData;
import org.terasology.world.block.tiles.BlockTile;
import org.terasology.world.block.tiles.TileData;

import java.util.Collection;
import java.util.Deque;
import java.util.Iterator;
import java.util.List;
import java.util.Set;
import java.util.concurrent.CopyOnWriteArrayList;
import java.util.concurrent.TimeUnit;

/**
 * <p>
 * This GameEngine implementation is the heart of Terasology.
 * </p>
 * <p>
 * It first takes care of making a number of application-wide initializations (see init()
 * method). It then provides a main game loop (see run() method) characterized by a number
 * of mutually exclusive {@link GameState}s. The current GameState is updated each
 * frame, and a change of state (see changeState() method) can be requested at any time - the
 * switch will occur cleanly between frames. Interested parties can be notified of GameState
 * changes by using the subscribeToStateChange() method.
 * </p>
 * <p>
 * At this stage the engine also provides a number of utility methods (see submitTask() and
 * hasMouseFocus() to name a few) but they might be moved elsewhere.
 * </p>
 * <p>
 * Special mention must be made in regard to EngineSubsystems. An {@link EngineSubsystem}
 * is a pluggable low-level component of the engine, that is processed every frame - like
 * rendering or audio. A list of EngineSubsystems is provided in input to the engine's
 * constructor. Different sets of Subsystems can significantly change the behaviour of
 * the engine, i.e. providing a "no-frills" server in one case or a full-graphics client
 * in another.
 * </p>
 */
public class TerasologyEngine implements GameEngine {

    private static final Logger logger = LoggerFactory.getLogger(TerasologyEngine.class);

    private static final int ONE_MEBIBYTE = 1024 * 1024;

    private GameState currentState;
    private GameState pendingState;
    private Set<StateChangeSubscriber> stateChangeSubscribers = Sets.newLinkedHashSet();

    private EngineStatus status = StandardGameStatus.UNSTARTED;
    private final List<EngineStatusSubscriber> statusSubscriberList = new CopyOnWriteArrayList<>();

    private volatile boolean shutdownRequested;
    private volatile boolean running;

    private TimeSubsystem timeSubsystem;
    private Deque<EngineSubsystem> allSubsystems;
    private ModuleAwareAssetTypeManager assetTypeManager;

    /**
     * Contains objects that life for the duration of this engine.
     */
    private Context rootContext;

    /**
     * This constructor initializes the engine by initializing its systems,
     * subsystems and managers. It also verifies that some required systems
     * are up and running after they have been initialized.
     *
     * @param subsystems Typical subsystems lists contain graphics, timer,
     *                   audio and input subsystems.
     */
    public TerasologyEngine(TimeSubsystem timeSubsystem, Collection<EngineSubsystem> subsystems) {

        this.rootContext = new ContextImpl();
        this.timeSubsystem = timeSubsystem;
        /*
         * We can't load the engine without core registry yet.
         * e.g. the statically created MaterialLoader needs the CoreRegistry to get the AssetManager.
         * And the engine loads assets while it gets created.
         */
        // TODO: Remove
        CoreRegistry.setContext(rootContext);

        this.allSubsystems = Queues.newArrayDeque();
        this.allSubsystems.add(new ConfigurationSubsystem());
        this.allSubsystems.add(timeSubsystem);
        this.allSubsystems.addAll(subsystems);
        this.allSubsystems.add(new ThreadManagerSubsystem());
        this.allSubsystems.add(new MonitoringSubsystem());
        this.allSubsystems.add(new PhysicsSubsystem());
        this.allSubsystems.add(new CommandSubsystem());
        this.allSubsystems.add(new NetworkSubsystem());
        this.allSubsystems.add(new WorldGenerationSubsystem());
        this.allSubsystems.add(new GameSubsystem());
        this.allSubsystems.add(new I18nSubsystem());
    }

    private void initialize() {
        Thread.currentThread().setPriority(Thread.MAX_PRIORITY);
        Stopwatch totalInitTime = Stopwatch.createStarted();
        try {
            logger.info("Initializing Terasology...");
            logEnvironmentInfo();

            // TODO: Need to get everything thread safe and get rid of the concept of "GameThread" as much as possible.
            GameThread.setToCurrentThread();

            preInitSubsystems();

            initManagers();

            initSubsystems();

            changeStatus(TerasologyEngineStatus.INITIALIZING_ASSET_MANAGEMENT);
            initAssets();

            EnvironmentSwitchHandler environmentSwitcher = new EnvironmentSwitchHandler();
            rootContext.put(EnvironmentSwitchHandler.class, environmentSwitcher);

            environmentSwitcher.handleSwitchToGameEnvironment(rootContext);

            postInitSubsystems();

            verifyInitialisation();

            /**
             * Prevent objects being put in engine context after init phase. Engine states should use/create a
             * child context.
             */
            CoreRegistry.setContext(null);
        } catch (RuntimeException e) {
            logger.error("Failed to initialise Terasology", e);
            cleanup();
            throw e;
        }


        double seconds = 0.001 * totalInitTime.elapsed(TimeUnit.MILLISECONDS);
        logger.info("Initialization completed in {}sec.", String.format("%.2f", seconds));
    }

    private void verifyInitialisation() {
        verifyRequiredSystemIsRegistered(Time.class);
        verifyRequiredSystemIsRegistered(DisplayDevice.class);
        verifyRequiredSystemIsRegistered(RenderingSubsystemFactory.class);
        verifyRequiredSystemIsRegistered(InputSystem.class);
    }

    /**
     * Logs software, environment and hardware information.
     */
    private void logEnvironmentInfo() {
        logger.info(TerasologyVersion.getInstance().toString());
        logger.info("Home path: {}", PathManager.getInstance().getHomePath());
        logger.info("Install path: {}", PathManager.getInstance().getInstallPath());
        logger.info("Java: {} in {}", System.getProperty("java.version"), System.getProperty("java.home"));
        logger.info("Java VM: {}, version: {}", System.getProperty("java.vm.name"), System.getProperty("java.vm.version"));
        logger.info("OS: {}, arch: {}, version: {}", System.getProperty("os.name"), System.getProperty("os.arch"), System.getProperty("os.version"));
        logger.info("Max. Memory: {} MiB", Runtime.getRuntime().maxMemory() / ONE_MEBIBYTE);
        logger.info("Processors: {}", Runtime.getRuntime().availableProcessors());
    }

    /**
     * Gives a chance to subsystems to do something BEFORE managers and Time are initialized.
     */
    private void preInitSubsystems() {
        changeStatus(TerasologyEngineStatus.PREPARING_SUBSYSTEMS);
        for (EngineSubsystem subsystem : getSubsystems()) {
            changeStatus(() -> "Pre-initialising " + subsystem.getName() + " subsystem");
            subsystem.preInitialise(rootContext);
        }
    }

    private void initSubsystems() {
        changeStatus(TerasologyEngineStatus.INITIALIZING_SUBSYSTEMS);
        for (EngineSubsystem subsystem : getSubsystems()) {
            changeStatus(() -> "Initialising " + subsystem.getName() + " subsystem");
            subsystem.initialise(this, rootContext);
        }
    }

    /**
     * Gives a chance to subsystems to do something AFTER managers and Time are initialized.
     */
    private void postInitSubsystems() {
        for (EngineSubsystem subsystem : getSubsystems()) {
            subsystem.postInitialise(rootContext);
        }
    }

    /**
     * Verifies that a required class is available through the core registry.
     *
     * @param clazz The required type, i.e. Time.class
     * @throws IllegalStateException Details the required system that has not been registered.
     */
    private void verifyRequiredSystemIsRegistered(Class<?> clazz) {
        if (rootContext.get(clazz) == null) {
            throw new IllegalStateException(clazz.getSimpleName() + " not registered as a core system.");
        }
    }

    private void initManagers() {

        changeStatus(TerasologyEngineStatus.INITIALIZING_MODULE_MANAGER);
        ModuleManager moduleManager = new ModuleManagerImpl();
        rootContext.put(ModuleManager.class, moduleManager);

        changeStatus(TerasologyEngineStatus.INITIALIZING_LOWLEVEL_OBJECT_MANIPULATION);
        ReflectFactory reflectFactory = new ReflectionReflectFactory();
        rootContext.put(ReflectFactory.class, reflectFactory);

        CopyStrategyLibrary copyStrategyLibrary = new CopyStrategyLibrary(reflectFactory);
        rootContext.put(CopyStrategyLibrary.class, copyStrategyLibrary);
        rootContext.put(TypeSerializationLibrary.class, new TypeSerializationLibrary(reflectFactory,
                copyStrategyLibrary));

        changeStatus(TerasologyEngineStatus.INITIALIZING_ASSET_TYPES);
        assetTypeManager = new ModuleAwareAssetTypeManager();
        rootContext.put(ModuleAwareAssetTypeManager.class, assetTypeManager);
        rootContext.put(AssetManager.class, assetTypeManager.getAssetManager());
    }

    private void initAssets() {
        DefaultBlockFamilyFactoryRegistry familyFactoryRegistry = new DefaultBlockFamilyFactoryRegistry();
        rootContext.put(BlockFamilyFactoryRegistry.class, familyFactoryRegistry);

        // cast lambdas explicitly to avoid inconsistent compiler behavior wrt. type inference
        assetTypeManager.registerCoreAssetType(Prefab.class,
                (AssetFactory<Prefab, PrefabData>) PojoPrefab::new, false, "prefabs");
        assetTypeManager.registerCoreAssetType(BlockShape.class,
                (AssetFactory<BlockShape, BlockShapeData>) BlockShapeImpl::new, "shapes");
        assetTypeManager.registerCoreAssetType(BlockSounds.class,
                (AssetFactory<BlockSounds, BlockSoundsData>) BlockSounds::new, "blockSounds");
        assetTypeManager.registerCoreAssetType(BlockTile.class,
                (AssetFactory<BlockTile, TileData>) BlockTile::new, "blockTiles");
        assetTypeManager.registerCoreAssetType(BlockFamilyDefinition.class,
                (AssetFactory<BlockFamilyDefinition, BlockFamilyDefinitionData>) BlockFamilyDefinition::new, "blocks");
        assetTypeManager.registerCoreFormat(BlockFamilyDefinition.class,
                new BlockFamilyDefinitionFormat(assetTypeManager.getAssetManager(), familyFactoryRegistry));
        assetTypeManager.registerCoreAssetType(UISkin.class,
                (AssetFactory<UISkin, UISkinData>) UISkin::new, "skins");
        assetTypeManager.registerCoreAssetType(BehaviorTree.class,
                (AssetFactory<BehaviorTree, BehaviorTreeData>) BehaviorTree::new, false, "behaviors");
        assetTypeManager.registerCoreAssetType(UIElement.class,
                (AssetFactory<UIElement, UIData>) UIElement::new, "ui");

        for (EngineSubsystem subsystem : allSubsystems) {
            subsystem.registerCoreAssetTypes(assetTypeManager);
        }
    }

    @Override
    public EngineStatus getStatus() {
        return status;
    }

    @Override
    public void subscribe(EngineStatusSubscriber subscriber) {
        statusSubscriberList.add(subscriber);
    }

    @Override
    public void unsubscribe(EngineStatusSubscriber subscriber) {
        statusSubscriberList.remove(subscriber);
    }

    private void changeStatus(EngineStatus newStatus) {
        status = newStatus;
        for (EngineStatusSubscriber subscriber : statusSubscriberList) {
            subscriber.onEngineStatusChanged(newStatus);
        }
    }

    /**
     * Runs the engine, including its main loop. This method is called only once per
     * application startup, which is the reason the GameState provided is the -initial-
     * state rather than a generic game state.
     *
     * @param initialState In at least one context (the PC facade) the GameState
     *                     implementation provided as input may vary, depending if
     *                     the application has or hasn't been started headless.
     */
    @Override
    public synchronized void run(GameState initialState) {
        Preconditions.checkState(!running);
        running = true;
        initialize();
        changeStatus(StandardGameStatus.RUNNING);

        try {
            rootContext.put(GameEngine.class, this);
            changeState(initialState);

            mainLoop(); // -THE- MAIN LOOP. Most of the application time and resources are spent here.
        } catch (Throwable e) {
            logger.error("Uncaught exception, attempting clean game shutdown", e);
            throw e;
        } finally {
            try {
                cleanup();
            } catch (RuntimeException t) {
                logger.error("Clean game shutdown after an uncaught exception failed", t);
            }
            running = false;
            shutdownRequested = false;
            changeStatus(StandardGameStatus.UNSTARTED);
        }
    }

    /**
     * The main loop runs until the EngineState is set back to INITIALIZED by shutdown()
     * or until the OS requests the application's window to be closed. Engine cleanup
     * and disposal occur afterwards.
     */
    private void mainLoop() {
        PerformanceMonitor.startActivity("Other");
        // MAIN GAME LOOP
        while (!shutdownRequested) {
            assetTypeManager.reloadChangedOnDisk();

            processPendingState();

            if (currentState == null) {
                shutdown();
                break;
            }

            Iterator<Float> updateCycles = timeSubsystem.getEngineTime().tick();

            for (EngineSubsystem subsystem : allSubsystems) {
                try (Activity ignored = PerformanceMonitor.startActivity(subsystem.getName() + " PreUpdate")) {
                    subsystem.preUpdate(currentState, timeSubsystem.getEngineTime().getRealDelta());
                }
            }

            while (updateCycles.hasNext()) {
                float updateDelta = updateCycles.next(); // gameTime gets updated here!
                try (Activity ignored = PerformanceMonitor.startActivity("Main Update")) {
                    currentState.update(updateDelta);
                }
            }

            // Waiting processes are set by modules via GameThread.a/synch() methods.
            GameThread.processWaitingProcesses();

            for (EngineSubsystem subsystem : getSubsystems()) {
                try (Activity ignored = PerformanceMonitor.startActivity(subsystem.getName() + " Subsystem postUpdate")) {
                    subsystem.postUpdate(currentState, timeSubsystem.getEngineTime().getRealDelta());
                }
            }
            assetTypeManager.disposedUnusedAssets();

            PerformanceMonitor.rollCycle();
            PerformanceMonitor.startActivity("Other");
        }
        PerformanceMonitor.endActivity();
    }

    private void cleanup() {
        logger.info("Shutting down Terasology...");
        changeStatus(StandardGameStatus.SHUTTING_DOWN);

        if (currentState != null) {
            currentState.dispose();
            currentState = null;
        }

        Iterator<EngineSubsystem> preshutdownIter = allSubsystems.descendingIterator();
        while (preshutdownIter.hasNext()) {
            EngineSubsystem subsystem = preshutdownIter.next();
            try {
                subsystem.preShutdown();
            } catch (RuntimeException e) {
                logger.error("Error preparing to shutdown {} subsystem", subsystem.getName(), e);
            }
        }

        Iterator<EngineSubsystem> shutdownIter = allSubsystems.descendingIterator();
        while (shutdownIter.hasNext()) {
            EngineSubsystem subsystem = shutdownIter.next();
            try {
                subsystem.shutdown();
            } catch (RuntimeException e) {
                logger.error("Error shutting down {} subsystem", subsystem.getName(), e);
            }
        }
    }

    /**
     * Causes the main loop to stop at the end of the current frame, cleanly ending
     * the current GameState, all running task threads and disposing subsystems.
     */
    @Override
    public void shutdown() {
        shutdownRequested = true;
    }

    /**
     * Changes the game state, i.e. to switch from the MainMenu to Ingame via Loading screen
     * (each is a GameState). The change can be immediate, if there is no current game
     * state set, or scheduled, when a current state exists and the new state is stored as
     * pending. That been said, scheduled changes occurs in the main loop through the call
     * processStateChanges(). As such, from a user perspective in normal circumstances,
     * scheduled changes are likely to be perceived as immediate.
     */
    @Override
    public void changeState(GameState newState) {
        if (currentState != null) {
            pendingState = newState;    // scheduled change
        } else {
            switchState(newState);      // immediate change
        }
    }

    private void processPendingState() {
        if (pendingState != null) {
            switchState(pendingState);
            pendingState = null;
        }
    }

    private void switchState(GameState newState) {
        if (currentState != null) {
            currentState.dispose();
        }
        currentState = newState;
        LoggingContext.setGameState(newState);
        newState.init(this);
<<<<<<< HEAD
        for (StateChangeSubscriber subscriber : stateChangeSubscribers) {
            subscriber.onStateChange();
        }
=======
        stateChangeSubscribers.forEach(StateChangeSubscriber::onStateChange);
>>>>>>> 920e2454
        InputSystem inputSystem = rootContext.get(InputSystem.class);
        inputSystem.drainQueues();
    }

    @Override
    public boolean hasPendingState() {
        return pendingState != null;
    }

    @Override
    public GameState getState() {
        return currentState;
    }

    @Override
    public boolean isRunning() {
        return running;
    }

    public Iterable<EngineSubsystem> getSubsystems() {
        return allSubsystems;
    }

    @Override
    public void subscribeToStateChange(StateChangeSubscriber subscriber) {
        stateChangeSubscribers.add(subscriber);
    }

    @Override
    public void unsubscribeToStateChange(StateChangeSubscriber subscriber) {
        stateChangeSubscribers.remove(subscriber);
    }

    @Override
    public Context createChildContext() {
        return new ContextImpl(rootContext);
    }

    /**
     * Allows it to obtain objects directly from the context of the game engine. It exists only for situations in
     * which no child context exists yet. If there is a child context then it automatically contains the objects of
     * the engine context. Thus normal code should just work with the (child) context that is available to it
     * instead of using this method.
     *
     * @return a object directly from the context of the game engine
     */
    public <T> T getFromEngineContext(Class<? extends T> type) {
        return rootContext.get(type);
    }
}<|MERGE_RESOLUTION|>--- conflicted
+++ resolved
@@ -501,13 +501,7 @@
         currentState = newState;
         LoggingContext.setGameState(newState);
         newState.init(this);
-<<<<<<< HEAD
-        for (StateChangeSubscriber subscriber : stateChangeSubscribers) {
-            subscriber.onStateChange();
-        }
-=======
         stateChangeSubscribers.forEach(StateChangeSubscriber::onStateChange);
->>>>>>> 920e2454
         InputSystem inputSystem = rootContext.get(InputSystem.class);
         inputSystem.drainQueues();
     }
