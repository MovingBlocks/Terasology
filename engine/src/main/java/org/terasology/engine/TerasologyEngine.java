/*
 * Copyright 2014 MovingBlocks
 *
 * Licensed under the Apache License, Version 2.0 (the "License");
 * you may not use this file except in compliance with the License.
 * You may obtain a copy of the License at
 *
 *      http://www.apache.org/licenses/LICENSE-2.0
 *
 * Unless required by applicable law or agreed to in writing, software
 * distributed under the License is distributed on an "AS IS" BASIS,
 * WITHOUT WARRANTIES OR CONDITIONS OF ANY KIND, either express or implied.
 * See the License for the specific language governing permissions and
 * limitations under the License.
 */

package org.terasology.engine;

import com.google.common.collect.Queues;
import com.google.common.collect.Sets;

import org.slf4j.Logger;
import org.slf4j.LoggerFactory;
import org.terasology.asset.AssetFactory;
import org.terasology.asset.AssetManager;
import org.terasology.asset.AssetType;
import org.terasology.asset.AssetUri;
import org.terasology.asset.sources.ClasspathSource;
import org.terasology.config.Config;
import org.terasology.engine.bootstrap.ApplyModulesUtil;
import org.terasology.engine.modes.GameState;
import org.terasology.engine.module.EngineModulePolicy;
import org.terasology.engine.module.ModuleManager;
import org.terasology.engine.module.ModuleManagerImpl;
import org.terasology.engine.module.ModuleSecurityManager;
import org.terasology.engine.paths.PathManager;
import org.terasology.engine.subsystem.DisplayDevice;
import org.terasology.engine.subsystem.EngineSubsystem;
import org.terasology.engine.subsystem.RenderingSubsystemFactory;
import org.terasology.entitySystem.prefab.Prefab;
import org.terasology.entitySystem.prefab.PrefabData;
import org.terasology.entitySystem.prefab.internal.PojoPrefab;
import org.terasology.game.Game;
import org.terasology.identity.CertificateGenerator;
import org.terasology.identity.CertificatePair;
import org.terasology.input.InputSystem;
import org.terasology.logic.behavior.asset.BehaviorTree;
import org.terasology.logic.behavior.asset.BehaviorTreeData;
import org.terasology.logic.manager.GUIManager;
import org.terasology.monitoring.PerformanceMonitor;
import org.terasology.monitoring.ThreadActivity;
import org.terasology.monitoring.ThreadMonitor;
import org.terasology.monitoring.gui.AdvancedMonitor;
import org.terasology.network.NetworkSystem;
import org.terasology.network.internal.NetworkSystemImpl;
import org.terasology.persistence.typeHandling.TypeSerializationLibrary;
import org.terasology.physics.CollisionGroupManager;
import org.terasology.reflection.copy.CopyStrategyLibrary;
import org.terasology.reflection.reflect.ReflectFactory;
import org.terasology.reflection.reflect.ReflectionReflectFactory;
import org.terasology.registry.CoreRegistry;
import org.terasology.rendering.nui.skin.UISkin;
import org.terasology.rendering.nui.skin.UISkinData;
import org.terasology.version.TerasologyVersion;
import org.terasology.world.block.shapes.BlockShape;
import org.terasology.world.block.shapes.BlockShapeData;
import org.terasology.world.block.shapes.BlockShapeImpl;
import org.terasology.world.generator.internal.WorldGeneratorManager;

import java.io.IOException;
import java.lang.reflect.InvocationTargetException;
import java.nio.file.Files;
import java.security.Policy;
import java.util.Collection;
import java.util.Deque;
import java.util.Iterator;
import java.util.Set;
import java.util.concurrent.Executors;
import java.util.concurrent.RejectedExecutionException;
import java.util.concurrent.ThreadPoolExecutor;
import java.util.concurrent.TimeUnit;

/**
 * @author Immortius
 */
public class TerasologyEngine implements GameEngine {

    private static final Logger logger = LoggerFactory.getLogger(TerasologyEngine.class);

    private GameState currentState;
    private boolean initialised;
    private boolean running;
    private boolean disposed;
    private GameState pendingState;

    private Config config;

    private EngineTime time;
    private final ThreadPoolExecutor threadPool = (ThreadPoolExecutor) Executors.newCachedThreadPool();

    private boolean hibernationAllowed;
    private boolean gameFocused = true;
    private Set<StateChangeSubscriber> stateChangeSubscribers = Sets.newLinkedHashSet();

    private Deque<EngineSubsystem> subsystems;

    public TerasologyEngine(Collection<EngineSubsystem> subsystems) {
        this.subsystems = Queues.newArrayDeque(subsystems);
    }

    protected Deque<EngineSubsystem> getSubsystems() {
        return subsystems;
    }

    @Override
    public void init() {
        if (initialised) {
            return;
        }

        try {
            logger.info("Initializing Terasology...");
            logger.info(TerasologyVersion.getInstance().toString());
            logger.info("Platform: {}", System.getProperty("os.name"));
            logger.info("Home path: {}", PathManager.getInstance().getHomePath());
            logger.info("Install path: {}", PathManager.getInstance().getInstallPath());
            logger.info("Java version: {}", System.getProperty("java.version"));

            initConfig();

            for (EngineSubsystem subsystem : getSubsystems()) {
                subsystem.preInitialise();
            }

            // Verify required systems are available
            time = (EngineTime) CoreRegistry.get(Time.class);
            if (time == null) {
                throw new IllegalStateException("Time not registered as a core system.");
            }

            initManagers();

            for (EngineSubsystem subsystem : getSubsystems()) {
                subsystem.postInitialise(config);
            }

<<<<<<< HEAD
=======
            // Verify required systems are available
            if (CoreRegistry.get(RenderingSubsystemFactory.class) == null) {
                throw new IllegalStateException("EngineSubsystemFactory not registered as a core system.");
            }
            if (CoreRegistry.get(InputSystem.class) == null) {
                throw new IllegalStateException("InputSystem not registered as a core system.");
            }
>>>>>>> efb00d43
            if (CoreRegistry.get(DisplayDevice.class) == null) {
                throw new IllegalStateException("DisplayDevice not registered as a core system.");
            }

            initAssets();

            if (config.getSystem().isMonitoringEnabled()) {
                new AdvancedMonitor().setVisible(true);
            }
            initialised = true;
        } catch (Throwable t) {
            logger.error("Failed to initialise Terasology", t);
            throw new RuntimeException("Failed to initialise Terasology", t);
        }
    }

    private void initAssets() {
        AssetManager assetManager = CoreRegistry.get(AssetManager.class);
        assetManager.setAssetFactory(AssetType.PREFAB, new AssetFactory<PrefabData, Prefab>() {

            @Override
            public Prefab buildAsset(AssetUri uri, PrefabData data) {
                return new PojoPrefab(uri, data);
            }
        });
        assetManager.setAssetFactory(AssetType.SHAPE, new AssetFactory<BlockShapeData, BlockShape>() {

            @Override
            public BlockShape buildAsset(AssetUri uri, BlockShapeData data) {
                return new BlockShapeImpl(uri, data);
            }
        });
        assetManager.setAssetFactory(AssetType.UI_SKIN, new AssetFactory<UISkinData, UISkin>() {
            @Override
            public UISkin buildAsset(AssetUri uri, UISkinData data) {
                return new UISkin(uri, data);
            }
        });
        assetManager.setAssetFactory(AssetType.BEHAVIOR, new AssetFactory<BehaviorTreeData, BehaviorTree>() {
            @Override
            public BehaviorTree buildAsset(AssetUri uri, BehaviorTreeData data) {
                return new BehaviorTree(uri, data);
            }
        });

    }

    private void initConfig() {
        if (Files.isRegularFile(Config.getConfigFile())) {
            try {
                config = Config.load(Config.getConfigFile());
            } catch (IOException e) {
                logger.error("Failed to load config", e);
                config = new Config();
            }
        } else {
            config = new Config();
        }
        if (!config.getDefaultModSelection().hasModule("core")) {
            config.getDefaultModSelection().addModule("core");
        }
        if (config.getSecurity().getServerPrivateCertificate() == null) {
            CertificateGenerator generator = new CertificateGenerator();
            CertificatePair serverIdentity = generator.generateSelfSigned();
            config.getSecurity().setServerCredentials(serverIdentity.getPublicCert(), serverIdentity.getPrivateCert());
            config.save();
        }
        logger.info("Video Settings: " + config.getRendering().toString());
        CoreRegistry.putPermanently(Config.class, config);
    }

    @Override
    public void run(GameState initialState) {
        try {
            CoreRegistry.putPermanently(GameEngine.class, this);
            if (!initialised) {
                init();
            }
            changeState(initialState);
            running = true;
            Thread.currentThread().setPriority(Thread.MAX_PRIORITY);

            mainLoop();

            cleanup();
        } catch (Throwable t) {
            logger.error("Uncaught exception", t);
            throw new RuntimeException("Uncaught exception", t);
        }
    }

    @Override
    public void shutdown() {
        running = false;
    }

    @Override
    public void dispose() {
        try {
            if (!running) {
                disposed = true;
                initialised = false;
                Iterator<EngineSubsystem> iter = getSubsystems().descendingIterator();
                while (iter.hasNext()) {
                    EngineSubsystem subsystem = iter.next();
                    subsystem.dispose();
                }
            }
        } catch (Throwable t) {
            logger.error("Uncaught exception", t);
            throw new RuntimeException("Uncaught exception", t);
        }
    }

    @Override
    public boolean isRunning() {
        return running;
    }

    @Override
    public boolean isDisposed() {
        return disposed;
    }

    @Override
    public GameState getState() {
        return currentState;
    }

    @Override
    public void changeState(GameState newState) {
        if (currentState != null) {
            pendingState = newState;
        } else {
            switchState(newState);
        }
    }

    @Override
    public void submitTask(final String name, final Runnable task) {
        threadPool.execute(new Runnable() {
            @Override
            public void run() {
                Thread.currentThread().setPriority(Thread.MIN_PRIORITY);
                Thread.currentThread().setName("Engine-Task-Pool");
                try (ThreadActivity ignored = ThreadMonitor.startThreadActivity(task.getClass().getSimpleName())) {
                    task.run();
                } catch (RejectedExecutionException e) {
                    ThreadMonitor.addError(e);
                    logger.error("Thread submitted after shutdown requested: {}", name);
                } catch (Throwable e) {
                    ThreadMonitor.addError(e);
                }
            }
        });
    }

    @Override
    public int getActiveTaskCount() {
        return threadPool.getActiveCount();
    }

    private void initManagers() {
        GameThread.setGameThread();
        ModuleManager moduleManager = initModuleManager();

        ReflectFactory reflectFactory = CoreRegistry.putPermanently(ReflectFactory.class, new ReflectionReflectFactory());
        CopyStrategyLibrary copyStrategyLibrary = CoreRegistry.putPermanently(CopyStrategyLibrary.class, new CopyStrategyLibrary(reflectFactory));

        CoreRegistry.putPermanently(TypeSerializationLibrary.class, new TypeSerializationLibrary(reflectFactory, copyStrategyLibrary));

        AssetManager assetManager = CoreRegistry.putPermanently(AssetManager.class, new AssetManager(moduleManager));
        CoreRegistry.putPermanently(CollisionGroupManager.class, new CollisionGroupManager());
        CoreRegistry.putPermanently(WorldGeneratorManager.class, new WorldGeneratorManager());
        CoreRegistry.putPermanently(ComponentSystemManager.class, new ComponentSystemManager());
        CoreRegistry.putPermanently(NetworkSystem.class, new NetworkSystemImpl(time));
        CoreRegistry.putPermanently(Game.class, new Game(time));

        AssetType.registerAssetTypes(assetManager);
        ClasspathSource source = new ClasspathSource(TerasologyConstants.ENGINE_MODULE,
                getClass().getProtectionDomain().getCodeSource(), TerasologyConstants.ASSETS_SUBDIRECTORY, TerasologyConstants.OVERRIDES_SUBDIRECTORY);
        assetManager.addAssetSource(source);

        ApplyModulesUtil.applyModules();
    }

    private ModuleManager initModuleManager() {
        ModuleSecurityManager moduleSecurityManager = new ModuleSecurityManager();
        ModuleManager moduleManager = CoreRegistry.putPermanently(ModuleManager.class, new ModuleManagerImpl(moduleSecurityManager));

        // Temporary - until NUI comes in
        // TODO: Remove
        moduleSecurityManager.addAPIPackage("org.lwjgl.opengl");
        moduleSecurityManager.addAPIPackage("org.newdawn.slick");

        moduleSecurityManager.addAPIPackage("java.lang");
        moduleSecurityManager.addAPIPackage("java.lang.ref");
        moduleSecurityManager.addAPIPackage("java.math");
        moduleSecurityManager.addAPIPackage("java.util");
        moduleSecurityManager.addAPIPackage("java.util.concurrent");
        moduleSecurityManager.addAPIPackage("java.util.concurrent.atomic");
        moduleSecurityManager.addAPIPackage("java.util.concurrent.locks");
        moduleSecurityManager.addAPIPackage("java.util.regex");
        moduleSecurityManager.addAPIPackage("java.awt");
        moduleSecurityManager.addAPIPackage("java.awt.geom");
        moduleSecurityManager.addAPIPackage("java.awt.image");
        moduleSecurityManager.addAPIPackage("com.google.common.annotations");
        moduleSecurityManager.addAPIPackage("com.google.common.cache");
        moduleSecurityManager.addAPIPackage("com.google.common.collect");
        moduleSecurityManager.addAPIPackage("com.google.common.base");
        moduleSecurityManager.addAPIPackage("com.google.common.math");
        moduleSecurityManager.addAPIPackage("com.google.common.primitives");
        moduleSecurityManager.addAPIPackage("com.google.common.util.concurrent");
        moduleSecurityManager.addAPIPackage("gnu.trove");
        moduleSecurityManager.addAPIPackage("gnu.trove.decorator");
        moduleSecurityManager.addAPIPackage("gnu.trove.function");
        moduleSecurityManager.addAPIPackage("gnu.trove.iterator");
        moduleSecurityManager.addAPIPackage("gnu.trove.iterator.hash");
        moduleSecurityManager.addAPIPackage("gnu.trove.list");
        moduleSecurityManager.addAPIPackage("gnu.trove.list.array");
        moduleSecurityManager.addAPIPackage("gnu.trove.list.linked");
        moduleSecurityManager.addAPIPackage("gnu.trove.map");
        moduleSecurityManager.addAPIPackage("gnu.trove.map.hash");
        moduleSecurityManager.addAPIPackage("gnu.trove.map.custom_hash");
        moduleSecurityManager.addAPIPackage("gnu.trove.procedure");
        moduleSecurityManager.addAPIPackage("gnu.trove.procedure.array");
        moduleSecurityManager.addAPIPackage("gnu.trove.queue");
        moduleSecurityManager.addAPIPackage("gnu.trove.set");
        moduleSecurityManager.addAPIPackage("gnu.trove.set.hash");
        moduleSecurityManager.addAPIPackage("gnu.trove.stack");
        moduleSecurityManager.addAPIPackage("gnu.trove.stack.array");
        moduleSecurityManager.addAPIPackage("gnu.trove.strategy");
        moduleSecurityManager.addAPIPackage("javax.vecmath");
        moduleSecurityManager.addAPIPackage("com.yourkit.runtime");
        moduleSecurityManager.addAPIClass(com.esotericsoftware.reflectasm.MethodAccess.class);
        moduleSecurityManager.addAPIClass(IOException.class);
        moduleSecurityManager.addAPIClass(InvocationTargetException.class);
        moduleSecurityManager.addAPIClass(LoggerFactory.class);
        moduleSecurityManager.addAPIClass(Logger.class);
        for (Class<?> apiClass : moduleManager.getActiveModuleReflections().getTypesAnnotatedWith(API.class)) {
            if (apiClass.isSynthetic()) {
                // This is a package-info
                moduleSecurityManager.addAPIPackage(apiClass.getPackage().getName());
            } else {
                moduleSecurityManager.addAPIClass(apiClass);
            }
        }

        moduleSecurityManager.addFullPrivilegePackage("ch.qos.logback.classic");

        moduleSecurityManager.addAPIClass(java.nio.ByteBuffer.class);
        moduleSecurityManager.addAPIClass(java.nio.IntBuffer.class);
        
        /*moduleSecurityManager.addAllowedPermission(Enum.class, new ReflectPermission("suppressAccessChecks"));
        moduleSecurityManager.addAllowedPermission(LoggingPermission.class);
        moduleSecurityManager.addAllowedPermission(ClassLoader.class, FilePermission.class);
        // TODO: Create a cleaner clipboard access class, put permission on that
        moduleSecurityManager.addAllowedPermission(new AWTPermission("accessClipboard"));
        moduleSecurityManager.addAllowedPermission(EventSystemImpl.class, new RuntimePermission("createClassLoader"));
        moduleSecurityManager.addAllowedPermission(EventSystemImpl.class, ReflectPermission.class);
        moduleSecurityManager.addAllowedPermission(EventSystemImpl.class, new RuntimePermission("accessClassInPackage.sun.reflect"));
        moduleSecurityManager.addAllowedPermission(PojoEntityManager.class, new RuntimePermission("createClassLoader"));
        moduleSecurityManager.addAllowedPermission(PojoEntityManager.class, ReflectPermission.class);
        moduleSecurityManager.addAllowedPermission(AssetManager.class, FilePermission.class);
        moduleSecurityManager.addAllowedPermission(HeightmapFileReader.class, new PropertyPermission("user.dir", "read"));
        moduleSecurityManager.addAllowedPermission(HeightmapFileReader.class, new FilePermission("Heightmap.txt", "read"));
        moduleSecurityManager.addAllowedPermission(EnumMap.class, ReflectPermission.class);
        moduleSecurityManager.addAllowedPermission(WorldGeneratorPluginLibrary.class, new RuntimePermission("accessDeclaredMembers"));
        moduleSecurityManager.addAllowedPermission(ClassMetadata.class, new RuntimePermission("createClassLoader"));
        moduleSecurityManager.addAllowedPermission(ClassMetadata.class, new RuntimePermission("accessClassInPackage.sun.reflect"));
        moduleSecurityManager.addAllowedPermission(ClassMetadata.class, ReflectPermission.class);
        moduleSecurityManager.addAllowedPermission(FieldMetadata.class, new RuntimePermission("createClassLoader"));
        moduleSecurityManager.addAllowedPermission(FieldMetadata.class, new RuntimePermission("accessClassInPackage.sun.reflect"));
        moduleSecurityManager.addAllowedPermission(FieldMetadata.class, ReflectPermission.class);
        moduleSecurityManager.addAllowedPermission(InjectionHelper.class, new RuntimePermission("accessDeclaredMembers"));
        moduleSecurityManager.addAllowedPermission("java.awt", new RuntimePermission("loadLibrary.dcpr"));

        moduleSecurityManager.addAllowedPermission(GUIManagerLwjgl.class, ReflectPermission.class);

        // allow Tasks to be injected
        moduleSecurityManager.addAllowedPermission(Task.class, new ReflectPermission("suppressAccessChecks"));   */

        Policy.setPolicy(new EngineModulePolicy());
        System.setSecurityManager(moduleSecurityManager);
        return moduleManager;
    }

    private void cleanup() {
        logger.info("Shutting down Terasology...");

        Iterator<EngineSubsystem> iter = getSubsystems().descendingIterator();
        while (iter.hasNext()) {
            EngineSubsystem subsystem = iter.next();
            subsystem.shutdown(config);
        }

        config.save();
        if (currentState != null) {
            currentState.dispose();
            currentState = null;
        }

        terminateThreads();
    }

    private void terminateThreads() {
        threadPool.shutdown();
        try {
            threadPool.awaitTermination(Long.MAX_VALUE, TimeUnit.NANOSECONDS);
        } catch (InterruptedException e) {
            logger.error("Error terminating thread pool.", e);
        }
    }

    private void mainLoop() {
        NetworkSystem networkSystem = CoreRegistry.get(NetworkSystem.class);

        DisplayDevice display = CoreRegistry.get(DisplayDevice.class);

        PerformanceMonitor.startActivity("Other");
        // MAIN GAME LOOP
        while (running && !display.isCloseRequested()) {

            // Only process rendering and updating once a second
            if (!display.isActive() && isHibernationAllowed()) {
                time.setPaused(true);
                Iterator<Float> updateCycles = time.tick();
                while (updateCycles.hasNext()) {
                    updateCycles.next();
                }
                try {
                    Thread.sleep(100);
                } catch (InterruptedException e) {
                    logger.warn("Display inactivity sleep interrupted", e);
                }

                display.processMessages();
                time.setPaused(false);
                continue;
            }

            processStateChanges();

            if (currentState == null) {
                shutdown();
                break;
            }

            Iterator<Float> updateCycles = time.tick();

            PerformanceMonitor.startActivity("Network Update");
            networkSystem.update();
            PerformanceMonitor.endActivity();

            long totalDelta = 0;
            while (updateCycles.hasNext()) {
                float delta = updateCycles.next();
                totalDelta += time.getDeltaInMs();
                PerformanceMonitor.startActivity("Main Update");
                currentState.update(delta);
                PerformanceMonitor.endActivity();
            }

            float delta = totalDelta / 1000f;

            for (EngineSubsystem subsystem : getSubsystems()) {
                PerformanceMonitor.startActivity(subsystem.getClass().getSimpleName());
                subsystem.preUpdate(currentState, delta);
                PerformanceMonitor.endActivity();
            }

            GameThread.processWaitingProcesses();

            for (EngineSubsystem subsystem : getSubsystems()) {
                PerformanceMonitor.startActivity(subsystem.getClass().getSimpleName());
                subsystem.postUpdate(currentState, delta);
                PerformanceMonitor.endActivity();
            }

            PerformanceMonitor.rollCycle();
            PerformanceMonitor.startActivity("Other");
        }
        PerformanceMonitor.endActivity();
        running = false;
    }

    private void processStateChanges() {
        if (pendingState != null) {
            switchState(pendingState);
            pendingState = null;
        }
    }

    private void switchState(GameState newState) {
        if (currentState != null) {
            currentState.dispose();
        }
        currentState = newState;
        newState.init(this);
        for (StateChangeSubscriber subscriber : stateChangeSubscribers) {
            subscriber.onStateChange();
        }
    }

    public boolean isFullscreen() {
        return config.getRendering().isFullscreen();
    }

    public void setFullscreen(boolean state) {
        if (config.getRendering().isFullscreen() != state) {
            config.getRendering().setFullscreen(state);
            DisplayDevice display = CoreRegistry.get(DisplayDevice.class);
            display.setFullscreen(state);
            CoreRegistry.get(GUIManager.class).update(true);
        }
    }

    public boolean isHibernationAllowed() {
        return hibernationAllowed && currentState.isHibernationAllowed();
    }

    public void setHibernationAllowed(boolean allowed) {
        this.hibernationAllowed = allowed;
    }

    public boolean hasFocus() {
        DisplayDevice display = CoreRegistry.get(DisplayDevice.class);
        return gameFocused && display.isActive();
    }

    @Override
    public boolean hasMouseFocus() {
        return gameFocused;
    }

    public void setFocus(boolean focused) {
        gameFocused = focused;
    }

    @Override
    public void subscribeToStateChange(StateChangeSubscriber subscriber) {
        stateChangeSubscribers.add(subscriber);
    }

    @Override
    public void unsubscribeToStateChange(StateChangeSubscriber subscriber) {
        stateChangeSubscribers.remove(subscriber);
    }
}<|MERGE_RESOLUTION|>--- conflicted
+++ resolved
@@ -144,8 +144,6 @@
                 subsystem.postInitialise(config);
             }
 
-<<<<<<< HEAD
-=======
             // Verify required systems are available
             if (CoreRegistry.get(RenderingSubsystemFactory.class) == null) {
                 throw new IllegalStateException("EngineSubsystemFactory not registered as a core system.");
@@ -153,7 +151,6 @@
             if (CoreRegistry.get(InputSystem.class) == null) {
                 throw new IllegalStateException("InputSystem not registered as a core system.");
             }
->>>>>>> efb00d43
             if (CoreRegistry.get(DisplayDevice.class) == null) {
                 throw new IllegalStateException("DisplayDevice not registered as a core system.");
             }
