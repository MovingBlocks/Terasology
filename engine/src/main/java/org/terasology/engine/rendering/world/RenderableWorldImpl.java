// Copyright 2021 The Terasology Foundation
// SPDX-License-Identifier: Apache-2.0
package org.terasology.engine.rendering.world;

import com.google.common.base.Preconditions;
import com.google.common.collect.Lists;
import com.google.common.collect.Sets;
import org.joml.Math;
import org.joml.Vector3f;
import org.joml.Vector3fc;
import org.joml.Vector3i;
import org.joml.Vector3ic;
import org.slf4j.Logger;
import org.slf4j.LoggerFactory;
import org.terasology.engine.config.Config;
import org.terasology.engine.config.RenderingConfig;
import org.terasology.engine.context.Context;
import org.terasology.engine.core.GameScheduler;
import org.terasology.engine.monitoring.PerformanceMonitor;
import org.terasology.engine.monitoring.chunk.ChunkMonitor;
import org.terasology.engine.registry.CoreRegistry;
import org.terasology.engine.rendering.cameras.Camera;
import org.terasology.engine.rendering.logic.ChunkMeshRenderer;
import org.terasology.engine.rendering.primitives.ChunkMesh;
import org.terasology.engine.rendering.primitives.ChunkTessellator;
import org.terasology.engine.rendering.world.viewDistance.ViewDistance;
import org.terasology.engine.world.ChunkView;
import org.terasology.engine.world.WorldProvider;
import org.terasology.engine.world.block.BlockRegion;
import org.terasology.engine.world.chunks.Chunk;
import org.terasology.engine.world.chunks.ChunkProvider;
import org.terasology.engine.world.chunks.Chunks;
import org.terasology.engine.world.chunks.LodChunkProvider;
import org.terasology.engine.world.chunks.RenderableChunk;
import org.terasology.engine.world.generator.ScalableWorldGenerator;
import org.terasology.engine.world.generator.WorldGenerator;
import org.terasology.joml.geom.AABBfc;
import reactor.core.publisher.Sinks;
import reactor.function.TupleUtils;
import reactor.util.function.Tuple2;
import reactor.util.function.Tuples;

import java.util.ArrayList;
import java.util.Comparator;
import java.util.Iterator;
import java.util.List;
import java.util.Optional;
import java.util.PriorityQueue;
import java.util.Set;

/**
 * TODO: write javadoc unless this class gets slated for removal, which might be.
 */
class RenderableWorldImpl implements RenderableWorld {
    private static final Logger logger = LoggerFactory.getLogger(RenderableWorldImpl.class);

    private static final int MAX_ANIMATED_CHUNKS = 64;
    private static final int MAX_LOADABLE_CHUNKS =
            ViewDistance.MEGA.getChunkDistance().x() * ViewDistance.MEGA.getChunkDistance().y() * ViewDistance.MEGA.getChunkDistance().z();
    private static final Vector3fc CHUNK_CENTER_OFFSET = new Vector3f(Chunks.CHUNK_SIZE).div(2);

    private final int maxChunksForShadows;

    private final WorldProvider worldProvider;
    private final ChunkProvider chunkProvider;
    private final LodChunkProvider lodChunkProvider;

    private final ChunkTessellator chunkTessellator;
    private final List<Chunk> chunksInProximityOfCamera = Lists.newArrayListWithCapacity(MAX_LOADABLE_CHUNKS);
    private BlockRegion renderableRegion = new BlockRegion(BlockRegion.INVALID);
    private ViewDistance currentViewDistance;
    private final RenderQueuesHelper renderQueues;
    private ChunkMeshRenderer chunkMeshRenderer;

    private final Camera playerCamera;
    private Camera shadowMapCamera;

    private final Config config;
    private final RenderingConfig renderingConfig;

    private int statDirtyChunks;
    private int statVisibleChunks;
    private int statIgnoredPhases;

    private final Set<Vector3ic> chunkMeshProcessing = Sets.newConcurrentHashSet();
    private final Sinks.Many<Chunk> chunkMeshPublisher = Sinks.many().unicast().onBackpressureBuffer();

    RenderableWorldImpl(Context context, Camera playerCamera) {

        this.worldProvider = context.get(WorldProvider.class);
        this.chunkProvider = context.get(ChunkProvider.class);
        this.chunkTessellator = context.get(ChunkTessellator.class);
        this.config = context.get(Config.class);

        this.renderingConfig = config.getRendering();
        this.maxChunksForShadows = Math.clamp(config.getRendering().getMaxChunksUsedForShadowMapping(), 64, 1024);

        this.playerCamera = playerCamera;
        WorldGenerator worldGenerator = context.get(WorldGenerator.class);
        if (worldGenerator instanceof ScalableWorldGenerator) {
            lodChunkProvider = new LodChunkProvider(context, (ScalableWorldGenerator) worldGenerator,
                    chunkTessellator, renderingConfig.getViewDistance(), (int) renderingConfig.getChunkLods(),
                    calcCameraCoordinatesInChunkUnits());
        } else {
            lodChunkProvider = null;
        }

        renderQueues = new RenderQueuesHelper(new PriorityQueue<>(MAX_LOADABLE_CHUNKS,
                new ChunkFrontToBackComparator()),
                new PriorityQueue<>(MAX_LOADABLE_CHUNKS, new ChunkFrontToBackComparator()),
                new PriorityQueue<>(MAX_LOADABLE_CHUNKS, new ChunkFrontToBackComparator()),
                new PriorityQueue<>(MAX_LOADABLE_CHUNKS, new ChunkFrontToBackComparator()),
                new PriorityQueue<>(MAX_LOADABLE_CHUNKS, new ChunkBackToFrontComparator()));

        chunkMeshPublisher.asFlux()
                .distinct(Chunk::getPosition, () -> chunkMeshProcessing)
                .doOnNext(k -> k.setDirty(false))
                .parallel(5).runOn(GameScheduler.parallel())
                .<Optional<Tuple2<Chunk, ChunkMesh>>>map(c -> {
                    ChunkView chunkView = worldProvider.getLocalView(c.getPosition());
                    if (chunkView != null && chunkView.isValidView() && chunkMeshProcessing.remove(c.getPosition())) {
                        ChunkMesh newMesh = chunkTessellator.generateMesh(chunkView);
                        ChunkMonitor.fireChunkTessellated(new Vector3i(c.getPosition()), newMesh);
                        return Optional.of(Tuples.of(c, newMesh));
                    }
                    return Optional.empty();
                }).filter(Optional::isPresent).sequential()
                .publishOn(GameScheduler.gameMain())
                .subscribe(result -> result.ifPresent(TupleUtils.consumer((chunk, chunkMesh) -> {
                    if (chunksInProximityOfCamera.contains(chunk)) {
                        chunkMesh.generateVBOs();
                        chunkMesh.discardData();
                        if (chunk.hasMesh()) {
                            chunk.getMesh().dispose();
                        }
                        chunk.setMesh(chunkMesh);
                    }

                })), throwable -> logger.error("Failed to build mesh {}", throwable));
    }

    @Override
    public void onChunkLoaded(Vector3ic chunkCoordinates) {
        if (renderableRegion.contains(chunkCoordinates)) {
            Chunk chunk = chunkProvider.getChunk(chunkCoordinates);
            if (chunk != null) {
                chunksInProximityOfCamera.add(chunk);
                chunksInProximityOfCamera.sort(new ChunkFrontToBackComparator());
                if (lodChunkProvider != null) {
                    lodChunkProvider.onRealChunkLoaded(chunkCoordinates);
                }
            } else {
                logger.warn("Warning: onChunkLoaded called for a null chunk!");
            }
        }
        for (Vector3ic pos : new BlockRegion(chunkCoordinates).expand(1, 1, 1)) {
            Chunk chunk = chunkProvider.getChunk(pos);
            if (chunk != null) {
                chunk.setDirty(true);
            }
        }
    }

    @Override
    public void onChunkUnloaded(Vector3ic chunkCoordinates) {
        chunkMeshProcessing.remove(chunkCoordinates);

        if (renderableRegion.contains(chunkCoordinates)) {
            Chunk chunk;
            Iterator<Chunk> iterator = chunksInProximityOfCamera.iterator();
            while (iterator.hasNext()) {
                chunk = iterator.next();
                if (chunk.getPosition().equals(chunkCoordinates)) {
                    chunk.disposeMesh();
                    iterator.remove();
                    break;
                }
            }
        }
        if (lodChunkProvider != null) {
            lodChunkProvider.onRealChunkUnloaded(chunkCoordinates);
        }
    }

    /**
     * @return true if pregeneration is complete
     */
    @Override
    public boolean pregenerateChunks() {
        boolean pregenerationIsComplete = true;

        chunkProvider.update();

        Chunk chunk;
        ChunkMesh newMesh;
        ChunkView localView;
        for (Vector3ic chunkCoordinates : calculateRenderableRegion(renderingConfig.getViewDistance())) {
            chunk = chunkProvider.getChunk(chunkCoordinates);
            if (chunk == null) {
                pregenerationIsComplete = false;
            } else if (chunk.isDirty()) {
                localView = worldProvider.getLocalView(chunkCoordinates);
                if (localView == null) {
                    continue;
                }
                chunk.setDirty(false);

                newMesh = chunkTessellator.generateMesh(localView);
                newMesh.updateMesh();
                newMesh.discardData();

                if (chunk.hasMesh()) {
                    chunk.getMesh().dispose();
                }
                chunk.setMesh(newMesh);

                pregenerationIsComplete = false;
                break;
            }
        }
        return pregenerationIsComplete;
    }

    @Override
    public void update() {

        PerformanceMonitor.startActivity("Update Lighting");
        worldProvider.processPropagation();
        PerformanceMonitor.endActivity();

        PerformanceMonitor.startActivity("Chunk update");
        chunkProvider.update();
        PerformanceMonitor.endActivity();

        PerformanceMonitor.startActivity("Update Close Chunks");
        updateChunksInProximity(calculateRenderableRegion(renderingConfig.getViewDistance()));
        PerformanceMonitor.endActivity();

        if (lodChunkProvider != null) {
            PerformanceMonitor.startActivity("Update LOD Chunks");
            lodChunkProvider.update(calcCameraCoordinatesInChunkUnits());
            PerformanceMonitor.endActivity();
        }
    }

    /**
     * Updates the list of chunks around the player.
     *
     * @return True if the list was changed
     */
    @Override
    public boolean updateChunksInProximity(BlockRegion newRenderableRegion) {
        if (!newRenderableRegion.equals(renderableRegion)) {
            Chunk chunk;
            for (Vector3ic chunkPositionToRemove : renderableRegion) {
                if (!newRenderableRegion.contains(chunkPositionToRemove)) {
                    Iterator<Chunk> nearbyChunks = chunksInProximityOfCamera.iterator();
                    while (nearbyChunks.hasNext()) {
                        chunk = nearbyChunks.next();
                        if (chunk.getPosition().equals(chunkPositionToRemove)) {
                            chunk.disposeMesh();
                            nearbyChunks.remove();
                            break;
                        }

                    }
                }
            }
            boolean chunksHaveBeenAdded = false;
            for (Vector3ic chunkPositionToAdd : newRenderableRegion) {
                if (!renderableRegion.contains(chunkPositionToAdd)) {
                    chunk = chunkProvider.getChunk(chunkPositionToAdd);
                    if (chunk != null) {
                        chunksInProximityOfCamera.add(chunk);
                        chunksHaveBeenAdded = true;
                    }
                }
            }

            if (chunksHaveBeenAdded) {
                chunksInProximityOfCamera.sort(new ChunkFrontToBackComparator());
            }
            renderableRegion = newRenderableRegion;
            return true;
        }

        return false;
    }

    @Override
    public boolean updateChunksInProximity(ViewDistance newViewDistance, int chunkLods) {
        if (newViewDistance != currentViewDistance || (lodChunkProvider != null && chunkLods != lodChunkProvider.getChunkLods())) {
            logger.info("New Viewing Distance: {}", newViewDistance);
            currentViewDistance = newViewDistance;
            if (lodChunkProvider != null) {
                lodChunkProvider.updateRenderableRegion(newViewDistance, chunkLods,
                        calcCameraCoordinatesInChunkUnits());
            }
            return updateChunksInProximity(calculateRenderableRegion(newViewDistance));
        } else {
            return false;
        }
    }

    private BlockRegion calculateRenderableRegion(ViewDistance newViewDistance) {
        Vector3i cameraCoordinates = calcCameraCoordinatesInChunkUnits();
        Vector3ic renderableRegionSize = newViewDistance.getChunkDistance();
        Vector3i renderableRegionExtents = new Vector3i(renderableRegionSize.x() / 2, renderableRegionSize.y() / 2,
                renderableRegionSize.z() / 2);
        return new BlockRegion(cameraCoordinates).expand(renderableRegionExtents);
    }

    /**
     * Chunk position of the player.
     *
     * @return The player offset chunk
     */
    private Vector3i calcCameraCoordinatesInChunkUnits() {
        Vector3f cameraCoordinates = playerCamera.getPosition();
        return Chunks.toChunkPos(cameraCoordinates, new Vector3i());
    }

<<<<<<< HEAD
=======
    @Override
    public void generateVBOs() {
        PerformanceMonitor.startActivity("Building Mesh VBOs");
        ChunkMesh pendingMesh;
        chunkMeshUpdateManager.setCameraPosition(playerCamera.getPosition());
        for (Chunk chunk : chunkMeshUpdateManager.availableChunksForUpdate()) {

            if (chunk.hasPendingMesh() && chunksInProximityOfCamera.contains(chunk)) {
                pendingMesh = chunk.getPendingMesh();
                pendingMesh.updateMesh();
                pendingMesh.discardData();
                if (chunk.hasMesh()) {
                    chunk.getMesh().dispose();
                }
                chunk.setMesh(pendingMesh);
                chunk.setPendingMesh(null);

            } else {
                if (chunk.hasPendingMesh()) {
                    chunk.getPendingMesh().dispose();
                    chunk.setPendingMesh(null);
                }
            }
        }
        PerformanceMonitor.endActivity();
    }
>>>>>>> efe4a53b

    /**
     * Updates the currently visible chunks (in sight of the player).
     */
    @Override
    public int queueVisibleChunks(boolean isFirstRenderingStageForCurrentFrame) {
        PerformanceMonitor.startActivity("Queueing Visible Chunks");
        statDirtyChunks = 0;
        statVisibleChunks = 0;
        statIgnoredPhases = 0;

        int chunkCounter = 0;

        renderQueues.clear();

        ChunkMesh mesh;
        boolean isDynamicShadows = renderingConfig.isDynamicShadows();
        int billboardLimit = (int) renderingConfig.getBillboardLimit();

        List<RenderableChunk> allChunks = new ArrayList<>(chunksInProximityOfCamera);
        allChunks.addAll(chunkMeshRenderer.getRenderableChunks());
        if (lodChunkProvider != null) {
            lodChunkProvider.addAllChunks(allChunks);
        }

        for (RenderableChunk chunk : allChunks) {
            if (isChunkValidForRender(chunk)) {
                mesh = chunk.getMesh();

                if (isDynamicShadows
                        && isFirstRenderingStageForCurrentFrame
                        && chunkCounter < maxChunksForShadows
                        && isChunkVisibleFromMainLight(chunk)) {
                    if (triangleCount(mesh, ChunkMesh.RenderPhase.OPAQUE) > 0) {
                        renderQueues.chunksOpaqueShadow.add(chunk);
                    } else {
                        statIgnoredPhases++;
                    }
                }

                if (isChunkVisible(chunk)) {
                    if (triangleCount(mesh, ChunkMesh.RenderPhase.OPAQUE) > 0) {
                        renderQueues.chunksOpaque.add(chunk);
                    } else {
                        statIgnoredPhases++;
                    }

                    if (triangleCount(mesh, ChunkMesh.RenderPhase.REFRACTIVE) > 0) {
                        renderQueues.chunksAlphaBlend.add(chunk);
                    } else {
                        statIgnoredPhases++;
                    }

                    if (triangleCount(mesh, ChunkMesh.RenderPhase.ALPHA_REJECT) > 0
                            && (billboardLimit == 0 || chunkCounter < billboardLimit)) {
                        renderQueues.chunksAlphaReject.add(chunk);
                    } else {
                        statIgnoredPhases++;
                    }

                    statVisibleChunks++;

                    chunk.setAnimated(statVisibleChunks < MAX_ANIMATED_CHUNKS);
                }

                if (isChunkVisibleReflection(chunk)) {
                    renderQueues.chunksOpaqueReflection.add(chunk);
                }
            }
            chunkCounter++;
        }

        if (isFirstRenderingStageForCurrentFrame) {
            for (Chunk chunk : chunksInProximityOfCamera) {
                if (isChunkValidForRender(chunk) && chunk.isDirty()) {
                    statDirtyChunks++;
                    Sinks.EmitResult result = chunkMeshPublisher.tryEmitNext(chunk);
                    if (result.isFailure()) {
                        logger.error("failed to process chunk {} : {}", chunk, result);
                    }
                }
            }
        }

        PerformanceMonitor.endActivity();
        return chunkMeshProcessing.size();
    }

    private int triangleCount(ChunkMesh mesh, ChunkMesh.RenderPhase renderPhase) {
        if (mesh != null) {
            return mesh.triangleCount(renderPhase);
        } else {
            return 0;
        }
    }

    @Override
    public void dispose() {
        if (lodChunkProvider != null) {
            lodChunkProvider.shutdown();
        }
    }

    private boolean isChunkValidForRender(RenderableChunk chunk) {
        return chunk.isReady();
    }

    private boolean isChunkVisibleFromMainLight(RenderableChunk chunk) {
        //TODO: need to work out better scheme for shadowMapCamera
        if (shadowMapCamera == null) {
            return false;
        }
        return isChunkVisible(shadowMapCamera, chunk); //TODO: find an elegant way
    }

    private boolean isChunkVisible(RenderableChunk chunk) {
        return isChunkVisible(playerCamera, chunk);
    }

    private boolean isChunkVisible(Camera camera, RenderableChunk chunk) {
        return camera.hasInSight(chunk.getAABB());
    }

    private boolean isChunkVisibleReflection(RenderableChunk chunk) {
        AABBfc bounds = chunk.getAABB();
        return playerCamera.getViewFrustumReflected().testAab(bounds.minX(), bounds.minY(), bounds.minZ(),
                bounds.maxX(), bounds.maxY(), bounds.maxZ());
    }

    @Override
    public RenderQueuesHelper getRenderQueues() {
        return renderQueues;
    }

    @Override
    public ChunkProvider getChunkProvider() {
        return chunkProvider;
    }

    @Override
    public void setShadowMapCamera(Camera camera) {
        this.shadowMapCamera = camera;
    }

    @Override
    public void setChunkMeshRenderer(ChunkMeshRenderer meshes) {
        chunkMeshRenderer = meshes;
    }

    @Override
    public String getMetrics() {
        String stringToReturn = "";
        stringToReturn += "Dirty Chunks: ";
        stringToReturn += statDirtyChunks;
        stringToReturn += "\n";
        stringToReturn += "Ignored Phases: ";
        stringToReturn += statIgnoredPhases;
        stringToReturn += "\n";
        stringToReturn += "Visible Chunks: ";
        stringToReturn += statVisibleChunks;
        stringToReturn += "\n";
        return stringToReturn;
    }

    private static float squaredDistanceToCamera(RenderableChunk chunk, Vector3f cameraPosition) {
        // For performance reasons, to avoid instantiating too many vectors in a frequently called method,
        // comments are in use instead of appropriately named vectors.
        Vector3f result = chunk.getRenderPosition();
        result.add(CHUNK_CENTER_OFFSET);

        result.sub(cameraPosition); // camera to chunk vector

        return result.lengthSquared();
    }

    // TODO: find the right place to check if the activeCamera has changed,
    // TODO: so that the comparators can hold an up-to-date reference to it
    // TODO: and avoid having to find it on a per-comparison basis.
    private static class ChunkFrontToBackComparator implements Comparator<RenderableChunk> {

        @Override
        public int compare(RenderableChunk chunk1, RenderableChunk chunk2) {
            Preconditions.checkNotNull(chunk1);
            Preconditions.checkNotNull(chunk2);
            Vector3f cameraPosition = CoreRegistry.get(WorldRenderer.class).getActiveCamera().getPosition();
            double distance1 = squaredDistanceToCamera(chunk1, cameraPosition);
            double distance2 = squaredDistanceToCamera(chunk2, cameraPosition);

            // Using Double.compare as simple d1 < d2 comparison is flagged as problematic by Jenkins
            // On the other hand Double.compare can return any positive/negative value apparently,
            // hence the need for Math.signum().
            return (int) Math.signum(Double.compare(distance1, distance2));
        }
    }

    private static class ChunkBackToFrontComparator implements Comparator<RenderableChunk> {

        @Override
        public int compare(RenderableChunk chunk1, RenderableChunk chunk2) {
            Preconditions.checkNotNull(chunk1);
            Preconditions.checkNotNull(chunk2);
            Vector3f cameraPosition = CoreRegistry.get(WorldRenderer.class).getActiveCamera().getPosition();
            double distance1 = squaredDistanceToCamera(chunk1, cameraPosition);
            double distance2 = squaredDistanceToCamera(chunk2, cameraPosition);

            return Double.compare(distance2, distance1);
        }
    }
}<|MERGE_RESOLUTION|>--- conflicted
+++ resolved
@@ -128,7 +128,7 @@
                 .publishOn(GameScheduler.gameMain())
                 .subscribe(result -> result.ifPresent(TupleUtils.consumer((chunk, chunkMesh) -> {
                     if (chunksInProximityOfCamera.contains(chunk)) {
-                        chunkMesh.generateVBOs();
+                        chunkMesh.updateMesh();//.generateVBOs();
                         chunkMesh.discardData();
                         if (chunk.hasMesh()) {
                             chunk.getMesh().dispose();
@@ -320,36 +320,6 @@
         return Chunks.toChunkPos(cameraCoordinates, new Vector3i());
     }
 
-<<<<<<< HEAD
-=======
-    @Override
-    public void generateVBOs() {
-        PerformanceMonitor.startActivity("Building Mesh VBOs");
-        ChunkMesh pendingMesh;
-        chunkMeshUpdateManager.setCameraPosition(playerCamera.getPosition());
-        for (Chunk chunk : chunkMeshUpdateManager.availableChunksForUpdate()) {
-
-            if (chunk.hasPendingMesh() && chunksInProximityOfCamera.contains(chunk)) {
-                pendingMesh = chunk.getPendingMesh();
-                pendingMesh.updateMesh();
-                pendingMesh.discardData();
-                if (chunk.hasMesh()) {
-                    chunk.getMesh().dispose();
-                }
-                chunk.setMesh(pendingMesh);
-                chunk.setPendingMesh(null);
-
-            } else {
-                if (chunk.hasPendingMesh()) {
-                    chunk.getPendingMesh().dispose();
-                    chunk.setPendingMesh(null);
-                }
-            }
-        }
-        PerformanceMonitor.endActivity();
-    }
->>>>>>> efe4a53b
-
     /**
      * Updates the currently visible chunks (in sight of the player).
      */
