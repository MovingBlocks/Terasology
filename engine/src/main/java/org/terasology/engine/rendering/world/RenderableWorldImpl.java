--- conflicted
+++ resolved
@@ -64,12 +64,7 @@
     private final ChunkProvider chunkProvider;
     private final LodChunkProvider lodChunkProvider;
 
-<<<<<<< HEAD
     private ChunkTessellator chunkTessellator;
-=======
-    private final ChunkTessellator chunkTessellator;
-    private final ChunkMeshUpdateManager chunkMeshUpdateManager;
->>>>>>> a7dacdce
     private final List<Chunk> chunksInProximityOfCamera = Lists.newArrayListWithCapacity(MAX_LOADABLE_CHUNKS);
     private BlockRegion renderableRegion = new BlockRegion(BlockRegion.INVALID);
     private ViewDistance currentViewDistance;
@@ -267,13 +262,8 @@
             for (Vector3ic chunkPositionToRemove : renderableRegion) {
                 if (!newRenderableRegion.contains(chunkPositionToRemove)) {
                     Iterator<Chunk> nearbyChunks = chunksInProximityOfCamera.iterator();
-<<<<<<< HEAD
-                    for (Iterator<Chunk> it = nearbyChunks; it.hasNext();) {
-                        chunk = it.next();
-=======
                     while (nearbyChunks.hasNext()) {
                         chunk = nearbyChunks.next();
->>>>>>> a7dacdce
                         if (chunk.getPosition().equals(chunkPositionToRemove)) {
                             chunk.disposeMesh();
                             nearbyChunks.remove();
