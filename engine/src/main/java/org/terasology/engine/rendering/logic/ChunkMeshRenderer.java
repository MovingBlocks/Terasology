--- conflicted
+++ resolved
@@ -45,11 +45,7 @@
         pseudoChunks.put(entity, new EntityBasedRenderableChunk(entity));
     }
 
-<<<<<<< HEAD
-    @ReceiveEvent(components = {MeshComponent.class})
-=======
-    @ReceiveEvent(components = {ChunkMeshComponent.class, LocationComponent.class})
->>>>>>> 7dfebd3e
+    @ReceiveEvent(components = {ChunkMeshComponent.class})
     public void onDestroyMesh(BeforeDeactivateComponent event, EntityRef entity) {
         EntityBasedRenderableChunk renderableChunk = pseudoChunks.remove(entity);
         if (renderableChunk != null) {
