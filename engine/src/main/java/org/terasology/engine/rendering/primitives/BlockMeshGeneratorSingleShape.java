--- conflicted
+++ resolved
@@ -27,18 +27,16 @@
 
     @Override
     public void generateChunkMesh(ChunkView view, ChunkMesh chunkMesh, int x, int y, int z) {
-<<<<<<< HEAD
+
         final BlockAppearance blockAppearance = block.getPrimaryAppearance();
         if (!blockAppearance.hasAppearance()) {
             // perf: Skip mesh generation for blocks without appearance, e.g., air blocks.
             return;
         }
-=======
-        final Block selfBlock = view.getBlock(x, y, z);
+
         Vector3i pos = new Vector3i(x, y, z);
         pos = view.toWorldPos(pos);
         Color colorCache = new Color();
->>>>>>> 5928a7dd
 
         // Gather adjacent blocks
         Block[] adjacentBlocks = new Block[Side.allSides().size()];
@@ -47,26 +45,14 @@
             Block blockToCheck = view.getBlock(x + offset.x(), y + offset.y(), z + offset.z());
             adjacentBlocks[side.ordinal()] = blockToCheck;
         }
-<<<<<<< HEAD
+
+        final ChunkMesh.RenderType renderType = getRenderType(block);
+        final ChunkVertexFlag vertexFlag = getChunkVertexFlag(view, x, y, z, block);
+        boolean isRendered = false;
+
         for (final Side side : Side.allSides()) {
             if (isSideVisibleForBlockTypes(adjacentBlocks[side.ordinal()], block, side)) {
-                final ChunkMesh.RenderType renderType = getRenderType(block);
-                final ChunkVertexFlag vertexFlag = getChunkVertexFlag(view, x, y, z, block);
-
-                if (blockAppearance.getPart(BlockPart.CENTER) != null) {
-                    blockAppearance.getPart(BlockPart.CENTER).appendTo(chunkMesh, view, x, y, z, renderType, vertexFlag);
-                }
-=======
-
-        final ChunkMesh.RenderType renderType = getRenderType(selfBlock);
-        final BlockAppearance blockAppearance = selfBlock.getPrimaryAppearance();
-        final ChunkVertexFlag vertexFlag = getChunkVertexFlag(view, x, y, z, selfBlock);
-        boolean isRendered = false;
-
-        for (final Side side : Side.values()) {
-            if (isSideVisibleForBlockTypes(adjacentBlocks[side.ordinal()], selfBlock, side)) {
                 isRendered = true;
->>>>>>> 5928a7dd
 
                 BlockMeshPart blockMeshPart = blockAppearance.getPart(BlockPart.fromSide(side));
 
@@ -95,8 +81,8 @@
                     if (block.isGrass() && side != Side.TOP && side != Side.BOTTOM) {
                         sideVertexFlag = ChunkVertexFlag.COLOR_MASK;
                     }
-                    Colorc colorOffset = selfBlock.getColorOffset(BlockPart.fromSide(side));
-                    Colorc colorSource = selfBlock.getColorSource(BlockPart.fromSide(side)).calcColor(pos.x, pos.y, pos.z);
+                    Colorc colorOffset = block.getColorOffset(BlockPart.fromSide(side));
+                    Colorc colorSource = block.getColorSource(BlockPart.fromSide(side)).calcColor(pos.x, pos.y, pos.z);
                     colorCache.setRed(colorSource.rf() * colorOffset.rf())
                             .setGreen(colorSource.gf() * colorOffset.gf())
                             .setBlue(colorSource.bf() * colorOffset.bf())
@@ -107,8 +93,8 @@
         }
 
         if (isRendered && blockAppearance.getPart(BlockPart.CENTER) != null) {
-            Colorc colorOffset = selfBlock.getColorOffset(BlockPart.CENTER);
-            Colorc colorSource = selfBlock.getColorSource(BlockPart.CENTER).calcColor(pos.x, pos.y, pos.z);
+            Colorc colorOffset = block.getColorOffset(BlockPart.CENTER);
+            Colorc colorSource = block.getColorSource(BlockPart.CENTER).calcColor(pos.x, pos.y, pos.z);
             colorCache.setRed(colorSource.rf() * colorOffset.rf())
                     .setGreen(colorSource.gf() * colorOffset.gf())
                     .setBlue(colorSource.bf() * colorOffset.bf())
@@ -136,6 +122,7 @@
 
     /**
      * Determine the render process of the block.
+     *
      * @return The render process for the block
      */
     private ChunkMesh.RenderType getRenderType(final Block selfBlock) {
