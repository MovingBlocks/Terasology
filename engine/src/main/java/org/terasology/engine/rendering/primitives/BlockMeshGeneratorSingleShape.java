// Copyright 2021 The Terasology Foundation
// SPDX-License-Identifier: Apache-2.0
package org.terasology.engine.rendering.primitives;

import org.joml.Vector3i;
import org.joml.Vector3ic;
import org.terasology.gestalt.assets.ResourceUrn;
import org.terasology.engine.math.Side;
import org.terasology.engine.rendering.assets.mesh.Mesh;
import org.terasology.engine.world.ChunkView;
import org.terasology.engine.world.block.Block;
import org.terasology.engine.world.block.BlockAppearance;
import org.terasology.engine.world.block.BlockManager;
import org.terasology.engine.world.block.BlockPart;
import org.terasology.engine.world.block.shapes.BlockMeshPart;
import org.terasology.nui.Color;
import org.terasology.nui.Colorc;

public class BlockMeshGeneratorSingleShape implements BlockMeshGenerator {

    private Block block;
    private Mesh mesh;

    public BlockMeshGeneratorSingleShape(Block block) {
        this.block = block;
    }

    @Override
    public void generateChunkMesh(ChunkView view, ChunkMesh chunkMesh, int x, int y, int z) {
<<<<<<< HEAD
        final Block selfBlock = view.getBlock(x, y, z);
=======

        final BlockAppearance blockAppearance = block.getPrimaryAppearance();
        if (!blockAppearance.hasAppearance()) {
            // perf: Skip mesh generation for blocks without appearance, e.g., air blocks.
            return;
        }

        Vector3i pos = new Vector3i(x, y, z);
        pos = view.toWorldPos(pos);
>>>>>>> a1c3ec2e
        Color colorCache = new Color();

        // Gather adjacent blocks
        Block[] adjacentBlocks = new Block[Side.allSides().size()];
        for (Side side : Side.allSides()) {
            Vector3ic offset = side.direction();
            Block blockToCheck = view.getBlock(x + offset.x(), y + offset.y(), z + offset.z());
            adjacentBlocks[side.ordinal()] = blockToCheck;
        }

        final ChunkMesh.RenderType renderType = getRenderType(block);
        final ChunkVertexFlag vertexFlag = getChunkVertexFlag(view, x, y, z, block);
        boolean isRendered = false;

        for (final Side side : Side.allSides()) {
            if (isSideVisibleForBlockTypes(adjacentBlocks[side.ordinal()], block, side)) {
                isRendered = true;

                BlockMeshPart blockMeshPart = blockAppearance.getPart(BlockPart.fromSide(side));

                // If the selfBlock isn't lowered, some more faces may have to be drawn
                if (block.isLiquid()) {
                    final Block topBlock = adjacentBlocks[Side.TOP.ordinal()];
                    // Draw horizontal sides if visible from below
                    if (topBlock.isLiquid() && Side.horizontalSides().contains(side)) {
                        final Vector3ic offset = side.direction();
                        final Block adjacentAbove = view.getBlock(x + offset.x(), y + 1, z + offset.z());
                        final Block adjacent = adjacentBlocks[side.ordinal()];

                        if (adjacent.isLiquid() && !adjacentAbove.isLiquid()) {
                            blockMeshPart = block.getTopLiquidMesh(side);
                        }
                    } else {
                        if (blockMeshPart != null) {
                            blockMeshPart = block.getLowLiquidMesh(side);
                        }
                    }
                }

                if (blockMeshPart != null) {
                    // TODO: Needs review since the new per-vertex flags introduce a lot of special scenarios - probably a per-side setting?
                    ChunkVertexFlag sideVertexFlag = vertexFlag;
                    if (block.isGrass() && side != Side.TOP && side != Side.BOTTOM) {
                        sideVertexFlag = ChunkVertexFlag.COLOR_MASK;
                    }
<<<<<<< HEAD
                    Colorc colorOffset = selfBlock.getColorOffset(BlockPart.fromSide(side));
                    Colorc colorSource = selfBlock.getColorSource(BlockPart.fromSide(side)).calcColor(view, x, y, z);
=======
                    Colorc colorOffset = block.getColorOffset(BlockPart.fromSide(side));
                    Colorc colorSource = block.getColorSource(BlockPart.fromSide(side)).calcColor(pos.x, pos.y, pos.z);
>>>>>>> a1c3ec2e
                    colorCache.setRed(colorSource.rf() * colorOffset.rf())
                            .setGreen(colorSource.gf() * colorOffset.gf())
                            .setBlue(colorSource.bf() * colorOffset.bf())
                            .setAlpha(colorSource.af() * colorOffset.af());
                    blockMeshPart.appendTo(chunkMesh, view, x, y, z, renderType, colorCache, sideVertexFlag);
                }
            }
        }

        if (isRendered && blockAppearance.getPart(BlockPart.CENTER) != null) {
<<<<<<< HEAD
            Colorc colorOffset = selfBlock.getColorOffset(BlockPart.CENTER);
            Colorc colorSource = selfBlock.getColorSource(BlockPart.CENTER).calcColor(view, x, y, z);
=======
            Colorc colorOffset = block.getColorOffset(BlockPart.CENTER);
            Colorc colorSource = block.getColorSource(BlockPart.CENTER).calcColor(pos.x, pos.y, pos.z);
>>>>>>> a1c3ec2e
            colorCache.setRed(colorSource.rf() * colorOffset.rf())
                    .setGreen(colorSource.gf() * colorOffset.gf())
                    .setBlue(colorSource.bf() * colorOffset.bf())
                    .setAlpha(colorSource.af() * colorOffset.af());
            blockAppearance.getPart(BlockPart.CENTER).appendTo(chunkMesh, view, x, y, z, renderType, colorCache, vertexFlag);
        }
    }

    private ChunkVertexFlag getChunkVertexFlag(ChunkView view, int x, int y, int z, Block selfBlock) {
        // TODO: Needs review - too much hardcoded special cases and corner cases resulting from this.
        ChunkVertexFlag vertexFlag = ChunkVertexFlag.NORMAL;
        if (selfBlock.isWater()) {
            if (view.getBlock(x, y + 1, z).isWater()) {
                vertexFlag = ChunkVertexFlag.WATER;
            } else {
                vertexFlag = ChunkVertexFlag.WATER_SURFACE;
            }
        } else if (selfBlock.isWaving() && selfBlock.isDoubleSided()) {
            vertexFlag = ChunkVertexFlag.WAVING;
        } else if (selfBlock.isWaving()) {
            vertexFlag = ChunkVertexFlag.WAVING_BLOCK;
        }
        return vertexFlag;
    }

    /**
     * Determine the render process of the block.
     *
     * @return The render process for the block
     */
    private ChunkMesh.RenderType getRenderType(final Block selfBlock) {
        ChunkMesh.RenderType renderType = ChunkMesh.RenderType.TRANSLUCENT;

        if (!selfBlock.isTranslucent()) {
            renderType = ChunkMesh.RenderType.OPAQUE;
        }
        // TODO: Review special case, or alternatively compare uris.
        if (selfBlock.isWater() || selfBlock.isIce()) {
            renderType = ChunkMesh.RenderType.WATER_AND_ICE;
        }
        if (selfBlock.isDoubleSided()) {
            renderType = ChunkMesh.RenderType.BILLBOARD;
        }
        return renderType;
    }


    /**
     * Returns true if the side should be rendered adjacent to the second side provided.
     *
     * @param blockToCheck The block to check
     * @param currentBlock The current block
     * @return True if the side is visible for the given block types
     */
    private boolean isSideVisibleForBlockTypes(Block blockToCheck, Block currentBlock, Side side) {
        // Liquids can be transparent but there should be no visible adjacent faces
        if (currentBlock.isLiquid() && blockToCheck.isLiquid()) {
            return false;
        }

        //TODO: This only fixes the "water under block" issue of the top side not being rendered. (see bug #3889)
        //Note: originally tried .isLiquid() instead of isWater for both checks, but IntelliJ was warning that
        //      !blockToCheck.isWater() is always true, may need further investigation
        if (currentBlock.isWater() && (side == Side.TOP) && !blockToCheck.isWater()) {
            return true;
        }

        if (blockToCheck.getURI().equals(BlockManager.UNLOADED_ID)) {
            return false;
        }

        return currentBlock.isWaving() != blockToCheck.isWaving() || blockToCheck.getMeshGenerator() == null
                || !blockToCheck.isFullSide(side.reverse()) || (!currentBlock.isTranslucent() && blockToCheck.isTranslucent());

    }

    @Override
    public Mesh getStandaloneMesh() {
        if (mesh == null || mesh.isDisposed()) {
            generateMesh();
        }
        return mesh;
    }

    private void generateMesh() {
        Tessellator tessellator = new Tessellator();
        for (BlockPart dir : BlockPart.values()) {
            BlockMeshPart part = block.getPrimaryAppearance().getPart(dir);
            if (part != null) {
                if (block.isDoubleSided()) {
                    tessellator.addMeshPartDoubleSided(part);
                } else {
                    tessellator.addMeshPart(part);
                }
            }
        }
        mesh = tessellator.generateMesh(new ResourceUrn("engine", "blockmesh", block.getURI().toString()));
    }
}<|MERGE_RESOLUTION|>--- conflicted
+++ resolved
@@ -2,9 +2,7 @@
 // SPDX-License-Identifier: Apache-2.0
 package org.terasology.engine.rendering.primitives;
 
-import org.joml.Vector3i;
 import org.joml.Vector3ic;
-import org.terasology.gestalt.assets.ResourceUrn;
 import org.terasology.engine.math.Side;
 import org.terasology.engine.rendering.assets.mesh.Mesh;
 import org.terasology.engine.world.ChunkView;
@@ -13,6 +11,7 @@
 import org.terasology.engine.world.block.BlockManager;
 import org.terasology.engine.world.block.BlockPart;
 import org.terasology.engine.world.block.shapes.BlockMeshPart;
+import org.terasology.gestalt.assets.ResourceUrn;
 import org.terasology.nui.Color;
 import org.terasology.nui.Colorc;
 
@@ -27,19 +26,12 @@
 
     @Override
     public void generateChunkMesh(ChunkView view, ChunkMesh chunkMesh, int x, int y, int z) {
-<<<<<<< HEAD
-        final Block selfBlock = view.getBlock(x, y, z);
-=======
-
         final BlockAppearance blockAppearance = block.getPrimaryAppearance();
         if (!blockAppearance.hasAppearance()) {
             // perf: Skip mesh generation for blocks without appearance, e.g., air blocks.
             return;
         }
 
-        Vector3i pos = new Vector3i(x, y, z);
-        pos = view.toWorldPos(pos);
->>>>>>> a1c3ec2e
         Color colorCache = new Color();
 
         // Gather adjacent blocks
@@ -85,13 +77,8 @@
                     if (block.isGrass() && side != Side.TOP && side != Side.BOTTOM) {
                         sideVertexFlag = ChunkVertexFlag.COLOR_MASK;
                     }
-<<<<<<< HEAD
-                    Colorc colorOffset = selfBlock.getColorOffset(BlockPart.fromSide(side));
-                    Colorc colorSource = selfBlock.getColorSource(BlockPart.fromSide(side)).calcColor(view, x, y, z);
-=======
                     Colorc colorOffset = block.getColorOffset(BlockPart.fromSide(side));
-                    Colorc colorSource = block.getColorSource(BlockPart.fromSide(side)).calcColor(pos.x, pos.y, pos.z);
->>>>>>> a1c3ec2e
+                    Colorc colorSource = block.getColorSource(BlockPart.fromSide(side)).calcColor(view, x, y, z);
                     colorCache.setRed(colorSource.rf() * colorOffset.rf())
                             .setGreen(colorSource.gf() * colorOffset.gf())
                             .setBlue(colorSource.bf() * colorOffset.bf())
@@ -102,13 +89,8 @@
         }
 
         if (isRendered && blockAppearance.getPart(BlockPart.CENTER) != null) {
-<<<<<<< HEAD
-            Colorc colorOffset = selfBlock.getColorOffset(BlockPart.CENTER);
-            Colorc colorSource = selfBlock.getColorSource(BlockPart.CENTER).calcColor(view, x, y, z);
-=======
             Colorc colorOffset = block.getColorOffset(BlockPart.CENTER);
-            Colorc colorSource = block.getColorSource(BlockPart.CENTER).calcColor(pos.x, pos.y, pos.z);
->>>>>>> a1c3ec2e
+            Colorc colorSource = block.getColorSource(BlockPart.CENTER).calcColor(view, x, y, z);
             colorCache.setRed(colorSource.rf() * colorOffset.rf())
                     .setGreen(colorSource.gf() * colorOffset.gf())
                     .setBlue(colorSource.bf() * colorOffset.bf())
