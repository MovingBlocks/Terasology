--- conflicted
+++ resolved
@@ -3,22 +3,15 @@
 package org.terasology.engine.rendering.gltf;
 
 import com.google.common.collect.ImmutableSet;
-import gnu.trove.list.TFloatList;
-import gnu.trove.list.array.TFloatArrayList;
-import org.terasology.engine.rendering.assets.mesh.MeshData;
-import org.terasology.engine.rendering.assets.mesh.StandardMeshData;
-import org.terasology.engine.rendering.assets.skeletalmesh.SkeletalMeshData;
 import org.terasology.engine.rendering.gltf.model.GLTFAttributeType;
 import org.terasology.engine.rendering.gltf.model.GLTFComponentType;
 
 import java.util.Set;
-import java.util.function.Function;
 
 /**
  * Enumeration of the vertex Attribute Semantics supported by Terasology.
  */
 public enum MeshAttributeSemantic {
-<<<<<<< HEAD
     Normal("NORMAL", GLTFAttributeType.VEC3, GLTFComponentType.FLOAT),
     Position("POSITION", GLTFAttributeType.VEC3, GLTFComponentType.FLOAT),
     Texcoord_0("TEXCOORD_0", GLTFAttributeType.VEC2, GLTFComponentType.FLOAT),
@@ -26,47 +19,16 @@
     Color_0("COLOR_0", new GLTFAttributeType[]{GLTFAttributeType.VEC4}, new GLTFComponentType[]{GLTFComponentType.FLOAT}),
     Joints_0("JOINTS_0", new GLTFAttributeType[]{GLTFAttributeType.VEC4}, new GLTFComponentType[]{GLTFComponentType.UNSIGNED_BYTE, GLTFComponentType.UNSIGNED_SHORT}),
     Weights_0("WEIGHTS_0", new GLTFAttributeType[]{GLTFAttributeType.VEC4}, new GLTFComponentType[]{GLTFComponentType.FLOAT});
-=======
-    Normal("NORMAL", GLTFAttributeType.VEC3, GLTFComponentType.FLOAT, k -> k.normals),
-    Position("POSITION", GLTFAttributeType.VEC3, GLTFComponentType.FLOAT, MeshData::getVertices),
-    Texcoord_0("TEXCOORD_0", GLTFAttributeType.VEC2, GLTFComponentType.FLOAT, k -> k.uv0),
-    Texcoord_1("TEXCOORD_1", GLTFAttributeType.VEC2, GLTFComponentType.FLOAT, k -> k.uv1),
-    Color_0("COLOR_0",
-            new GLTFAttributeType[]{GLTFAttributeType.VEC4},
-            new GLTFComponentType[]{GLTFComponentType.FLOAT},
-            k -> k.color0),
-    Joints_0("JOINTS_0",
-            new GLTFAttributeType[]{GLTFAttributeType.VEC4},
-            new GLTFComponentType[]{GLTFComponentType.UNSIGNED_BYTE, GLTFComponentType.UNSIGNED_SHORT},
-            x -> new TFloatArrayList()),
-    Weights_0("WEIGHTS_0",
-            new GLTFAttributeType[]{GLTFAttributeType.VEC4},
-            new GLTFComponentType[]{GLTFComponentType.FLOAT},
-            x -> new TFloatArrayList());
->>>>>>> 2db9a7ea
 
     private final String name;
     private final Set<GLTFAttributeType> supportedAccessorTypes;
     private final Set<GLTFComponentType> supportedComponentTypes;
 
-<<<<<<< HEAD
     MeshAttributeSemantic(String name, GLTFAttributeType supportedAccessorType, GLTFComponentType supportedComponentType) {
         this(name, new GLTFAttributeType[]{supportedAccessorType}, new GLTFComponentType[]{supportedComponentType});
     }
 
     MeshAttributeSemantic(String name, GLTFAttributeType[] supportedAccessorTypes, GLTFComponentType[] supportedComponentTypes) {
-=======
-    MeshAttributeSemantic(String name, GLTFAttributeType supportedAccessorType,
-                          GLTFComponentType supportedComponentType,
-                          Function<StandardMeshData, TFloatList> targetBufferSupplier) {
-        this(name, new GLTFAttributeType[]{supportedAccessorType}, new GLTFComponentType[]{supportedComponentType},
-                targetBufferSupplier);
-    }
-
-    MeshAttributeSemantic(String name, GLTFAttributeType[] supportedAccessorTypes,
-                          GLTFComponentType[] supportedComponentTypes,
-                          Function<StandardMeshData, TFloatList> targetBufferSupplier) {
->>>>>>> 2db9a7ea
         this.name = name;
         this.supportedAccessorTypes = ImmutableSet.copyOf(supportedAccessorTypes);
         this.supportedComponentTypes = ImmutableSet.copyOf(supportedComponentTypes);
