// Copyright 2021 The Terasology Foundation
// SPDX-License-Identifier: Apache-2.0
package org.terasology.engine.rendering.cameras;

import org.joml.AxisAngle4f;
import org.joml.FrustumIntersection;
import org.joml.Matrix4f;
import org.joml.Quaternionf;
import org.joml.Quaternionfc;
import org.joml.Vector3f;
import org.joml.Vector3fc;
import org.terasology.engine.config.Config;
<<<<<<< HEAD
import org.terasology.engine.logic.players.LocalPlayer;
=======
>>>>>>> c49bd458
import org.terasology.engine.math.Direction;
import org.terasology.engine.registry.CoreRegistry;
import org.terasology.joml.geom.AABBfc;

/**
 * Camera base class.
 *
 */
public abstract class Camera {

    protected static final Vector3fc FORWARD = Direction.FORWARD.asVector3f();

    /* CAMERA PARAMETERS */
    protected final Vector3f position = new Vector3f(0, 0, 0);
    protected final Vector3f up = new Vector3f(Direction.UP.asVector3f());
    protected final Vector3f viewingDirection = new Vector3f(FORWARD);
    protected final Vector3f viewingAxis = new Vector3f(Direction.LEFT.asVector3f());
    protected float viewingAngle;

    protected float zNear = 0.1f;
    // TODO: This is too large, but many properties have to be adjusted if it changes
    protected float zFar = 5000.0f;

    protected float targetFov = CoreRegistry.get(Config.class).getRendering().getFieldOfView();
    protected float activeFov = targetFov / 4f;

    /* VIEW FRUSTUM */
    protected final FrustumIntersection viewFrustum = new FrustumIntersection();
    protected final FrustumIntersection viewFrustumReflected = new FrustumIntersection();

    /* MATRICES */
    protected Matrix4f projectionMatrix = new Matrix4f();
    protected Matrix4f inverseProjectionMatrix = new Matrix4f();
    protected Matrix4f normViewMatrix = new Matrix4f();
    protected Matrix4f viewMatrix = new Matrix4f();
    protected Matrix4f viewProjectionMatrix = new Matrix4f();
    protected Matrix4f inverseViewProjectionMatrix = new Matrix4f();
    protected Matrix4f prevViewProjectionMatrix = new Matrix4f();
    protected Matrix4f reflectionMatrix = new Matrix4f();

    protected Matrix4f viewMatrixReflected = new Matrix4f();
    protected Matrix4f normViewMatrixReflected = new Matrix4f();

    /* USED FOR DIRTY CHECKS */
    protected Vector3f cachedPosition = new Vector3f();
    protected Vector3f cachedViewigDirection = new Vector3f();
    protected float cachedFov;
    protected float cachedZNear;
    protected float cachedZFar;
    protected float cachedReflectionHeight;

    /* (Water) Reflection */
    protected boolean reflected;
    private float reflectionHeight = 32;

    /**
     * Applies the projection and modelview matrix.
     */
    public void lookThrough() {
        loadProjectionMatrix();
        loadModelViewMatrix();
    }

    /**
     * Applies the projection and the normalized modelview matrix (positioned at the origin without any offset like bobbing) .
     */
    public void lookThroughNormalized() {
        loadProjectionMatrix();
        loadNormalizedModelViewMatrix();
    }

    public void updateFrustum() {
        if (getViewMatrix() == null || getProjectionMatrix() == null) {
            return;
        }
        viewFrustumReflected.set(projectionMatrix.mul(viewMatrixReflected, new Matrix4f()));
        viewFrustum.set(viewProjectionMatrix, true);
    }

    public abstract boolean isBobbingAllowed();

    public abstract void loadProjectionMatrix();

    public abstract void loadModelViewMatrix();

    public abstract void loadNormalizedModelViewMatrix();

    public abstract void updateMatrices();

    public abstract void updateMatrices(float fov);

    public void update(float delta) {
        double diff = Math.abs(activeFov - targetFov);
        if (diff < 1.0) {
            activeFov = targetFov;
            return;
        }
        if (activeFov < targetFov) {
            activeFov += 50.0f * delta;
            if (activeFov >= targetFov) {
                activeFov = targetFov;
            }
        } else if (activeFov > targetFov) {
            activeFov -= 50.0f * delta;
            if (activeFov <= targetFov) {
                activeFov = targetFov;
            }
        }
    }

    public void extendFov(float fov) {
        targetFov = CoreRegistry.get(Config.class).getRendering().getFieldOfView() + fov;
    }

    public void resetFov() {
        targetFov = CoreRegistry.get(Config.class).getRendering().getFieldOfView();
    }

    public void setReflected(boolean reflected) {
        this.reflected = reflected;
    }

    public float getReflectionHeight() {
        return reflectionHeight;
    }

    public void setReflectionHeight(float reflectionHeight) {
        this.reflectionHeight = reflectionHeight;
    }

    public void updatePrevViewProjectionMatrix() {
        prevViewProjectionMatrix.set(viewProjectionMatrix);
    }

    public Matrix4f getViewMatrix() {
        if (!reflected) {
            return viewMatrix;
        }

        return viewMatrixReflected;
    }

    public Matrix4f getNormViewMatrix() {
        if (!reflected) {
            return normViewMatrix;
        }

        return normViewMatrixReflected;
    }

    public Matrix4f getProjectionMatrix() {
        return projectionMatrix;
    }

    public Matrix4f getViewProjectionMatrix() {
        return viewProjectionMatrix;
    }

    public Matrix4f getInverseProjectionMatrix() {
        return inverseProjectionMatrix;
    }

    public Matrix4f getInverseViewProjectionMatrix() {
        return inverseViewProjectionMatrix;
    }

    public Matrix4f getPrevViewProjectionMatrix() {
        return prevViewProjectionMatrix;
    }

    public Vector3f getPosition() {
        return position;
    }

    public Vector3f getViewingDirection() {
        return viewingDirection;
    }

    public Quaternionf getOrientation(Quaternionf orientation) {
        return orientation.set(new AxisAngle4f(viewingAngle, viewingAxis));
    }

    public void setOrientation(Quaternionfc orientation) {
        orientation.transform(FORWARD, viewingDirection);
        AxisAngle4f axisAngle = new AxisAngle4f(orientation);
        viewingAxis.set(axisAngle.x, axisAngle.y, axisAngle.z);
        viewingAngle = axisAngle.angle;
    }

    public FrustumIntersection getViewFrustum() {
        return viewFrustum;
    }

    public FrustumIntersection getViewFrustumReflected() {
        return viewFrustumReflected;
    }

    public float getzNear() {
        return zNear;
    }

    public void setzNear(float zNear) {
        this.zNear = zNear;
    }

    public float getzFar() {
        return zFar;
    }

    public void setzFar(float zFar) {
        this.zFar = zFar;
    }

    public boolean isReflected() {
        return reflected;
    }

    public boolean hasInSight(AABBfc aabb) {
<<<<<<< HEAD
        // TODO: strange offset to shift aabb by player view position
        Vector3f playerView = CoreRegistry.get(LocalPlayer.class).getViewPosition(new Vector3f());
        return viewFrustum.testAab(aabb.minX() - playerView.x, aabb.minY() - playerView.y, aabb.minZ() - playerView.z,
                aabb.maxX() - playerView.x, aabb.maxY() - playerView.y, aabb.maxZ() - playerView.z);
=======
        return viewFrustum.testAab(aabb.minX() - position.x, aabb.minY() - position.y, aabb.minZ() - position.z, aabb.maxX() - position.x, aabb.maxY() - position.y, aabb.maxZ() - position.z);
>>>>>>> c49bd458
    }
}<|MERGE_RESOLUTION|>--- conflicted
+++ resolved
@@ -10,10 +10,6 @@
 import org.joml.Vector3f;
 import org.joml.Vector3fc;
 import org.terasology.engine.config.Config;
-<<<<<<< HEAD
-import org.terasology.engine.logic.players.LocalPlayer;
-=======
->>>>>>> c49bd458
 import org.terasology.engine.math.Direction;
 import org.terasology.engine.registry.CoreRegistry;
 import org.terasology.joml.geom.AABBfc;
@@ -232,13 +228,6 @@
     }
 
     public boolean hasInSight(AABBfc aabb) {
-<<<<<<< HEAD
-        // TODO: strange offset to shift aabb by player view position
-        Vector3f playerView = CoreRegistry.get(LocalPlayer.class).getViewPosition(new Vector3f());
-        return viewFrustum.testAab(aabb.minX() - playerView.x, aabb.minY() - playerView.y, aabb.minZ() - playerView.z,
-                aabb.maxX() - playerView.x, aabb.maxY() - playerView.y, aabb.maxZ() - playerView.z);
-=======
         return viewFrustum.testAab(aabb.minX() - position.x, aabb.minY() - position.y, aabb.minZ() - position.z, aabb.maxX() - position.x, aabb.maxY() - position.y, aabb.maxZ() - position.z);
->>>>>>> c49bd458
     }
 }