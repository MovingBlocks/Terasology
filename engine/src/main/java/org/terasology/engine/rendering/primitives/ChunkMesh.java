// Copyright 2021 The Terasology Foundation
// SPDX-License-Identifier: Apache-2.0
package org.terasology.engine.rendering.primitives;

import org.joml.Vector2f;
import org.joml.Vector2fc;
import org.joml.Vector3f;
import org.joml.Vector3fc;
import org.lwjgl.opengl.GL30;
import org.terasology.engine.rendering.assets.material.Material;
import org.terasology.engine.rendering.assets.mesh.resource.GLAttributes;
import org.terasology.engine.rendering.assets.mesh.resource.IndexResource;
import org.terasology.engine.rendering.assets.mesh.resource.VertexAttributeBinding;
import org.terasology.engine.rendering.assets.mesh.resource.VertexFloatAttributeBinding;
import org.terasology.engine.rendering.assets.mesh.resource.VertexIntegerAttributeBinding;
import org.terasology.engine.rendering.assets.mesh.resource.VertexResource;
import org.terasology.engine.rendering.assets.mesh.resource.VertexResourceBuilder;
import org.terasology.gestalt.module.sandbox.API;
import org.terasology.nui.Color;
import org.terasology.nui.Colorc;

import java.util.concurrent.locks.ReentrantLock;

/**
 * Chunk meshes store, manipulate and render the vertex data of tessellated chunks.
 */
public class ChunkMesh {

    /**
     * Possible rendering types.
     */
    @API
    public enum RenderType {
        OPAQUE(0),
        TRANSLUCENT(1),
        BILLBOARD(2),
        WATER_AND_ICE(3);

        private final int meshIndex;

        RenderType(int index) {
            meshIndex = index;
        }

        public int getIndex() {
            return meshIndex;
        }
    }

    public enum RenderPhase {
        OPAQUE,
        ALPHA_REJECT,
        REFRACTIVE,
        Z_PRE_PASS
    }

    /* VERTEX DATA */
    public final int[] vertexBuffers = new int[4];
    public final int[] idxBuffers = new int[4];
    public final int[] vertexCount = new int[4];
    public final int[] vaoCount = new int[4];

    /* STATS */
    private int triangleCount = -1;

    /* TEMPORARY DATA */
    private VertexElements[] vertexElements = new VertexElements[RenderType.values().length];

    private boolean disposed;

<<<<<<< HEAD
=======
    /* CONCURRENCY */
    private final ReentrantLock lock = new ReentrantLock();

>>>>>>> a7dacdce
    /* MEASUREMENTS */
    private int timeToGenerateBlockVertices;
    private int timeToGenerateOptimizedBuffers;

    public ChunkMesh() {
        for (RenderType type : RenderType.values()) {
            vertexElements[type.ordinal()] = new VertexElements();
        }
    }

    public VertexElements getVertexElements(RenderType renderType) {
        return vertexElements[renderType.ordinal()];
    }

    public boolean hasVertexElements() {
        return vertexElements != null;
    }

    /**
     * Generates the VBOs from the pre calculated arrays.
     *
     * @return True if something was generated
     */
    public boolean generateVBOs() {

        // IMPORTANT: A mesh can only be generated once.
        if (vertexElements == null || disposed) {
            return false;
        }

        // Make sure that if it has already been generated, the previous buffers are freed
        dispose();
        disposed = false;

        for (RenderType type : RenderType.values()) {
            generateVBO(type);
        }

        // Calculate the final amount of triangles
        triangleCount = (vertexCount[0] + vertexCount[1] + vertexCount[2] + vertexCount[3]) / 3;

        return true;
    }

    private void generateVBO(RenderType type) {
        VertexElements elements = vertexElements[type.ordinal()];
        int id = type.getIndex();
        if (!disposed && elements.buffer.elements() > 0) {
            vertexBuffers[id] = GL30.glGenBuffers();
            idxBuffers[id] = GL30.glGenBuffers();
            vaoCount[id] = GL30.glGenVertexArrays();

            GL30.glBindVertexArray(vaoCount[id]);

            GL30.glBindBuffer(GL30.GL_ARRAY_BUFFER, vertexBuffers[id]);
<<<<<<< HEAD
            elements.buffer.writeBuffer(buffer -> {
                GL30.glBufferData(GL30.GL_ARRAY_BUFFER, buffer, GL30.GL_STATIC_DRAW);
            });
=======
            elements.buffer.writeBuffer(buffer -> GL30.glBufferData(GL30.GL_ARRAY_BUFFER, buffer, GL30.GL_STATIC_DRAW));
>>>>>>> a7dacdce

            for (VertexResource.VertexDefinition definition : elements.buffer.definitions()) {
                GL30.glEnableVertexAttribArray(definition.location);
                if (definition.location == VertexElements.FLAGS_INDEX) {
                    GL30.glVertexAttribIPointer(definition.location, definition.attribute.count,
                            definition.attribute.mapping.glType, elements.buffer.inStride(), definition.offset);
                } else {
                    GL30.glVertexAttribPointer(definition.location, definition.attribute.count,
                            definition.attribute.mapping.glType, false, elements.buffer.inStride(), definition.offset);
                }
            }

            GL30.glBindBuffer(GL30.GL_ELEMENT_ARRAY_BUFFER, idxBuffers[id]);
            elements.indices.writeBuffer((buffer) -> GL30.glBufferData(GL30.GL_ELEMENT_ARRAY_BUFFER, buffer, GL30.GL_STATIC_DRAW));
            vertexCount[id] = elements.indices.indices();

            GL30.glBindVertexArray(0);

        } else {
            vertexBuffers[id] = 0;
            idxBuffers[id] = 0;
            vertexCount[id] = 0;
        }
    }

    /**
     * Save space by removing the data that was used to construct the mesh, but
     * after discardData is called, the mesh can't be serialized, so it shouldn't
     * be used in contexts where that might be necessary.
     */
    public void discardData() {
        vertexElements = null;
    }

    private void renderVbo(int id) {
        if (vertexBuffers[id] <= 0 || disposed) {
            return;
        }

        GL30.glBindVertexArray(vaoCount[id]);
        GL30.glDrawElements(GL30.GL_TRIANGLES, vertexCount[id], GL30.GL_UNSIGNED_INT, 0);
        GL30.glBindVertexArray(0);
    }

    /**
     * Updates a given material with information such as the World position of a chunk and whether it is animated.
     *
     * @param chunkMaterial a Material instance to be updated
     * @param chunkPosition a Vector3f instance holding the world coordinates of a chunk
     * @param chunkIsAnimated a boolean: true if the chunk is animated, false otherwise
     */
    public void updateMaterial(Material chunkMaterial, Vector3fc chunkPosition, boolean chunkIsAnimated) {
        chunkMaterial.setFloat3("chunkPositionWorld", chunkPosition, true);
        chunkMaterial.setFloat("animated", chunkIsAnimated ? 1.0f : 0.0f, true);
    }

    public int render(RenderPhase type) {
        switch (type) {
            case OPAQUE:
                renderVbo(0);
                break;
            case ALPHA_REJECT:
                renderVbo(1);
                renderVbo(2);
                break;
            case REFRACTIVE:
                renderVbo(3);
                break;
            default:
                break;
        }
        return triangleCount();
    }

    /**
     * Disposes of all the data stored in an instance of this class and
     * the associated data stored in the GLBufferPool instance provided on construction.
     *
     * ChunkMesh instances cannot be un-disposed.
     */
    public void dispose() {
<<<<<<< HEAD
        if (!disposed) {
            for (int i = 0; i < vertexBuffers.length; i++) {
                int id = vertexBuffers[i];
                if (id != 0) {
                    GL15.glDeleteBuffers(id);
                    vertexBuffers[i] = 0;
=======
        lock.lock();
        try {
            if (!disposed) {
                for (int i = 0; i < vertexBuffers.length; i++) {
                    int id = vertexBuffers[i];
                    if (id != 0) {
                        GL30.glDeleteBuffers(id);
                        vertexBuffers[i] = 0;
                    }

                    id = idxBuffers[i];
                    if (id != 0) {
                        GL30.glDeleteBuffers(id);
                        idxBuffers[i] = 0;
                    }

                    id = vaoCount[i];
                    if (id != 0) {
                        GL30.glDeleteVertexArrays(id);
                        vaoCount[i] = 0;
                    }
>>>>>>> a7dacdce
                }

                id = idxBuffers[i];
                if (id != 0) {
                    GL15.glDeleteBuffers(id);
                    idxBuffers[i] = 0;
                }

                id = vaoCount[i];
                if (id != 0) {
                    GL30.glDeleteVertexArrays(id);
                    vaoCount[i] = 0;
                }
            }

            disposed = true;
        }
    }

    public boolean isDisposed() {
        return disposed;
    }

    public int triangleCount(RenderPhase phase) {
        if (phase == RenderPhase.OPAQUE) {
            return vertexCount[0] / 3;
        } else if (phase == RenderPhase.ALPHA_REJECT) {
            return (vertexCount[1] + vertexCount[2]) / 3;
        } else {
            return vertexCount[3] / 3;
        }
    }

    private int triangleCount() {
        return triangleCount;
    }

    /**
     * Returns true if an instance of this class stores no triangles.
     *
     * @return True if no triangles are stored in the instance, false otherwise.
     */
    public boolean isEmpty() {
        return triangleCount == 0;
    }

    void setTimeToGenerateBlockVertices(int timeToGenerateBlockVertices) {
        this.timeToGenerateBlockVertices = timeToGenerateBlockVertices;
    }

    public int getTimeToGenerateBlockVertices() {
        return timeToGenerateBlockVertices;
    }

    void setTimeToGenerateOptimizedBuffers(int timeToGenerateOptimizedBuffers) {
        this.timeToGenerateOptimizedBuffers = timeToGenerateOptimizedBuffers;
    }

    public int getTimeToGenerateOptimizedBuffers() {
        return timeToGenerateOptimizedBuffers;
    }

    /**
     * Data structure for storing vertex data. Abused like a "struct" in C/C++. Just sad.
     */
    public static class VertexElements {

        public static final int VERTEX_INDEX = 0; // vec3
        public static final int NORMAL_INDEX = 1;  // vec3
        public static final int UV0_INDEX = 2;  // vec3

        public static final int FLAGS_INDEX = 3;  // int
        public static final int FRAME_INDEX = 4; // float

        public static final int SUNLIGHT_INDEX = 5; // float
        public static final int BLOCK_INDEX = 6; // float
        public static final int AMBIENT_OCCLUSION_INDEX = 7; // float

        public static final int COLOR_INDEX = 8; // vec4

        public final VertexResource buffer;
        public final IndexResource indices = new IndexResource();

        public final VertexAttributeBinding<Vector3fc, Vector3f> position;
        public final VertexAttributeBinding<Vector3fc, Vector3f> normals;
        public final VertexAttributeBinding<Vector2fc, Vector2f> uv0;

        public final VertexAttributeBinding<Colorc, Color> color;

        public final VertexIntegerAttributeBinding flags;
        public final VertexIntegerAttributeBinding frames;

        public final VertexFloatAttributeBinding sunlight;         // this could be changed to a single byte
        public final VertexFloatAttributeBinding blockLight;       // this could be changed to a single byte
        public final VertexFloatAttributeBinding ambientOcclusion; // this could be changed to a single byte
        public  int vertexCount;


        VertexElements() {
            VertexResourceBuilder builder = new VertexResourceBuilder();
            position = builder.add(VERTEX_INDEX, GLAttributes.VECTOR_3_F_VERTEX_ATTRIBUTE);
            normals = builder.add(NORMAL_INDEX, GLAttributes.VECTOR_3_F_VERTEX_ATTRIBUTE);
            uv0 = builder.add(UV0_INDEX, GLAttributes.VECTOR_2_F_VERTEX_ATTRIBUTE);

            flags = builder.add(FLAGS_INDEX, GLAttributes.BYTE_1_VERTEX_ATTRIBUTE);
            frames = builder.add(FRAME_INDEX, GLAttributes.BYTE_1_VERTEX_ATTRIBUTE);

            sunlight = builder.add(SUNLIGHT_INDEX, GLAttributes.FLOAT_1_VERTEX_ATTRIBUTE);
            blockLight = builder.add(BLOCK_INDEX, GLAttributes.FLOAT_1_VERTEX_ATTRIBUTE);
            ambientOcclusion = builder.add(AMBIENT_OCCLUSION_INDEX, GLAttributes.FLOAT_1_VERTEX_ATTRIBUTE);

            color = builder.add(COLOR_INDEX, GLAttributes.COLOR_4_F_VERTEX_ATTRIBUTE);

            buffer = builder.build();
        }
    }
}<|MERGE_RESOLUTION|>--- conflicted
+++ resolved
@@ -68,12 +68,6 @@
 
     private boolean disposed;
 
-<<<<<<< HEAD
-=======
-    /* CONCURRENCY */
-    private final ReentrantLock lock = new ReentrantLock();
-
->>>>>>> a7dacdce
     /* MEASUREMENTS */
     private int timeToGenerateBlockVertices;
     private int timeToGenerateOptimizedBuffers;
@@ -129,13 +123,7 @@
             GL30.glBindVertexArray(vaoCount[id]);
 
             GL30.glBindBuffer(GL30.GL_ARRAY_BUFFER, vertexBuffers[id]);
-<<<<<<< HEAD
-            elements.buffer.writeBuffer(buffer -> {
-                GL30.glBufferData(GL30.GL_ARRAY_BUFFER, buffer, GL30.GL_STATIC_DRAW);
-            });
-=======
             elements.buffer.writeBuffer(buffer -> GL30.glBufferData(GL30.GL_ARRAY_BUFFER, buffer, GL30.GL_STATIC_DRAW));
->>>>>>> a7dacdce
 
             for (VertexResource.VertexDefinition definition : elements.buffer.definitions()) {
                 GL30.glEnableVertexAttribArray(definition.location);
@@ -162,9 +150,8 @@
     }
 
     /**
-     * Save space by removing the data that was used to construct the mesh, but
-     * after discardData is called, the mesh can't be serialized, so it shouldn't
-     * be used in contexts where that might be necessary.
+     * Save space by removing the data that was used to construct the mesh, but after discardData is called, the mesh can't be serialized,
+     * so it shouldn't be used in contexts where that might be necessary.
      */
     public void discardData() {
         vertexElements = null;
@@ -211,47 +198,23 @@
     }
 
     /**
-     * Disposes of all the data stored in an instance of this class and
-     * the associated data stored in the GLBufferPool instance provided on construction.
-     *
+     * Disposes of all the data stored in an instance of this class and the associated data stored in the GLBufferPool instance provided on
+     * construction.
+     * <p>
      * ChunkMesh instances cannot be un-disposed.
      */
     public void dispose() {
-<<<<<<< HEAD
         if (!disposed) {
             for (int i = 0; i < vertexBuffers.length; i++) {
                 int id = vertexBuffers[i];
                 if (id != 0) {
-                    GL15.glDeleteBuffers(id);
+                    GL30.glDeleteBuffers(id);
                     vertexBuffers[i] = 0;
-=======
-        lock.lock();
-        try {
-            if (!disposed) {
-                for (int i = 0; i < vertexBuffers.length; i++) {
-                    int id = vertexBuffers[i];
-                    if (id != 0) {
-                        GL30.glDeleteBuffers(id);
-                        vertexBuffers[i] = 0;
-                    }
-
-                    id = idxBuffers[i];
-                    if (id != 0) {
-                        GL30.glDeleteBuffers(id);
-                        idxBuffers[i] = 0;
-                    }
-
-                    id = vaoCount[i];
-                    if (id != 0) {
-                        GL30.glDeleteVertexArrays(id);
-                        vaoCount[i] = 0;
-                    }
->>>>>>> a7dacdce
                 }
 
                 id = idxBuffers[i];
                 if (id != 0) {
-                    GL15.glDeleteBuffers(id);
+                    GL30.glDeleteBuffers(id);
                     idxBuffers[i] = 0;
                 }
 
@@ -342,7 +305,7 @@
         public final VertexFloatAttributeBinding sunlight;         // this could be changed to a single byte
         public final VertexFloatAttributeBinding blockLight;       // this could be changed to a single byte
         public final VertexFloatAttributeBinding ambientOcclusion; // this could be changed to a single byte
-        public  int vertexCount;
+        public int vertexCount;
 
 
         VertexElements() {
