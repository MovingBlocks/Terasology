--- conflicted
+++ resolved
@@ -50,16 +50,15 @@
         map.put(type, object);
     }
 
-<<<<<<< HEAD
     public boolean isDirectDescendantOf(Context other) {
         return parent == other;
-=======
+    }
+
     @Override
     public String toString() {
         return MoreObjects.toStringHelper(this)
                 .add("#", Integer.toHexString(hashCode()))
                 .add("parent", parent)
                 .toString();
->>>>>>> a24c07d0
     }
 }