--- conflicted
+++ resolved
@@ -99,21 +99,11 @@
         assetTypeManager.createAssetType(Material.class, (urn, assetType, data) ->
                         GLSLMaterial.create(urn, this, assetType, data),
                 "materials");
-<<<<<<< HEAD
-        assetTypeManager.createAssetType(Mesh.class, (urn, assetType, data) -> OpenGLMesh.create(urn, assetType, bufferPool, data, this),
+        assetTypeManager.createAssetType(Mesh.class, (urn, assetType, data) -> OpenGLMesh.create(urn, assetType, data, this),
                 "mesh");
         assetTypeManager.createAssetType(SkeletalMesh.class,
                 (urn, assetType, data) ->
-                        OpenGLSkeletalMesh.create(urn, assetType, data, this, bufferPool),
-=======
-        assetTypeManager.registerCoreAssetType(Mesh.class, (AssetFactory<Mesh, MeshData>)
-                        (urn, assetType, data) ->
-                                new OpenGLMesh(urn, assetType, data, this),
-                "mesh");
-        assetTypeManager.registerCoreAssetType(SkeletalMesh.class, (AssetFactory<SkeletalMesh, SkeletalMeshData>)
-                        (urn, assetType, data) ->
-                                new OpenGLSkeletalMesh(urn, assetType, data, this),
->>>>>>> 89de8c6f
+                        OpenGLSkeletalMesh.create(urn, assetType, data, this),
                 "skeletalMesh");
         assetTypeManager.createAssetType(MeshAnimation.class, MeshAnimationImpl::new,
                 "animations", "skeletalMesh");
