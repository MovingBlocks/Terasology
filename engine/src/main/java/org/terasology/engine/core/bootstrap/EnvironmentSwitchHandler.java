--- conflicted
+++ resolved
@@ -184,21 +184,6 @@
         }
     }
 
-
-<<<<<<< HEAD
-    private static void registerComponents(ComponentLibrary library, ModuleEnvironment environment) {
-        for (Class<? extends Component> componentType : environment.getSubtypesOf(Component.class)) {
-            if (componentType.getAnnotation(DoNotAutoRegister.class) == null) {
-                String componentName = MetadataUtil.getComponentClassName(componentType);
-                Name componentModuleName = verifyNotNull(environment.getModuleProviding(componentType),
-                        "Could not find module for %s %s", componentName, componentType);
-                library.register(new ResourceUrn(componentModuleName.toString(), componentName), componentType);
-            }
-        }
-    }
-
-=======
->>>>>>> 6f5bf082
     @SuppressWarnings({"rawtypes", "unchecked"})
     private static void registerTypeHandlers(Context context, TypeHandlerLibrary library, ModuleEnvironment environment) {
         for (Class<? extends TypeHandler> handler : environment.getSubtypesOf(TypeHandler.class)) {
