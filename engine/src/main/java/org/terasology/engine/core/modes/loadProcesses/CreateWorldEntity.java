--- conflicted
+++ resolved
@@ -45,6 +45,7 @@
     private final Context context;
     private final GameManifest gameManifest;
 
+    //TODO: figure out dependencies at some point ....
     protected EntityManager entityManager;
     protected WorldGenerator worldGenerator;
     protected WorldConfigurator worldConfigurator;
@@ -74,71 +75,19 @@
             EntityRef worldEntity = worldEntityIterator.next();
             worldEntityIterator.forEachRemaining(w -> logger.warn("Ignored extra world {}", w));
             chunkProvider.setWorldEntity(worldEntity);
-            useConfigurationOfCurrentWorld(worldEntity);
+
+            // replace the world generator values from the components in the world entity
+            setProperties(worldConfigurator, (key, clazz) -> worldEntity.getComponent(clazz));
         } else {
             EntityRef worldEntity = createWorldPoolsAndEntity();
             chunkProvider.setWorldEntity(worldEntity);
-            useConfigurationFromConfig(worldEntity);
+
+            // transfer all world generation parameters from Config to WorldEntity
+            SimpleUri generatorUri = worldGenerator.getUri();
+            setProperties(worldConfigurator, (key, clazz) -> config.getModuleConfig(generatorUri, key, clazz));
         }
 
         return true;
-    }
-
-    private void useConfigurationOfCurrentWorld(EntityRef worldEntity) {
-        // replace the world generator values from the components in the world entity
-<<<<<<< HEAD
-        WorldConfiguratorConfigurator configuratorConfigurator = new WorldConfiguratorConfigurator() {
-            @Override
-            public <T extends Component> T getComponentOfWorldEntity(String key, Class<T> clazz) {
-                return worldEntity.getComponent(clazz);
-            }
-        };
-        setProperties(worldConfigurator, configuratorConfigurator);
-    }
-
-    /** transfer all world generation parameters from Config to WorldEntity */
-    private void useConfigurationFromConfig(EntityRef worldEntity) {
-        SimpleUri generatorUri = worldGenerator.getUri();
-        setProperties(worldConfigurator, new WorldConfiguratorConfigurator() {
-                    @Override
-                    public <T extends Component> T getComponentOfWorldEntity(String key, Class<T> clazz) {
-                        return config.getModuleConfig(generatorUri, key, clazz);
-                    }
-                }
-        );
-=======
-        WorldConfigurator worldConfigurator = context.get(WorldGenerator.class).getConfigurator();
-        setProperties(worldConfigurator, (key, clazz) -> worldEntity.getComponent(clazz));
-    }
-
-    /** transfer all world generation parameters from Config to WorldEntity */
-    private WorldConfigurator useConfigurationFromConfig() {
-        WorldConfigurator worldConfigurator = context.get(WorldGenerator.class).getConfigurator();
-        SimpleUri generatorUri = context.get(WorldGenerator.class).getUri();
-        Config config = context.get(Config.class);
-        setProperties(worldConfigurator, (key, clazz) -> config.getModuleConfig(generatorUri, key, clazz));
-        return worldConfigurator;
-    }
-
-    private EntityRef getExistingWorldEntity() {
-        EntityManager entityManager = context.get(EntityManager.class);
-        Iterator<EntityRef> worldEntityIterator = entityManager.getEntitiesWith(WorldComponent.class).iterator();
-        EntityRef worldEntity = worldEntityIterator.next();
-        worldEntityIterator.forEachRemaining(w -> logger.warn("Ignored extra world {}", w));
-        return worldEntity;
-    }
-
-    private EntityRef createWorldPoolsAndEntity() {
-        EntityManager entityManager = context.get(EntityManager.class);
-
-        entityManager.createWorldPools(gameManifest);
->>>>>>> 23037770
-
-        worldConfigurator.getProperties().forEach((key, component) -> {
-            if (component != null) {
-                worldEntity.addComponent(component);
-            }
-        });
     }
 
     private static void setProperties(WorldConfigurator configurator, WorldConfiguratorConfigurator provider) {
