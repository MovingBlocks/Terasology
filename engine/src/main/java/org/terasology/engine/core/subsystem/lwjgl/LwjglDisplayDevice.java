// Copyright 2021 The Terasology Foundation
// SPDX-License-Identifier: Apache-2.0
package org.terasology.engine.core.subsystem.lwjgl;

import com.google.common.base.Suppliers;
import org.lwjgl.glfw.GLFW;
import org.lwjgl.glfw.GLFWVidMode;
import org.lwjgl.system.MemoryUtil;
import org.terasology.engine.config.Config;
import org.terasology.engine.config.RenderingConfig;
import org.terasology.engine.context.Context;
import org.terasology.engine.core.GameScheduler;
import org.terasology.engine.core.subsystem.DisplayDevice;
import org.terasology.engine.core.subsystem.DisplayDeviceInfo;
import org.terasology.engine.core.subsystem.Resolution;
import org.terasology.engine.rendering.nui.layers.mainMenu.videoSettings.DisplayModeSetting;
import org.terasology.engine.utilities.subscribables.AbstractSubscribable;

import java.util.Comparator;
import java.util.List;
import java.util.Optional;
import java.util.function.Predicate;
import java.util.function.Supplier;
import java.util.stream.Collectors;

import static org.lwjgl.opengl.GL11.GL_COLOR_BUFFER_BIT;
import static org.lwjgl.opengl.GL11.GL_DEPTH_BUFFER_BIT;
import static org.lwjgl.opengl.GL11.glClear;
import static org.lwjgl.opengl.GL11.glViewport;

public class LwjglDisplayDevice extends AbstractSubscribable implements DisplayDevice {
    public static final String DISPLAY_RESOLUTION_CHANGE = "displayResolutionChange";

    private final Supplier<GLFWVidMode> desktopResolution = createDesktopResolutionSupplier();
    private final Supplier<List<GLFWVidMode>> availableResolutions = createAvailableResolutionSupplier();

    private RenderingConfig config;
    private DisplayDeviceInfo displayDeviceInfo = new DisplayDeviceInfo("unknown");

    private int windowWidth = 0;
    private int windowHeight = 0;
    private boolean isWindowDirty = true;

    public LwjglDisplayDevice(Context context) {
        this.config = context.get(Config.class).getRendering();
    }

    @Override
    public boolean hasFocus() {
        return GameScheduler.runBlockingGraphics("hasFocus",
                () -> GLFW.GLFW_TRUE == GLFW.glfwGetWindowAttrib(GLFW.glfwGetCurrentContext(), GLFW.GLFW_FOCUSED));
    }

    @Override
    public boolean isCloseRequested() {
        return
                GameScheduler.runBlockingGraphics("isCloseRequested", () -> GLFW.glfwWindowShouldClose(GLFW.glfwGetCurrentContext()));
    }

    @Override
    public boolean isFullscreen() {
        return GameScheduler.runBlockingGraphics("isFullscreen", () -> MemoryUtil.NULL != GLFW.glfwGetWindowMonitor(GLFW.glfwGetCurrentContext()));
    }

    @Override
    public void setFullscreen(boolean state) {
        if (state) {
            setDisplayModeSetting(DisplayModeSetting.FULLSCREEN, true);
        } else {
            setDisplayModeSetting(DisplayModeSetting.WINDOWED, true);
        }
    }

    @Override
    public DisplayModeSetting getDisplayModeSetting() {
        return config.getDisplayModeSetting();
    }

    @Override
    public void setDisplayModeSetting(DisplayModeSetting displayModeSetting) {
        setDisplayModeSetting(displayModeSetting, true);
    }

    public void setDisplayModeSetting(DisplayModeSetting displayModeSetting, boolean resize) {
        GameScheduler.runBlockingGraphics("setDisplayModeSetting", () -> {
            long window = GLFW.glfwGetCurrentContext();
            switch (displayModeSetting) {
                case FULLSCREEN:
                    updateFullScreenDisplay();
                    config.setDisplayModeSetting(displayModeSetting);
                    config.setFullscreen(true);
                    break;
                case WINDOWED_FULLSCREEN:
                    GLFWVidMode vidMode = desktopResolution.get();
                    GLFW.glfwSetWindowMonitor(window,
                            MemoryUtil.NULL,
                            0,
                            0,
                            vidMode.width(),
                            vidMode.height(),
                            GLFW.GLFW_DONT_CARE);
                    GLFW.glfwSetWindowAttrib(window, GLFW.GLFW_DECORATED, GLFW.GLFW_FALSE);
                    config.setDisplayModeSetting(displayModeSetting);
                    config.setWindowedFullscreen(true);
                    break;
                case WINDOWED:
                    GLFW.glfwSetWindowAttrib(window, GLFW.GLFW_DECORATED, GLFW.GLFW_TRUE);
                    GLFW.glfwSetWindowAttrib(window, GLFW.GLFW_RESIZABLE, GLFW.GLFW_TRUE);
                    GLFW.glfwSetWindowMonitor(window,
                            MemoryUtil.NULL,
                            config.getWindowPosX(),
                            config.getWindowPosY(),
                            config.getWindowWidth(),
                            config.getWindowHeight(),
                            GLFW.GLFW_DONT_CARE);
                    config.setDisplayModeSetting(displayModeSetting);
                    config.setFullscreen(false);
                    break;
            }
            if (resize) {
                updateViewport();
            }
        });
    }

    @Override
    public Resolution getResolution() {
        Resolution resolution = config.getResolution();
        if (resolution != null) {
            return resolution;
        }
        return new LwjglResolution(desktopResolution.get());
    }

    @Override
    public List<Resolution> getResolutions() {
        return availableResolutions.get().stream()
                .map(LwjglResolution::new)
                .collect(Collectors.toList());
    }

    @Override
    public int getWidth() {
        updateWindow();
        return this.windowWidth;
    }

    @Override
    public int getHeight() {
        updateWindow();
        return this.windowHeight;
    }

    private void updateWindow() {
        if (isWindowDirty) {
            GameScheduler.runBlockingGraphics("updateWindowBounds", () -> {
                int[] windowWidth = new int[1];
                int[] windowHeight = new int[1];
                GLFW.glfwGetWindowSize(GLFW.glfwGetCurrentContext(), windowWidth, windowHeight);
                this.windowWidth = windowWidth[0];
                this.windowHeight = windowHeight[0];
                isWindowDirty = false;
            });
        }
    }

    @Override
    public void setResolution(Resolution resolution) {
        config.setResolution(resolution);
        if (DisplayModeSetting.FULLSCREEN == config.getDisplayModeSetting()) {
            GameScheduler.runBlockingGraphics("isFullscreen", () -> {
                updateFullScreenDisplay();
                updateViewport();
            });
        }
    }

    @Override
    public void processMessages() {
        GameScheduler.runBlockingGraphics("pollEvents", GLFW::glfwPollEvents);
    }

    @Override
    public boolean isHeadless() {
        return false;
    }

    @Override
    public void prepareToRender() {
        GameScheduler.runBlockingGraphics("prepareToRender",
                () -> glClear(GL_COLOR_BUFFER_BIT | GL_DEPTH_BUFFER_BIT));

    }

    @Override
    public DisplayDeviceInfo getInfo() {
        GameScheduler.runBlockingGraphics("updateDisplayDevice",
                () -> LwjglGraphicsUtil.updateDisplayDeviceInfo(displayDeviceInfo));
        return displayDeviceInfo;
    }

    public void update() {
        processMessages();
        GLFW.glfwSwapBuffers(GLFW.glfwGetCurrentContext());
        isWindowDirty = true;

    }

    private void updateViewport() {
        updateViewport(getWidth(), getHeight());
    }

    protected void updateViewport(int width, int height) {
<<<<<<< HEAD
        GameScheduler.runBlockingGraphics("updateViewport", () ->
                glViewport(0, 0, width, height)
        );

        propertyChangeSupport.firePropertyChange(DISPLAY_RESOLUTION_CHANGE, 0, 1);
=======
        glViewport(0, 0, width, height);
        
        //If the screen is minimized, resolution change is stopped to avoid the width and height of FBO being set to 0.
        boolean isMinimized = GLFW.glfwGetWindowAttrib(GLFW.glfwGetCurrentContext(), GLFW.GLFW_ICONIFIED) == GLFW.GLFW_TRUE;
        int i = isMinimized ? 0 : 1;       
        propertyChangeSupport.firePropertyChange(DISPLAY_RESOLUTION_CHANGE, i, 1);
>>>>>>> 023571e2
    }

    private GLFWVidMode getFullScreenDisplayMode() {
        Resolution resolution = config.getResolution();
        if (resolution instanceof LwjglResolution) {
            return getGLFWVidMode((LwjglResolution) resolution)
                    .orElseGet(desktopResolution);
        }
        return desktopResolution.get();
    }

    private void updateFullScreenDisplay() {
        long window = GLFW.glfwGetCurrentContext();
        GLFWVidMode vidMode = getFullScreenDisplayMode();
        GLFW.glfwSetWindowMonitor(window,
                GLFW.glfwGetPrimaryMonitor(),
                0,
                0,
                vidMode.width(),
                vidMode.height(),
                vidMode.refreshRate());
    }


    private static Supplier<GLFWVidMode> createDesktopResolutionSupplier() {
        return Suppliers.memoize(() ->
                GameScheduler.runBlockingGraphics("createDesktopResolution",
                        () -> GLFW.glfwGetVideoMode(GLFW.glfwGetPrimaryMonitor())));
    }

    private Optional<GLFWVidMode> getGLFWVidMode(LwjglResolution resolution) {
        return availableResolutions.get()
                .stream()
                .filter(Predicate.isEqual(resolution))
                .findFirst();
    }

    private static Supplier<List<GLFWVidMode>> createAvailableResolutionSupplier() {
        return GameScheduler.runBlockingGraphics("getAvailableResolution", () ->
                Suppliers.memoize(() -> GLFW.glfwGetVideoModes(GLFW.glfwGetPrimaryMonitor())
                        .stream()
                        .sorted(Comparator
                                .comparing(GLFWVidMode::width)
                                .thenComparing(GLFWVidMode::width)
                                .thenComparing(GLFWVidMode::refreshRate)
                        )
                        .collect(Collectors.toList()))
        );
    }
}<|MERGE_RESOLUTION|>--- conflicted
+++ resolved
@@ -59,7 +59,8 @@
 
     @Override
     public boolean isFullscreen() {
-        return GameScheduler.runBlockingGraphics("isFullscreen", () -> MemoryUtil.NULL != GLFW.glfwGetWindowMonitor(GLFW.glfwGetCurrentContext()));
+        return GameScheduler.runBlockingGraphics("isFullscreen",
+                () -> MemoryUtil.NULL != GLFW.glfwGetWindowMonitor(GLFW.glfwGetCurrentContext()));
     }
 
     @Override
@@ -211,20 +212,14 @@
     }
 
     protected void updateViewport(int width, int height) {
-<<<<<<< HEAD
-        GameScheduler.runBlockingGraphics("updateViewport", () ->
-                glViewport(0, 0, width, height)
+        GameScheduler.runBlockingGraphics("updateViewport", () -> {
+                    glViewport(0, 0, width, height)
+                    //If the screen is minimized, resolution change is stopped to avoid the width and height of FBO being set to 0.
+                    boolean isMinimized = GLFW.glfwGetWindowAttrib(GLFW.glfwGetCurrentContext(), GLFW.GLFW_ICONIFIED) == GLFW.GLFW_TRUE;
+                    int i = isMinimized ? 0 : 1;
+                    propertyChangeSupport.firePropertyChange(DISPLAY_RESOLUTION_CHANGE, i, 1);
+                }
         );
-
-        propertyChangeSupport.firePropertyChange(DISPLAY_RESOLUTION_CHANGE, 0, 1);
-=======
-        glViewport(0, 0, width, height);
-        
-        //If the screen is minimized, resolution change is stopped to avoid the width and height of FBO being set to 0.
-        boolean isMinimized = GLFW.glfwGetWindowAttrib(GLFW.glfwGetCurrentContext(), GLFW.GLFW_ICONIFIED) == GLFW.GLFW_TRUE;
-        int i = isMinimized ? 0 : 1;       
-        propertyChangeSupport.firePropertyChange(DISPLAY_RESOLUTION_CHANGE, i, 1);
->>>>>>> 023571e2
     }
 
     private GLFWVidMode getFullScreenDisplayMode() {
