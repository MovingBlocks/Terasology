--- conflicted
+++ resolved
@@ -105,13 +105,8 @@
             // setting the world seed will create the world builder
             worldGenerator.setWorldSeed(worldInfo.getSeed());
             context.put(WorldGenerator.class, worldGenerator);
-<<<<<<< HEAD
-        } catch (UnresolvedWorldGeneratorException e) {
+        } catch (UnresolvedWorldGeneratorException | UnresolvedDependencyException e) {
             logger.atError().log("Unable to load world generator {}. Available world generators: {}",
-=======
-        } catch (UnresolvedWorldGeneratorException | UnresolvedDependencyException e) {
-            logger.error("Unable to load world generator {}. Available world generators: {}",
->>>>>>> 30bc83ab
                     worldInfo.getWorldGenerator(), worldGeneratorManager.getWorldGenerators());
             context.get(GameEngine.class).changeState(new StateMainMenu("Failed to resolve world generator."));
             return true; // We need to return true, otherwise the loading state will just call us again immediately
