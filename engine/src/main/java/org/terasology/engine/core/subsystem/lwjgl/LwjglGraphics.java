--- conflicted
+++ resolved
@@ -135,10 +135,7 @@
     private void initWindow() {
         logger.info("Initializing display (if last line in log then likely the game crashed from an issue with your " +
                 "video card)");
-<<<<<<< HEAD
-=======
 
->>>>>>> d8debffe
         // set opengl core profile to 3.3
         GLFW.glfwWindowHint(GLFW.GLFW_CONTEXT_VERSION_MAJOR, 3);
         GLFW.glfwWindowHint(GLFW.GLFW_CONTEXT_VERSION_MINOR, 3);
