--- conflicted
+++ resolved
@@ -19,12 +19,9 @@
     public static final String HUD_HIDDEN = "hudHidden";
     public static final String RENDER_CHUNK_BOUNDING_BOXES = "renderChunkBoundingBoxes";
     public static final String RENDER_SKELETONS = "renderSkeletons";
-<<<<<<< HEAD
     public static final String RENDER_ENTITY_COLLIDERS = "renderEntityColliders";
-    private static final Logger logger = LoggerFactory.getLogger(WorldRendererImpl.class);
-=======
+  
     private static final Logger logger = LoggerFactory.getLogger(RenderingDebugConfig.class);
->>>>>>> 12ae52e2
 
     private boolean enabled;
     private boolean firstPersonElementsHidden;
