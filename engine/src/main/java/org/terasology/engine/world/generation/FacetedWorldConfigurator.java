--- conflicted
+++ resolved
@@ -14,10 +14,6 @@
 
 import java.beans.PropertyChangeEvent;
 import java.beans.PropertyChangeListener;
-<<<<<<< HEAD
-import java.util.ArrayList;
-=======
->>>>>>> 6cd671e5
 import java.util.Collections;
 import java.util.HashMap;
 import java.util.HashSet;
@@ -70,10 +66,7 @@
                         listener.propertyChange(event);
                     });
                 }
-<<<<<<< HEAD
-=======
 
->>>>>>> 6cd671e5
                 return;
             }
         }
@@ -81,21 +74,16 @@
         logger.warn("No property {} found", key);
     }
 
-<<<<<<< HEAD
-=======
     /**
      * Subscribes a new listener to receive change notifications for all properties.
      * @param changeListener
      */
->>>>>>> 6cd671e5
     @Override
     public void subscribe(PropertyChangeListener changeListener) {
         Set<PropertyChangeListener> ls = listeners.computeIfAbsent("*", k -> new HashSet<>());
         ls.add(changeListener);
     }
 
-<<<<<<< HEAD
-=======
     /**
      * Unsubscribes an existing listener from receiving change notifications for all properties.
      * If the listener was subscribed to a specific property separately
@@ -103,7 +91,6 @@
      * it will continue to receive change notifications for that property.
      * @param changeListener
      */
->>>>>>> 6cd671e5
     @Override
     public void unsubscribe(PropertyChangeListener changeListener) {
         listeners.computeIfPresent("*", (k, v) -> {
@@ -112,22 +99,17 @@
         });
     }
 
-<<<<<<< HEAD
-=======
     /**
      * Subscribes a new listener to receive change notifications for the specified property.
      * @param propertyName
      * @param changeListener
      */
->>>>>>> 6cd671e5
     @Override
     public void subscribe(String propertyName, PropertyChangeListener changeListener) {
         Set<PropertyChangeListener> ls = listeners.computeIfAbsent(propertyName, k -> new HashSet<>());
         ls.add(changeListener);
     }
 
-<<<<<<< HEAD
-=======
     /**
      * Unsubscribes an existing listener from receiving change notifications for the specified property.
      * If the listener was subscribed to all properties separately
@@ -136,7 +118,6 @@
      * @param propertyName
      * @param changeListener
      */
->>>>>>> 6cd671e5
     @Override
     public void unsubscribe(String propertyName, PropertyChangeListener changeListener) {
         listeners.computeIfPresent(propertyName, (k, v) -> {
