// Copyright 2021 The Terasology Foundation
// SPDX-License-Identifier: Apache-2.0

package org.terasology.engine.world.chunks.pipeline;

import com.google.common.collect.Lists;
import com.google.common.collect.Maps;
<<<<<<< HEAD
import com.google.common.collect.Queues;
=======
import com.google.common.util.concurrent.ListenableFuture;
import com.google.common.util.concurrent.SettableFuture;
>>>>>>> 32761bff
import org.joml.Vector3ic;
import org.reactivestreams.Subscription;
import org.slf4j.Logger;
import org.slf4j.LoggerFactory;
import org.terasology.engine.monitoring.ThreadActivity;
import org.terasology.engine.monitoring.ThreadMonitor;
import org.terasology.engine.world.chunks.Chunk;
import org.terasology.engine.world.chunks.pipeline.stages.ChunkTask;
import org.terasology.engine.world.chunks.pipeline.stages.ChunkTaskProvider;
import reactor.core.publisher.BaseSubscriber;
import reactor.core.publisher.Flux;
import reactor.core.scheduler.Scheduler;
import reactor.core.scheduler.Schedulers;

import java.util.ArrayList;
import java.util.List;
import java.util.Map;
<<<<<<< HEAD
import java.util.Queue;
import java.util.Set;
import java.util.function.Function;
=======
import java.util.concurrent.Callable;
import java.util.concurrent.CancellationException;
import java.util.concurrent.CompletionService;
import java.util.concurrent.ExecutionException;
import java.util.concurrent.ExecutorCompletionService;
import java.util.concurrent.Future;
import java.util.concurrent.PriorityBlockingQueue;
import java.util.concurrent.RunnableFuture;
import java.util.concurrent.ThreadPoolExecutor;
import java.util.concurrent.TimeUnit;
import java.util.function.Function;
import java.util.function.Supplier;
>>>>>>> 32761bff

/**
 * Manages execution of chunk processing.
 * <p>
 * {@link Chunk}s will processing on stages {@link ChunkProcessingPipeline#addStage}
 */
public class ChunkProcessingPipeline {

    private static final int NUM_TASK_THREADS = 2;
    private static final int CHUNKS_AT_ONCE = 8;
    private static final Logger logger = LoggerFactory.getLogger(ChunkProcessingPipeline.class);

    private final List<ChunkTaskProvider> stages = Lists.newArrayList();

    private final Function<Vector3ic, Chunk> chunkProvider;
    private final Map<Vector3ic, ChunkProcessingInfo> chunkProcessingInfoMap = Maps.newConcurrentMap();
    private final List<Subscription> subs = new ArrayList<>();

    private final Scheduler scheduler;

    private final Object completeSignal = new Object();
    private Queue<ChunkProcessingInfo> processing = Queues.newConcurrentLinkedQueue();

    /**
     * Create ChunkProcessingPipeline.
     */
    public ChunkProcessingPipeline(Function<Vector3ic, Chunk> chunkProvider, Flux<Chunk> chunkStream) {
        this(chunkProvider, chunkStream, Schedulers.newParallel("chunk processing", NUM_TASK_THREADS));
    }

    /**
     * @param scheduler The scheduler to use for running chunk processing threads.
     */
    public ChunkProcessingPipeline(Function<Vector3ic, Chunk> chunkProvider, Flux<Chunk> chunkStream, Scheduler scheduler) {
        this.chunkProvider = chunkProvider;
        this.scheduler = scheduler;
        Flux<Chunk> stream = chunkStream.subscribeOn(scheduler);
        for (int i = 0; i < NUM_TASK_THREADS; i++) {
            stream.subscribe(new BaseSubscriber<Chunk>() {
                private final List<Chunk> buffer = new ArrayList<>();
                private Subscription sub;

                @Override
                public void hookOnSubscribe(Subscription sub) {
                    this.sub = sub;
                    subs.add(sub);
                }

                @Override
                public void hookOnNext(Chunk chunk) {
                    buffer.add(chunk);
                    if (buffer.size() >= CHUNKS_AT_ONCE) {
                        processNewChunks(buffer);
                        buffer.clear();
                        sub.request(CHUNKS_AT_ONCE);
                    }
                }

                @Override
                public void hookOnComplete() {
                    processNewChunks(buffer);
                    subs.remove(sub);
                    if (subs.isEmpty()) {
                        synchronized (completeSignal) {
                            completeSignal.notifyAll();
                        }
                    }
                }
            });
        }
    }

    /**
     * Notify the pipeline that new chunks are available, so if any worker threads were suspended, they should be resumed.
     */
    public void notifyUpdate() {
        // We can't use a foreach because `request` could trigger `hookOnComplete`, which modifies `subs`
        for (int i = subs.size() - 1; i >= 0; i--) {
            subs.get(i).request(CHUNKS_AT_ONCE);
        }
    }

    private void processNewChunks(List<Chunk> chunks) {
        for (Chunk chunk : chunks) {
            Vector3ic position = chunk.getPosition();
            if (chunkProcessingInfoMap.containsKey(position)) {
                logger.warn("Requested processing chunk that was already processing");
            }

            ChunkProcessingInfo chunkProcessingInfo = new ChunkProcessingInfo(position);
            chunkProcessingInfo.setChunk(chunk);
            chunkProcessingInfo.nextStage(stages);
            chunkProcessingInfo.makeChunkTask();
            processing.add(chunkProcessingInfo);
            chunkProcessingInfoMap.put(position, chunkProcessingInfo);
        }
        processingInfoReactor();
    }

<<<<<<< HEAD
    private void processingInfoReactor() {
        List<ChunkProcessingInfo> defer = Lists.newArrayList();
        ChunkProcessingInfo info;
        while ((info = processing.poll()) != null) {
            ChunkTask task = info.getChunkTask();
            if (task != null) {
                boolean satisfied = true;
                List<Chunk> providedChunks = new ArrayList<>(10);
                for (Vector3ic pos : task.getRequirements()) {
                    Chunk chunk = getChunkBy(info.getChunkTaskProvider(), pos);
                    // If we don't have all the requirements generated yet, skip it
                    if (chunk == null) {
                        satisfied = false;
                        break;
                    }
                    providedChunks.add(chunk);
                }

                if (satisfied) {
                    try {
                        try (ThreadActivity ignored = ThreadMonitor.startThreadActivity(task.getName())) {
                            info.setChunk(task.apply(providedChunks));
                        }
                        info.resetTaskState();
                        if (info.hasNextStage(stages)) {
                            info.nextStage(stages);
                            info.makeChunkTask();
                            processing.add(info);
                        } else {
                            cleanup(info);
                        }
                    } catch (Exception e) {
                        String stageName =
                                info.getChunkTaskProvider() == null
                                        ? "Generation or Loading"
                                        : info.getChunkTaskProvider().getName();
                        logger.error(
                                String.format("ChunkTask at position %s and stage [%s] catch error: ",
                                        info.getPosition(), stageName),
                                e);
                        cleanup(info);
                    }
                } else {
                    defer.add(info);
                }
            } else {
                if (info.hasNextStage(stages)) {
                    info.nextStage(stages);
                    info.makeChunkTask();
                    processing.add(info);
                } else {
                    cleanup(info);
                }
            }
        }
        processing.addAll(defer);
=======
    private void processChunkTasks() {
        for (ChunkProcessingInfo info : chunkProcessingInfoMap.values()) {
            processChunkInfo(info);
        }
    }

    private void processChunkInfo(ChunkProcessingInfo info) {
        if (info.getChunkTask() == null) {
            return;
        }
        if (info.getCurrentFuture() != null) {
            return;
        }
        ChunkTask chunkTask = info.getChunkTask();
        List<Vector3ic> requirements = chunkTask.getRequirements();
        List<Chunk> requiredChunks = Lists.newArrayListWithCapacity(requirements.size());
        for (Vector3ic pos : requirements) {
            Chunk chunk = getChunkBy(info.getChunkTaskProvider(), pos);
            if (chunk != null) {
                requiredChunks.add(chunk);
            } else {
                return;
            }
        }
        info.setCurrentFuture(runTask(chunkTask, requiredChunks));
>>>>>>> 32761bff
    }

    private Chunk getChunkBy(ChunkTaskProvider requiredStage, Vector3ic position) {
        Chunk chunk = chunkProvider.apply(position);
        if (chunk == null) {
            ChunkProcessingInfo candidate = chunkProcessingInfoMap.get(position);
            if (candidate == null) {
                return null;
            }
            ChunkTaskProvider candidateCurrentStage = candidate.getChunkTaskProvider();
            if (stages.indexOf(candidateCurrentStage) >= stages.indexOf(requiredStage)) {
                chunk = candidate.getChunk();
            }
        }
        return chunk;
    }

<<<<<<< HEAD
=======
    private Future<Chunk> runTask(ChunkTask task, List<Chunk> chunks) {
        return chunkProcessor.submit(new PositionalCallable(() -> {
            try (ThreadActivity ignored = ThreadMonitor.startThreadActivity(task.getName())) {
                return task.apply(chunks);
            }
        }, task.getPosition()));
    }

    private Thread threadFactory(Runnable runnable) {
        Thread thread = new Thread(runnable);
        thread.setDaemon(true);
        thread.setName("Chunk-Processing-" + threadIndex++);
        return thread;
    }

    private void rejectQueueHandler(Runnable runnable, ThreadPoolExecutor threadPoolExecutor) {
        logger.error("Cannot run {}  because queue is full", runnable);
    }

>>>>>>> 32761bff
    /**
     * Add stage to pipeline.
     *
     * @param stage function for ChunkTask generating by Chunk.
     * @return self for Fluent api.
     */
    public ChunkProcessingPipeline addStage(ChunkTaskProvider stage) {
        stages.add(stage);
        return this;
    }

<<<<<<< HEAD
=======
    /**
     * Run generator task and then run pipeline processing with it.
     * <p>
     * Additionally add technical stages for cleaning pipeline after chunk processing and handles errors in stages.
     *
     * @param generatorTask ChunkTask which provides new chunk to pipeline
     * @return Future of chunk processing.
     */
    public ListenableFuture<Chunk> invokeGeneratorTask(Vector3ic position, Supplier<Chunk> generatorTask) {
        Preconditions.checkState(!stages.isEmpty(), "ChunkProcessingPipeline must to have at least one stage");
        ChunkProcessingInfo chunkProcessingInfo = chunkProcessingInfoMap.get(position);
        if (chunkProcessingInfo != null) {
            return chunkProcessingInfo.getExternalFuture();
        } else {
            SettableFuture<Chunk> exitFuture = SettableFuture.create();
            chunkProcessingInfo = new ChunkProcessingInfo(position, exitFuture);
            chunkProcessingInfoMap.put(position, chunkProcessingInfo);
            chunkProcessingInfo.setCurrentFuture(chunkProcessor.submit(new PositionalCallable(generatorTask::get,
                    position)));
            return exitFuture;
        }
    }

    /**
     * Send chunk to processing pipeline. If chunk not processing yet then pipeline will be setted. If chunk processed
     * then chunk will be processing in next stage;
     *
     * @param chunk chunk to process.
     */
    public Future<Chunk> invokePipeline(Chunk chunk) {
        return invokeGeneratorTask(chunk.getPosition(), () -> chunk);
    }

>>>>>>> 32761bff
    public void shutdown() {
        for (Subscription s : subs) {
            s.cancel();
        }
        scheduler.dispose();
        chunkProcessingInfoMap.keySet().forEach(this::stopProcessingAt);
        chunkProcessingInfoMap.clear();
    }

    public void restart() {
        chunkProcessingInfoMap.keySet().forEach(this::stopProcessingAt);
        chunkProcessingInfoMap.clear();
    }

    /**
     * Stop processing chunk at position.
     *
     * @param pos position of chunk to stop processing.
     */
    public void stopProcessingAt(Vector3ic pos) {
        ChunkProcessingInfo removed = chunkProcessingInfoMap.remove(pos);
        if (removed == null) {
            return;
        }
        processing.remove(removed);

        Chunk chunk = removed.getChunk();
        if (chunk != null) {
            chunk.dispose();
        }
    }

    /**
     * Cleanuping Chunk processing after done.
     *
     * @param chunkProcessingInfo chunk to cleanup
     */
    private void cleanup(ChunkProcessingInfo chunkProcessingInfo) {
        chunkProcessingInfoMap.remove(chunkProcessingInfo.getPosition(), chunkProcessingInfo);
    }

    /**
     * Check is position processing.
     *
     * @param pos position for check
     * @return true if position processing, false otherwise
     */
    public boolean isPositionProcessing(Vector3ic pos) {
        return chunkProcessingInfoMap.containsKey(pos);
    }

    /**
     * Get processing positions.
     *
     * @return copy of processing positions
     */
    public Set<Vector3ic> getProcessingPositions() {
        return chunkProcessingInfoMap.keySet();
    }
}<|MERGE_RESOLUTION|>--- conflicted
+++ resolved
@@ -5,12 +5,9 @@
 
 import com.google.common.collect.Lists;
 import com.google.common.collect.Maps;
-<<<<<<< HEAD
 import com.google.common.collect.Queues;
-=======
 import com.google.common.util.concurrent.ListenableFuture;
 import com.google.common.util.concurrent.SettableFuture;
->>>>>>> 32761bff
 import org.joml.Vector3ic;
 import org.reactivestreams.Subscription;
 import org.slf4j.Logger;
@@ -28,24 +25,12 @@
 import java.util.ArrayList;
 import java.util.List;
 import java.util.Map;
-<<<<<<< HEAD
 import java.util.Queue;
 import java.util.Set;
-import java.util.function.Function;
-=======
-import java.util.concurrent.Callable;
-import java.util.concurrent.CancellationException;
-import java.util.concurrent.CompletionService;
-import java.util.concurrent.ExecutionException;
-import java.util.concurrent.ExecutorCompletionService;
 import java.util.concurrent.Future;
-import java.util.concurrent.PriorityBlockingQueue;
-import java.util.concurrent.RunnableFuture;
 import java.util.concurrent.ThreadPoolExecutor;
-import java.util.concurrent.TimeUnit;
 import java.util.function.Function;
 import java.util.function.Supplier;
->>>>>>> 32761bff
 
 /**
  * Manages execution of chunk processing.
@@ -145,7 +130,6 @@
         processingInfoReactor();
     }
 
-<<<<<<< HEAD
     private void processingInfoReactor() {
         List<ChunkProcessingInfo> defer = Lists.newArrayList();
         ChunkProcessingInfo info;
@@ -202,33 +186,6 @@
             }
         }
         processing.addAll(defer);
-=======
-    private void processChunkTasks() {
-        for (ChunkProcessingInfo info : chunkProcessingInfoMap.values()) {
-            processChunkInfo(info);
-        }
-    }
-
-    private void processChunkInfo(ChunkProcessingInfo info) {
-        if (info.getChunkTask() == null) {
-            return;
-        }
-        if (info.getCurrentFuture() != null) {
-            return;
-        }
-        ChunkTask chunkTask = info.getChunkTask();
-        List<Vector3ic> requirements = chunkTask.getRequirements();
-        List<Chunk> requiredChunks = Lists.newArrayListWithCapacity(requirements.size());
-        for (Vector3ic pos : requirements) {
-            Chunk chunk = getChunkBy(info.getChunkTaskProvider(), pos);
-            if (chunk != null) {
-                requiredChunks.add(chunk);
-            } else {
-                return;
-            }
-        }
-        info.setCurrentFuture(runTask(chunkTask, requiredChunks));
->>>>>>> 32761bff
     }
 
     private Chunk getChunkBy(ChunkTaskProvider requiredStage, Vector3ic position) {
@@ -246,28 +203,6 @@
         return chunk;
     }
 
-<<<<<<< HEAD
-=======
-    private Future<Chunk> runTask(ChunkTask task, List<Chunk> chunks) {
-        return chunkProcessor.submit(new PositionalCallable(() -> {
-            try (ThreadActivity ignored = ThreadMonitor.startThreadActivity(task.getName())) {
-                return task.apply(chunks);
-            }
-        }, task.getPosition()));
-    }
-
-    private Thread threadFactory(Runnable runnable) {
-        Thread thread = new Thread(runnable);
-        thread.setDaemon(true);
-        thread.setName("Chunk-Processing-" + threadIndex++);
-        return thread;
-    }
-
-    private void rejectQueueHandler(Runnable runnable, ThreadPoolExecutor threadPoolExecutor) {
-        logger.error("Cannot run {}  because queue is full", runnable);
-    }
-
->>>>>>> 32761bff
     /**
      * Add stage to pipeline.
      *
@@ -279,42 +214,6 @@
         return this;
     }
 
-<<<<<<< HEAD
-=======
-    /**
-     * Run generator task and then run pipeline processing with it.
-     * <p>
-     * Additionally add technical stages for cleaning pipeline after chunk processing and handles errors in stages.
-     *
-     * @param generatorTask ChunkTask which provides new chunk to pipeline
-     * @return Future of chunk processing.
-     */
-    public ListenableFuture<Chunk> invokeGeneratorTask(Vector3ic position, Supplier<Chunk> generatorTask) {
-        Preconditions.checkState(!stages.isEmpty(), "ChunkProcessingPipeline must to have at least one stage");
-        ChunkProcessingInfo chunkProcessingInfo = chunkProcessingInfoMap.get(position);
-        if (chunkProcessingInfo != null) {
-            return chunkProcessingInfo.getExternalFuture();
-        } else {
-            SettableFuture<Chunk> exitFuture = SettableFuture.create();
-            chunkProcessingInfo = new ChunkProcessingInfo(position, exitFuture);
-            chunkProcessingInfoMap.put(position, chunkProcessingInfo);
-            chunkProcessingInfo.setCurrentFuture(chunkProcessor.submit(new PositionalCallable(generatorTask::get,
-                    position)));
-            return exitFuture;
-        }
-    }
-
-    /**
-     * Send chunk to processing pipeline. If chunk not processing yet then pipeline will be setted. If chunk processed
-     * then chunk will be processing in next stage;
-     *
-     * @param chunk chunk to process.
-     */
-    public Future<Chunk> invokePipeline(Chunk chunk) {
-        return invokeGeneratorTask(chunk.getPosition(), () -> chunk);
-    }
-
->>>>>>> 32761bff
     public void shutdown() {
         for (Subscription s : subs) {
             s.cancel();
