// Copyright 2021 The Terasology Foundation
// SPDX-License-Identifier: Apache-2.0
package org.terasology.engine.world.chunks.localChunkProvider;

import com.google.common.collect.Iterators;
import com.google.common.collect.Queues;
import com.google.common.util.concurrent.ListenableFuture;
import gnu.trove.list.TIntList;
import gnu.trove.list.array.TIntArrayList;
import gnu.trove.map.TShortObjectMap;
import gnu.trove.map.hash.TShortObjectHashMap;
import org.joml.Vector3i;
import org.joml.Vector3ic;
import org.slf4j.Logger;
import org.slf4j.LoggerFactory;
import org.terasology.engine.core.GameScheduler;
import org.terasology.engine.entitySystem.entity.EntityManager;
import org.terasology.engine.entitySystem.entity.EntityRef;
import org.terasology.engine.entitySystem.entity.EntityStore;
import org.terasology.engine.entitySystem.prefab.Prefab;
import org.terasology.engine.monitoring.PerformanceMonitor;
import org.terasology.engine.monitoring.chunk.ChunkMonitor;
import org.terasology.engine.persistence.ChunkStore;
import org.terasology.engine.persistence.StorageManager;
import org.terasology.engine.world.BlockEntityRegistry;
import org.terasology.engine.world.block.BeforeDeactivateBlocks;
import org.terasology.engine.world.block.Block;
import org.terasology.engine.world.block.BlockManager;
import org.terasology.engine.world.block.BlockRegionc;
import org.terasology.engine.world.block.OnActivatedBlocks;
import org.terasology.engine.world.block.OnAddedBlocks;
import org.terasology.engine.world.chunks.Chunk;
import org.terasology.engine.world.chunks.ChunkBlockIterator;
import org.terasology.engine.world.chunks.ChunkProvider;
import org.terasology.engine.world.chunks.blockdata.ExtraBlockDataManager;
import org.terasology.engine.world.chunks.event.BeforeChunkUnload;
import org.terasology.engine.world.chunks.event.OnChunkGenerated;
import org.terasology.engine.world.chunks.event.OnChunkLoaded;
import org.terasology.engine.world.chunks.event.PurgeWorldEvent;
import org.terasology.engine.world.chunks.internal.ChunkImpl;
import org.terasology.engine.world.chunks.internal.ChunkRelevanceRegion;
import org.terasology.engine.world.chunks.pipeline.ChunkProcessingPipeline;
import org.terasology.engine.world.chunks.pipeline.stages.ChunkTaskProvider;
import org.terasology.engine.world.generation.impl.EntityBufferImpl;
import org.terasology.engine.world.generator.WorldGenerator;
import org.terasology.engine.world.internal.ChunkViewCore;
import org.terasology.engine.world.internal.ChunkViewCoreImpl;
import org.terasology.engine.world.propagation.light.InternalLightProcessor;
import org.terasology.engine.world.propagation.light.LightMerger;
import org.terasology.gestalt.entitysystem.component.Component;
import reactor.core.Disposable;
import reactor.core.publisher.Sinks;

import java.util.Collection;
import java.util.Iterator;
import java.util.List;
import java.util.Map;
import java.util.Optional;
import java.util.concurrent.BlockingQueue;
import java.util.concurrent.ConcurrentHashMap;
import java.util.function.Consumer;

/**
 * Provides chunks. Chunks placed in this JVM. Also generated Chunks if needed.
 * <p>
 * Loading/Unload chunks dependent on {@link RelevanceSystem}
 * <p/>
 * Produces events:
 * <p>
 * {@link OnChunkGenerated} when chunk was generated {@link WorldGenerator}
 * <p>
 * {@link OnChunkLoaded} when chunk was loaded from {@link StorageManager}
 * <p>
 * {@link OnActivatedBlocks} when load/generate chunk and chunk have blocks with lifecycle (?) {@see
 * https://github.com/MovingBlocks/Terasology/issues/3244}
 * <p>
 * {@link OnAddedBlocks} when load/generate chunk and chunk have blocks with lifecycle (?) {@see
 * https://github.com/MovingBlocks/Terasology/issues/3244}
 * <p>
 * {@link BeforeChunkUnload} when chunk ready to remove from provider.
 * <p>
 * {@link BeforeDeactivateBlocks} when chunk ready to remove and have block lifecycle.
 */
public class LocalChunkProvider implements ChunkProvider {

    private static final Logger logger = LoggerFactory.getLogger(LocalChunkProvider.class);
    private static final int UNLOAD_PER_FRAME = 64;
    private final EntityManager entityManager;
    private final BlockingQueue<Chunk> readyChunks = Queues.newLinkedBlockingQueue();
    private final Map<Vector3ic, Chunk> chunkCache;

    private final Map<Vector3ic, List<EntityStore>> generateQueuedEntities = new ConcurrentHashMap<>();

    private final StorageManager storageManager;
    private final WorldGenerator generator;
    private final BlockManager blockManager;
    private final ExtraBlockDataManager extraDataManager;
    private ChunkProcessingPipeline loadingPipeline;
    private EntityRef worldEntity = EntityRef.NULL;
    private BlockEntityRegistry registry;

    private RelevanceSystem relevanceSystem;

    private final Sinks.Many<Chunk> unloadPublisher = Sinks.many().unicast().onBackpressureBuffer();
    private final BlockingQueue<TShortObjectMap<TIntList>> deactivateBlocksQueue = Queues.newLinkedBlockingQueue();
    private Optional<Disposable> deactivationDispose = Optional.empty();

    public LocalChunkProvider(StorageManager storageManager, EntityManager entityManager, WorldGenerator generator,
                              BlockManager blockManager, ExtraBlockDataManager extraDataManager,
                              Map<Vector3ic, Chunk> chunkCache) {
        this.storageManager = storageManager;
        this.entityManager = entityManager;
        this.generator = generator;
        this.blockManager = blockManager;
        this.extraDataManager = extraDataManager;
        this.chunkCache = chunkCache;
        ChunkMonitor.fireChunkProviderInitialized(this);
        resetDeactivationPublisher();


<<<<<<< HEAD
    }

    protected Future<Chunk> createOrLoadChunk(Vector3ic chunkPos) {
=======
    protected ListenableFuture<Chunk> createOrLoadChunk(Vector3ic chunkPos) {
>>>>>>> efe4a53b
        Vector3i pos = new Vector3i(chunkPos);
        return loadingPipeline.invokeGeneratorTask(
                pos,
                () -> {
                    ChunkStore chunkStore = storageManager.loadChunkStore(pos);
                    Chunk chunk;
                    EntityBufferImpl buffer = new EntityBufferImpl();
                    if (chunkStore == null) {
                        chunk = new ChunkImpl(pos, blockManager, extraDataManager);
                        generator.createChunk(chunk, buffer);
                        generateQueuedEntities.put(chunk.getPosition(new Vector3i()), buffer.getAll());
                    } else {
                        chunk = chunkStore.getChunk();
                    }
                    return chunk;
                });
    }

    public void setBlockEntityRegistry(BlockEntityRegistry value) {
        this.registry = value;
    }

    @Override
    public ChunkViewCore getSubview(BlockRegionc region, Vector3ic offset) {
        Chunk[] chunks = new Chunk[region.volume()];
        for (Vector3ic chunkPos : region) {
            Chunk chunk = chunkCache.get(chunkPos);
            int index = (chunkPos.x() - region.minX()) + region.getSizeX()
                    * ((chunkPos.z() - region.minZ()) + region.getSizeZ()
                    * (chunkPos.y() - region.minY()));
            chunks[index] = chunk;
        }
        return new ChunkViewCoreImpl(chunks, region, offset, blockManager.getBlock(BlockManager.AIR_ID));
    }

    @Override
    public void setWorldEntity(EntityRef worldEntity) {
        this.worldEntity = worldEntity;
    }


    private void processReadyChunk(final Chunk chunk) {
        Vector3ic chunkPos = chunk.getPosition();
        if (chunkCache.get(chunkPos) != null) {
            return; // TODO move it in pipeline;
        }
        chunkCache.put(new Vector3i(chunkPos), chunk);
        chunk.markReady();
        //TODO, it is not clear if the activate/addedBlocks event logic is correct.
        //See https://github.com/MovingBlocks/Terasology/issues/3244
        ChunkStore store = this.storageManager.loadChunkStore(chunkPos);
        TShortObjectMap<TIntList> mappings = createBatchBlockEventMappings(chunk);
        if (store != null) {
            store.restoreEntities();

            PerformanceMonitor.startActivity("Sending OnAddedBlocks");
            mappings.forEachEntry((id, positions) -> {
                if (positions.size() > 0) {
                    blockManager.getBlock(id).getEntity().send(new OnAddedBlocks(positions, registry));
                }
                return true;
            });
            PerformanceMonitor.endActivity();

            // send on activate
            PerformanceMonitor.startActivity("Sending OnActivateBlocks");

            mappings.forEachEntry((id, positions) -> {
                if (positions.size() > 0) {
                    blockManager.getBlock(id).getEntity().send(new OnActivatedBlocks(positions, registry));
                }
                return true;
            });
            PerformanceMonitor.endActivity();
        } else {
            PerformanceMonitor.startActivity("Generating queued Entities");
            generateQueuedEntities.remove(chunkPos).forEach(this::generateQueuedEntities);
            PerformanceMonitor.endActivity();

            // send on activate
            PerformanceMonitor.startActivity("Sending OnActivateBlocks");

            mappings.forEachEntry((id, positions) -> {
                if (positions.size() > 0) {
                    blockManager.getBlock(id).getEntity().send(new OnActivatedBlocks(positions, registry));
                }
                return true;
            });
            PerformanceMonitor.endActivity();


            worldEntity.send(new OnChunkGenerated(chunkPos));
        }
        worldEntity.send(new OnChunkLoaded(chunkPos));
    }

    private void generateQueuedEntities(EntityStore store) {
        Prefab prefab = store.getPrefab();
        EntityRef entity;
        if (prefab != null) {
            entity = entityManager.create(prefab);
        } else {
            entity = entityManager.create();
        }
        for (Component component : store.iterateComponents()) {
            entity.addComponent(component);
        }
    }

    @Override
    public void update() {
        deactivateBlocks();
        checkForUnload();
        Chunk chunk;
        while ((chunk = readyChunks.poll()) != null) {
            processReadyChunk(chunk);
        }
    }

    private void deactivateBlocks() {
        TShortObjectMap<TIntList> entry;
        while ((entry = deactivateBlocksQueue.poll()) != null) {
            entry.forEachEntry((id, positions) -> {
                if (positions.size() > 0) {
                    blockManager.getBlock(id).getEntity().send(new BeforeDeactivateBlocks(positions, registry));
                }
                return true;
            });
        }
    }

    private void checkForUnload() {
        PerformanceMonitor.startActivity("Unloading irrelevant chunks");
        int unloaded = 0;
        Iterator<Vector3ic> iterator = Iterators.concat(
                Iterators.transform(chunkCache.keySet().iterator(), v -> new Vector3i(v.x(), v.y(), v.z())),
                loadingPipeline.getProcessingPosition().iterator());
        while (iterator.hasNext()) {
            Vector3ic pos = iterator.next();
            boolean keep = relevanceSystem.isChunkInRegions(pos); // TODO: move it to relevance system.
            if (!keep && unloadChunkInternal(pos)) {
                iterator.remove();
                if (++unloaded >= UNLOAD_PER_FRAME) {
                    break;
                }

            }
        }
        if (unloaded > 0) {
            logger.debug("Unload {} chunks", unloaded);
        }
        PerformanceMonitor.endActivity();
    }


    private boolean unloadChunkInternal(Vector3ic pos) {
        if (loadingPipeline.isPositionProcessing(pos)) {
            // Chunk hasn't been finished or changed, so just drop it.
            loadingPipeline.stopProcessingAt(pos);
            return false;
        }
        Chunk chunk = chunkCache.get(pos);
        if (chunk == null) {
            return false;
        }

        worldEntity.send(new BeforeChunkUnload(pos));
        storageManager.deactivateChunk(chunk);
        chunk.dispose();


        unloadPublisher.tryEmitNext(chunk);
        return true;
    }


    private TShortObjectMap<TIntList> createBatchBlockEventMappings(Chunk chunk) {
        TShortObjectMap<TIntList> batchBlockMap = new TShortObjectHashMap<>();
        blockManager.listRegisteredBlocks().stream().filter(Block::isLifecycleEventsRequired).forEach(block ->
                batchBlockMap.put(block.getId(), new TIntArrayList()));

        ChunkBlockIterator i = chunk.getBlockIterator();
        while (i.next()) {
            if (i.getBlock().isLifecycleEventsRequired()) {
                TIntList positionList = batchBlockMap.get(i.getBlock().getId());
                positionList.add(i.getBlockPos().x());
                positionList.add(i.getBlockPos().y());
                positionList.add(i.getBlockPos().z());
            }
        }
        return batchBlockMap;
    }

    @Override
    public Chunk getChunk(int x, int y, int z) {
        return getChunk(new Vector3i(x, y, z));
    }

    @Override
    public Chunk getChunk(Vector3ic pos) {
        Chunk chunk = chunkCache.get(pos);
        if (isChunkReady(chunk)) {
            return chunk;
        }
        return null;
    }

    @Override
    public Collection<Chunk> getAllChunks() {
        return chunkCache.values();
    }


    @Override
    public void restart() {
        loadingPipeline.restart();
        resetDeactivationPublisher();
    }

    @Override
    public void shutdown() {
        loadingPipeline.shutdown();
        deactivationDispose.ifPresent(Disposable::dispose);
    }

    @Override
    public void dispose() {
        shutdown();

        for (Chunk chunk : getAllChunks()) {
            unloadChunkInternal(chunk.getPosition());
            chunk.dispose();
        }
        chunkCache.clear();
        /*
         * The chunk monitor needs to clear chunk references, so it's important
         * that no new chunk get created
         */
        ChunkMonitor.fireChunkProviderDisposed(this);
    }

    @Override
    public boolean reloadChunk(Vector3ic coords) {
        if (!chunkCache.containsKey(coords)) {
            return false;
        }

        if (unloadChunkInternal(coords)) {
            chunkCache.remove(coords);
            createOrLoadChunk(coords);
            return true;
        }

        return false;
    }

    private void resetDeactivationPublisher() {
        deactivationDispose.ifPresent(Disposable::dispose);
        deactivationDispose = Optional.of(unloadPublisher.asFlux()
                .parallel(3)
                .runOn(GameScheduler.parallel())
                .<TShortObjectMap<TIntList>>map(chunk -> {
                    TShortObjectMap<TIntList> batchBlockMap = new TShortObjectHashMap<>();
                    for (Block block : blockManager.listRegisteredBlocks()) {
                        if (block.isLifecycleEventsRequired()) {
                            batchBlockMap.put(block.getId(), new TIntArrayList());
                        }
                    }
                    ChunkBlockIterator i = chunk.getBlockIterator();
                    while (i.next()) {
                        if (i.getBlock().isLifecycleEventsRequired()) {
                            TIntList positionList = batchBlockMap.get(i.getBlock().getId());
                            positionList.add(i.getBlockPos().x());
                            positionList.add(i.getBlockPos().y());
                            positionList.add(i.getBlockPos().z());
                        }
                    }
                    return batchBlockMap;
                }).sequential().subscribe(deactivateBlocksQueue::add));
    }

    @Override
    public void purgeWorld() {
        ChunkMonitor.fireChunkProviderDisposed(this);
        loadingPipeline.shutdown();
        resetDeactivationPublisher();

        getAllChunks().stream().filter(Chunk::isReady).forEach(chunk -> {
            worldEntity.send(new BeforeChunkUnload(chunk.getPosition(new Vector3i())));
            storageManager.deactivateChunk(chunk);
            chunk.dispose();
        });
        chunkCache.clear();
        storageManager.deleteWorld();
        worldEntity.send(new PurgeWorldEvent());

        loadingPipeline = new ChunkProcessingPipeline(this::getChunk, relevanceSystem.createChunkTaskComporator());
        loadingPipeline.addStage(
<<<<<<< HEAD
                        ChunkTaskProvider.create("Chunk generate internal lightning",
                                (Consumer<Chunk>) InternalLightProcessor::generateInternalLighting))
                .addStage(ChunkTaskProvider.create("Chunk deflate", Chunk::deflate))
                .addStage(ChunkTaskProvider.createMulti("Light merging",
                        chunks -> {
                            Chunk[] localChunks = chunks.toArray(new Chunk[0]);
                            return new LightMerger().merge(localChunks);
                        },
                        pos -> StreamSupport.stream(new BlockRegion(pos).expand(1, 1, 1).spliterator(), false)
                                .map(Vector3i::new)
                                .collect(Collectors.toSet())
                ))
                .addStage(ChunkTaskProvider.create("Chunk ready", readyChunks::add));


=======
            ChunkTaskProvider.create("Chunk generate internal lightning",
                (Consumer<Chunk>) InternalLightProcessor::generateInternalLighting))
            .addStage(ChunkTaskProvider.create("Chunk deflate", Chunk::deflate))
            .addStage(ChunkTaskProvider.createMulti("Light merging",
                chunks -> {
                    Chunk[] localChunks = chunks.toArray(new Chunk[0]);
                    return LightMerger.merge(localChunks);
                }, LightMerger::requiredChunks
            ))
            .addStage(ChunkTaskProvider.create("Chunk ready", readyChunks::add));
        unloadRequestTaskMaster = TaskMaster.createFIFOTaskMaster("Chunk-Unloader", 8);
>>>>>>> efe4a53b
        ChunkMonitor.fireChunkProviderInitialized(this);

        for (ChunkRelevanceRegion chunkRelevanceRegion : relevanceSystem.getRegions()) {
            for (Vector3ic pos : chunkRelevanceRegion.getCurrentRegion()) {
                createOrLoadChunk(pos);
            }
            chunkRelevanceRegion.setUpToDate();
        }
    }

    @Override
    public boolean isChunkReady(Vector3ic pos) {
        return isChunkReady(chunkCache.get(pos));
    }

    private boolean isChunkReady(Chunk chunk) {
        return chunk != null && chunk.isReady();
    }

    // TODO: move loadingPipeline initialization into constructor.
    public void setRelevanceSystem(RelevanceSystem relevanceSystem) {
        this.relevanceSystem = relevanceSystem;
        loadingPipeline = new ChunkProcessingPipeline(this::getChunk, relevanceSystem.createChunkTaskComporator());
        loadingPipeline.addStage(
                        ChunkTaskProvider.create("Chunk generate internal lightning",
                                (Consumer<Chunk>) InternalLightProcessor::generateInternalLighting))
                .addStage(ChunkTaskProvider.create("Chunk deflate", Chunk::deflate))
                .addStage(ChunkTaskProvider.createMulti("Light merging",
                        chunks -> {
                            Chunk[] localChunks = chunks.toArray(new Chunk[0]);
<<<<<<< HEAD
                            return new LightMerger().merge(localChunks);
                        },
                        pos -> StreamSupport.stream(new BlockRegion(pos).expand(1, 1, 1).spliterator(), false)
                                .map(Vector3i::new)
                                .collect(Collectors.toCollection(Sets::newLinkedHashSet))
=======
                            return LightMerger.merge(localChunks);
                        }, LightMerger::requiredChunks
>>>>>>> efe4a53b
                ))
                .addStage(ChunkTaskProvider.create("Chunk ready", readyChunks::add));
    }

}<|MERGE_RESOLUTION|>--- conflicted
+++ resolved
@@ -26,6 +26,7 @@
 import org.terasology.engine.world.block.BeforeDeactivateBlocks;
 import org.terasology.engine.world.block.Block;
 import org.terasology.engine.world.block.BlockManager;
+import org.terasology.engine.world.block.BlockRegion;
 import org.terasology.engine.world.block.BlockRegionc;
 import org.terasology.engine.world.block.OnActivatedBlocks;
 import org.terasology.engine.world.block.OnAddedBlocks;
@@ -51,6 +52,7 @@
 import reactor.core.Disposable;
 import reactor.core.publisher.Sinks;
 
+import java.util.ArrayList;
 import java.util.Collection;
 import java.util.Iterator;
 import java.util.List;
@@ -59,6 +61,8 @@
 import java.util.concurrent.BlockingQueue;
 import java.util.concurrent.ConcurrentHashMap;
 import java.util.function.Consumer;
+import java.util.stream.Collectors;
+import java.util.stream.StreamSupport;
 
 /**
  * Provides chunks. Chunks placed in this JVM. Also generated Chunks if needed.
@@ -116,15 +120,9 @@
         this.chunkCache = chunkCache;
         ChunkMonitor.fireChunkProviderInitialized(this);
         resetDeactivationPublisher();
-
-
-<<<<<<< HEAD
-    }
-
-    protected Future<Chunk> createOrLoadChunk(Vector3ic chunkPos) {
-=======
+    }
+
     protected ListenableFuture<Chunk> createOrLoadChunk(Vector3ic chunkPos) {
->>>>>>> efe4a53b
         Vector3i pos = new Vector3i(chunkPos);
         return loadingPipeline.invokeGeneratorTask(
                 pos,
@@ -423,7 +421,6 @@
 
         loadingPipeline = new ChunkProcessingPipeline(this::getChunk, relevanceSystem.createChunkTaskComporator());
         loadingPipeline.addStage(
-<<<<<<< HEAD
                         ChunkTaskProvider.create("Chunk generate internal lightning",
                                 (Consumer<Chunk>) InternalLightProcessor::generateInternalLighting))
                 .addStage(ChunkTaskProvider.create("Chunk deflate", Chunk::deflate))
@@ -432,26 +429,19 @@
                             Chunk[] localChunks = chunks.toArray(new Chunk[0]);
                             return new LightMerger().merge(localChunks);
                         },
-                        pos -> StreamSupport.stream(new BlockRegion(pos).expand(1, 1, 1).spliterator(), false)
-                                .map(Vector3i::new)
-                                .collect(Collectors.toSet())
+                        pos -> {
+                            BlockRegion region = new BlockRegion(pos).expand(1, 1, 1);
+                            List<Vector3ic> positions = new ArrayList<>(region.volume());
+                            for (Vector3ic loc : new BlockRegion(pos).expand(1, 1, 1)) {
+                                positions.add(new Vector3i(loc));
+                            }
+                            return positions;
+
+                        }
                 ))
                 .addStage(ChunkTaskProvider.create("Chunk ready", readyChunks::add));
 
 
-=======
-            ChunkTaskProvider.create("Chunk generate internal lightning",
-                (Consumer<Chunk>) InternalLightProcessor::generateInternalLighting))
-            .addStage(ChunkTaskProvider.create("Chunk deflate", Chunk::deflate))
-            .addStage(ChunkTaskProvider.createMulti("Light merging",
-                chunks -> {
-                    Chunk[] localChunks = chunks.toArray(new Chunk[0]);
-                    return LightMerger.merge(localChunks);
-                }, LightMerger::requiredChunks
-            ))
-            .addStage(ChunkTaskProvider.create("Chunk ready", readyChunks::add));
-        unloadRequestTaskMaster = TaskMaster.createFIFOTaskMaster("Chunk-Unloader", 8);
->>>>>>> efe4a53b
         ChunkMonitor.fireChunkProviderInitialized(this);
 
         for (ChunkRelevanceRegion chunkRelevanceRegion : relevanceSystem.getRegions()) {
@@ -482,16 +472,16 @@
                 .addStage(ChunkTaskProvider.createMulti("Light merging",
                         chunks -> {
                             Chunk[] localChunks = chunks.toArray(new Chunk[0]);
-<<<<<<< HEAD
                             return new LightMerger().merge(localChunks);
                         },
-                        pos -> StreamSupport.stream(new BlockRegion(pos).expand(1, 1, 1).spliterator(), false)
-                                .map(Vector3i::new)
-                                .collect(Collectors.toCollection(Sets::newLinkedHashSet))
-=======
-                            return LightMerger.merge(localChunks);
-                        }, LightMerger::requiredChunks
->>>>>>> efe4a53b
+                        pos -> {
+                            BlockRegion region = new BlockRegion(pos).expand(1, 1, 1);
+                            List<Vector3ic> positions = new ArrayList<>(region.volume());
+                            for (Vector3ic loc : new BlockRegion(pos).expand(1, 1, 1)) {
+                                positions.add(new Vector3i(loc));
+                            }
+                            return positions;
+                        }
                 ))
                 .addStage(ChunkTaskProvider.create("Chunk ready", readyChunks::add));
     }
