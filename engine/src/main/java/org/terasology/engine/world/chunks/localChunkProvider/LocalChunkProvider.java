--- conflicted
+++ resolved
@@ -3,25 +3,17 @@
 package org.terasology.engine.world.chunks.localChunkProvider;
 
 import com.google.common.collect.Iterators;
-import com.google.common.collect.Lists;
 import com.google.common.collect.Queues;
 import com.google.common.collect.Sets;
 import gnu.trove.list.TIntList;
 import gnu.trove.list.array.TIntArrayList;
 import gnu.trove.map.TShortObjectMap;
 import gnu.trove.map.hash.TShortObjectHashMap;
-import io.reactivex.rxjava3.core.BackpressureStrategy;
-import io.reactivex.rxjava3.disposables.Disposable;
-import io.reactivex.rxjava3.subjects.PublishSubject;
 import org.joml.Vector3i;
 import org.joml.Vector3ic;
 import org.slf4j.Logger;
 import org.slf4j.LoggerFactory;
-<<<<<<< HEAD
-import org.terasology.engine.core.GameThread;
-import org.terasology.engine.entitySystem.Component;
-=======
->>>>>>> cfcc7122
+import org.terasology.engine.core.GameScheduler;
 import org.terasology.engine.entitySystem.entity.EntityManager;
 import org.terasology.engine.entitySystem.entity.EntityRef;
 import org.terasology.engine.entitySystem.entity.EntityStore;
@@ -57,11 +49,14 @@
 import org.terasology.engine.world.propagation.light.InternalLightProcessor;
 import org.terasology.engine.world.propagation.light.LightMerger;
 import org.terasology.gestalt.entitysystem.component.Component;
+import reactor.core.Disposable;
+import reactor.core.publisher.Sinks;
 
 import java.util.Collection;
 import java.util.Iterator;
 import java.util.List;
 import java.util.Map;
+import java.util.Optional;
 import java.util.concurrent.BlockingQueue;
 import java.util.concurrent.ConcurrentHashMap;
 import java.util.concurrent.Future;
@@ -110,9 +105,9 @@
 
     private RelevanceSystem relevanceSystem;
 
-    private final PublishSubject<Chunk> unloadPublisher = PublishSubject.create();
+    private final Sinks.Many<Chunk> unloadPublisher = Sinks.many().unicast().onBackpressureBuffer();
     private final BlockingQueue<TShortObjectMap<TIntList>> deactivateBlocksQueue = Queues.newLinkedBlockingQueue();
-    private Disposable deactivationDispose = Disposable.empty();
+    private Optional<Disposable> deactivationDispose = Optional.empty();
 
     public LocalChunkProvider(StorageManager storageManager, EntityManager entityManager, WorldGenerator generator,
                               BlockManager blockManager, ExtraBlockDataManager extraDataManager,
@@ -125,25 +120,27 @@
         this.chunkCache = chunkCache;
         ChunkMonitor.fireChunkProviderInitialized(this);
         resetDeactivationPublisher();
+
+
     }
 
     protected Future<Chunk> createOrLoadChunk(Vector3ic chunkPos) {
         Vector3i pos = new Vector3i(chunkPos);
         return loadingPipeline.invokeGeneratorTask(
-            pos,
-            () -> {
-                ChunkStore chunkStore = storageManager.loadChunkStore(pos);
-                Chunk chunk;
-                EntityBufferImpl buffer = new EntityBufferImpl();
-                if (chunkStore == null) {
-                    chunk = new ChunkImpl(pos, blockManager, extraDataManager);
-                    generator.createChunk(chunk, buffer);
-                    generateQueuedEntities.put(chunk.getPosition(new Vector3i()), buffer.getAll());
-                } else {
-                    chunk = chunkStore.getChunk();
-                }
-                return chunk;
-            });
+                pos,
+                () -> {
+                    ChunkStore chunkStore = storageManager.loadChunkStore(pos);
+                    Chunk chunk;
+                    EntityBufferImpl buffer = new EntityBufferImpl();
+                    if (chunkStore == null) {
+                        chunk = new ChunkImpl(pos, blockManager, extraDataManager);
+                        generator.createChunk(chunk, buffer);
+                        generateQueuedEntities.put(chunk.getPosition(new Vector3i()), buffer.getAll());
+                    } else {
+                        chunk = chunkStore.getChunk();
+                    }
+                    return chunk;
+                });
     }
 
     public void setBlockEntityRegistry(BlockEntityRegistry value) {
@@ -248,11 +245,9 @@
     }
 
     private void deactivateBlocks() {
-        List<TShortObjectMap<TIntList>> deactivatedBlockSets =
-            Lists.newArrayListWithExpectedSize(deactivateBlocksQueue.size());
-        deactivateBlocksQueue.drainTo(deactivatedBlockSets);
-        for (TShortObjectMap<TIntList> deactivatedBlockSet : deactivatedBlockSets) {
-              deactivatedBlockSet.forEachEntry((id, positions) -> {
+        TShortObjectMap<TIntList> entry;
+        while ((entry = deactivateBlocksQueue.poll()) != null) {
+            entry.forEachEntry((id, positions) -> {
                 if (positions.size() > 0) {
                     blockManager.getBlock(id).getEntity().send(new BeforeDeactivateBlocks(positions, registry));
                 }
@@ -265,8 +260,8 @@
         PerformanceMonitor.startActivity("Unloading irrelevant chunks");
         int unloaded = 0;
         Iterator<Vector3ic> iterator = Iterators.concat(
-            Iterators.transform(chunkCache.keySet().iterator(), v -> new Vector3i(v.x(), v.y(), v.z())),
-            loadingPipeline.getProcessingPosition().iterator());
+                Iterators.transform(chunkCache.keySet().iterator(), v -> new Vector3i(v.x(), v.y(), v.z())),
+                loadingPipeline.getProcessingPosition().iterator());
         while (iterator.hasNext()) {
             Vector3ic pos = iterator.next();
             boolean keep = relevanceSystem.isChunkInRegions(pos); // TODO: move it to relevance system.
@@ -301,7 +296,7 @@
         chunk.dispose();
 
 
-        unloadPublisher.onNext(chunk);
+        unloadPublisher.tryEmitNext(chunk);
         return true;
     }
 
@@ -309,7 +304,7 @@
     private TShortObjectMap<TIntList> createBatchBlockEventMappings(Chunk chunk) {
         TShortObjectMap<TIntList> batchBlockMap = new TShortObjectHashMap<>();
         blockManager.listRegisteredBlocks().stream().filter(Block::isLifecycleEventsRequired).forEach(block ->
-            batchBlockMap.put(block.getId(), new TIntArrayList()));
+                batchBlockMap.put(block.getId(), new TIntArrayList()));
 
         ChunkBlockIterator i = chunk.getBlockIterator();
         while (i.next()) {
@@ -352,7 +347,7 @@
     @Override
     public void shutdown() {
         loadingPipeline.shutdown();
-        deactivationDispose.dispose();
+        deactivationDispose.ifPresent(Disposable::dispose);
     }
 
     @Override
@@ -387,10 +382,10 @@
     }
 
     private void resetDeactivationPublisher() {
-        deactivationDispose.dispose();
-        deactivationDispose = unloadPublisher
-                .toFlowable(BackpressureStrategy.BUFFER)
-                .parallel(3).runOn(GameThread.computation())
+        deactivationDispose.ifPresent(Disposable::dispose);
+        deactivationDispose = Optional.of(unloadPublisher.asFlux()
+                .parallel(3)
+                .runOn(GameScheduler.parallel())
                 .<TShortObjectMap<TIntList>>map(chunk -> {
                     TShortObjectMap<TIntList> batchBlockMap = new TShortObjectHashMap<>();
                     for (Block block : blockManager.listRegisteredBlocks()) {
@@ -408,7 +403,7 @@
                         }
                     }
                     return batchBlockMap;
-                }).sequential().subscribe(deactivateBlocksQueue::put);
+                }).sequential().subscribe(deactivateBlocksQueue::add));
     }
 
     @Override
@@ -428,8 +423,8 @@
 
         loadingPipeline = new ChunkProcessingPipeline(this::getChunk, relevanceSystem.createChunkTaskComporator());
         loadingPipeline.addStage(
-                ChunkTaskProvider.create("Chunk generate internal lightning",
-                        (Consumer<Chunk>) InternalLightProcessor::generateInternalLighting))
+                        ChunkTaskProvider.create("Chunk generate internal lightning",
+                                (Consumer<Chunk>) InternalLightProcessor::generateInternalLighting))
                 .addStage(ChunkTaskProvider.create("Chunk deflate", Chunk::deflate))
                 .addStage(ChunkTaskProvider.createMulti("Light merging",
                         chunks -> {
@@ -467,18 +462,19 @@
         this.relevanceSystem = relevanceSystem;
         loadingPipeline = new ChunkProcessingPipeline(this::getChunk, relevanceSystem.createChunkTaskComporator());
         loadingPipeline.addStage(
-            ChunkTaskProvider.create("Chunk generate internal lightning",
-                (Consumer<Chunk>) InternalLightProcessor::generateInternalLighting))
-            .addStage(ChunkTaskProvider.create("Chunk deflate", Chunk::deflate))
-            .addStage(ChunkTaskProvider.createMulti("Light merging",
-                chunks -> {
-                    Chunk[] localChunks = chunks.toArray(new Chunk[0]);
-                    return new LightMerger().merge(localChunks);
-                },
-                pos -> StreamSupport.stream(new BlockRegion(pos).expand(1, 1, 1).spliterator(), false)
-                    .map(Vector3i::new)
-                    .collect(Collectors.toCollection(Sets::newLinkedHashSet))
-            ))
-            .addStage(ChunkTaskProvider.create("Chunk ready", readyChunks::add));
-    }
+                        ChunkTaskProvider.create("Chunk generate internal lightning",
+                                (Consumer<Chunk>) InternalLightProcessor::generateInternalLighting))
+                .addStage(ChunkTaskProvider.create("Chunk deflate", Chunk::deflate))
+                .addStage(ChunkTaskProvider.createMulti("Light merging",
+                        chunks -> {
+                            Chunk[] localChunks = chunks.toArray(new Chunk[0]);
+                            return new LightMerger().merge(localChunks);
+                        },
+                        pos -> StreamSupport.stream(new BlockRegion(pos).expand(1, 1, 1).spliterator(), false)
+                                .map(Vector3i::new)
+                                .collect(Collectors.toCollection(Sets::newLinkedHashSet))
+                ))
+                .addStage(ChunkTaskProvider.create("Chunk ready", readyChunks::add));
+    }
+
 }