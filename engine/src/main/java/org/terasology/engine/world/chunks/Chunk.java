--- conflicted
+++ resolved
@@ -13,11 +13,8 @@
 
 /**
  * Chunks are a box-shaped logical grouping of Terasology's blocks, for performance reasons.
-<<<<<<< HEAD
  *
-=======
  * <p>
->>>>>>> a7dacdce
  * For example the renderer renders a single mesh for all opaque blocks in a chunk rather
  * than rendering each block as a separate mesh.
  * <p>
