/*
 * Copyright 2013 MovingBlocks
 *
 * Licensed under the Apache License, Version 2.0 (the "License");
 * you may not use this file except in compliance with the License.
 * You may obtain a copy of the License at
 *
 *      http://www.apache.org/licenses/LICENSE-2.0
 *
 * Unless required by applicable law or agreed to in writing, software
 * distributed under the License is distributed on an "AS IS" BASIS,
 * WITHOUT WARRANTIES OR CONDITIONS OF ANY KIND, either express or implied.
 * See the License for the specific language governing permissions and
 * limitations under the License.
 */
package org.terasology.engine.modes;

import org.slf4j.Logger;
import org.slf4j.LoggerFactory;
import org.terasology.TeraOVR;
import org.terasology.assets.module.ModuleAwareAssetTypeManager;
import org.terasology.audio.AudioManager;
import org.terasology.config.Config;
import org.terasology.engine.ComponentSystemManager;
import org.terasology.engine.GameEngine;
import org.terasology.engine.GameThread;
import org.terasology.engine.module.ModuleManager;
import org.terasology.engine.subsystem.DisplayDevice;
import org.terasology.entitySystem.entity.EntityManager;
import org.terasology.entitySystem.entity.EntityRef;
import org.terasology.entitySystem.entity.internal.EngineEntityManager;
import org.terasology.entitySystem.event.internal.EventSystem;
import org.terasology.entitySystem.systems.UpdateSubscriberSystem;
import org.terasology.game.GameManifest;
import org.terasology.input.InputSystem;
import org.terasology.input.cameraTarget.CameraTargetSystem;
import org.terasology.logic.console.Console;
import org.terasology.module.Module;
import org.terasology.module.ModuleEnvironment;
import org.terasology.monitoring.PerformanceMonitor;
import org.terasology.network.NetworkMode;
import org.terasology.network.NetworkSystem;
import org.terasology.persistence.StorageManager;
import org.terasology.physics.engine.PhysicsEngine;
import org.terasology.registry.CoreRegistry;
import org.terasology.rendering.nui.NUIManager;
import org.terasology.rendering.nui.databinding.ReadOnlyBinding;
import org.terasology.rendering.oculusVr.OculusVrHelper;
import org.terasology.rendering.world.WorldRenderer;
import org.terasology.rendering.world.WorldRenderer.WorldRenderingStage;
import org.terasology.world.block.BlockManager;
import org.terasology.world.chunks.ChunkProvider;

import java.util.Collections;

/**
 * Play mode.
 *
 * @author Benjamin Glatzel
 * @author Anton Kireev
 * @version 0.1
 */
public class StateIngame implements GameState {

    private static final Logger logger = LoggerFactory.getLogger(StateIngame.class);

    private ComponentSystemManager componentSystemManager;
    private EventSystem eventSystem;
    private NUIManager nuiManager;
    private WorldRenderer worldRenderer;
    private EngineEntityManager entityManager;
    private CameraTargetSystem cameraTargetSystem;
    private InputSystem inputSystem;
    private NetworkSystem networkSystem;

    /* GAME LOOP */
    private boolean pauseGame;

    private StorageManager storageManager;

    private GameManifest gameManifest;

    public StateIngame(GameManifest gameManifest) {
        this.gameManifest = gameManifest;
    }

    @Override
    public void init(GameEngine engine) {
        // context from loading state gets used.
        nuiManager = CoreRegistry.get(NUIManager.class);
        worldRenderer = CoreRegistry.get(WorldRenderer.class);
        eventSystem = CoreRegistry.get(EventSystem.class);
        componentSystemManager = CoreRegistry.get(ComponentSystemManager.class);
        entityManager = (EngineEntityManager) CoreRegistry.get(EntityManager.class);
        cameraTargetSystem = CoreRegistry.get(CameraTargetSystem.class);
        inputSystem = CoreRegistry.get(InputSystem.class);
        eventSystem.registerEventHandler(nuiManager);
        networkSystem = CoreRegistry.get(NetworkSystem.class);
        storageManager = CoreRegistry.get(StorageManager.class);

        if (CoreRegistry.get(Config.class).getRendering().isOculusVrSupport()
                && OculusVrHelper.isNativeLibraryLoaded()) {

            logger.info("Trying to initialize Oculus SDK...");
            TeraOVR.initSDK();

            logger.info("Updating Oculus projection parameters from device...");
            OculusVrHelper.updateFromDevice();
        }
        // Show or hide the HUD according to the settings
        nuiManager.getHUD().bindVisible(new ReadOnlyBinding<Boolean>() {
            @Override
            public Boolean get() {
                return !CoreRegistry.get(Config.class).getRendering().getDebug().isHudHidden();
            }
        });
    }

    @Override
    public void dispose() {
        if (CoreRegistry.get(Config.class).getRendering().isOculusVrSupport() && OculusVrHelper.isNativeLibraryLoaded()) {
            logger.info("Shutting down Oculus SDK...");
            TeraOVR.clear();
        }

        ChunkProvider chunkProvider = CoreRegistry.get(ChunkProvider.class);
        chunkProvider.dispose();

        boolean save = networkSystem.getMode().isAuthority();
        if (save) {
            storageManager.waitForCompletionOfPreviousSaveAndStartSaving();
        }

        networkSystem.shutdown();
        // TODO: Shutdown background threads
        eventSystem.process();
        GameThread.processWaitingProcesses();
        nuiManager.clear();

        CoreRegistry.get(AudioManager.class).stopAllSounds();

        if (worldRenderer != null) {
            worldRenderer.dispose();
            worldRenderer = null;
        }
        componentSystemManager.shutdown();

        CoreRegistry.get(PhysicsEngine.class).dispose();

        entityManager.clear();

        if (storageManager != null) {
            storageManager.finishSavingAndShutdown();
        }
        ModuleEnvironment environment = CoreRegistry.get(ModuleManager.class).loadEnvironment(Collections.<Module>emptySet(), true);
        CoreRegistry.get(ModuleAwareAssetTypeManager.class).switchEnvironment(environment);
        CoreRegistry.get(Console.class).dispose();
<<<<<<< HEAD
        BlockManager.getAir().setEntity(EntityRef.NULL);
=======
        CoreRegistry.clear();
>>>>>>> c39ed0fa
        GameThread.clearWaitingProcesses();

        /*
         * Clear the binding as otherwise the complete ingame state would be
         * referenced.
         */
        nuiManager.getHUD().clearVisibleBinding();
    }

    @Override
    public void update(float delta) {

        eventSystem.process();

        for (UpdateSubscriberSystem system : componentSystemManager.iterateUpdateSubscribers()) {
            PerformanceMonitor.startActivity(system.getClass().getSimpleName());
            system.update(delta);
            PerformanceMonitor.endActivity();
        }

        if (worldRenderer != null && shouldUpdateWorld()) {
            worldRenderer.update(delta);
        }
        if (storageManager != null) {
            storageManager.update();
        }


        updateUserInterface(delta);
    }


    @Override
    public void handleInput(float delta) {
        cameraTargetSystem.update(delta);
        inputSystem.update(delta);
    }

    private boolean shouldUpdateWorld() {
        return !pauseGame;
    }

    @Override
    public void render() {
        DisplayDevice displayDevice = CoreRegistry.get(DisplayDevice.class);
        displayDevice.prepareToRender();

        if (worldRenderer != null) {
            if (!CoreRegistry.get(Config.class).getRendering().isOculusVrSupport()) {
                worldRenderer.render(WorldRenderingStage.MONO);
            } else {
                worldRenderer.render(WorldRenderingStage.LEFT_EYE);
                worldRenderer.render(WorldRenderingStage.RIGHT_EYE);
            }
        }

        /* UI */
        PerformanceMonitor.startActivity("Render and Update UI");
        renderUserInterface();
        PerformanceMonitor.endActivity();
    }

    @Override
    public boolean isHibernationAllowed() {
        return networkSystem.getMode() == NetworkMode.NONE;
    }

    @Override
    public String getLoggingPhase() {
        return gameManifest.getTitle();
    }

    public void renderUserInterface() {
        PerformanceMonitor.startActivity("Rendering NUI");
        nuiManager.render();
        PerformanceMonitor.endActivity();
    }

    private void updateUserInterface(float delta) {
        nuiManager.update(delta);
    }

    public void pause() {
        pauseGame = true;
    }

    public void unpause() {
        pauseGame = false;
    }

    public void togglePauseGame() {
        if (pauseGame) {
            unpause();
        } else {
            pause();
        }
    }

    public boolean isGamePaused() {
        return pauseGame;
    }

}<|MERGE_RESOLUTION|>--- conflicted
+++ resolved
@@ -155,11 +155,6 @@
         ModuleEnvironment environment = CoreRegistry.get(ModuleManager.class).loadEnvironment(Collections.<Module>emptySet(), true);
         CoreRegistry.get(ModuleAwareAssetTypeManager.class).switchEnvironment(environment);
         CoreRegistry.get(Console.class).dispose();
-<<<<<<< HEAD
-        BlockManager.getAir().setEntity(EntityRef.NULL);
-=======
-        CoreRegistry.clear();
->>>>>>> c39ed0fa
         GameThread.clearWaitingProcesses();
 
         /*
