--- conflicted
+++ resolved
@@ -85,14 +85,8 @@
     private final ReadWriteLock worldDirectoryLock = new ReentrantReadWriteLock(true);
     private final Lock worldDirectoryReadLock = worldDirectoryLock.readLock();
     private final Lock worldDirectoryWriteLock = worldDirectoryLock.writeLock();
-<<<<<<< HEAD
-    private Config config;
-    private SystemConfig systemConfig;
-=======
-    private SaveTransaction saveTransaction;
     private final Config config;
     private final SystemConfig systemConfig;
->>>>>>> 60b819b8
 
     private Optional<SaveTransaction> saveTransaction = Optional.empty();
     private Phaser transactionWait = new Phaser(0);
@@ -107,21 +101,11 @@
     private final ConcurrentMap<String, EntityData.PlayerStore> unloadedAndUnsavedPlayerMap = Maps.newConcurrentMap();
     private final ConcurrentMap<String, EntityData.PlayerStore> unloadedAndSavingPlayerMap = Maps.newConcurrentMap();
 
-<<<<<<< HEAD
-    private EngineEntityManager privateEntityManager;
-    private EntitySetDeltaRecorder entitySetDeltaRecorder;
-    private RecordAndReplaySerializer recordAndReplaySerializer;
-    private RecordAndReplayUtils recordAndReplayUtils;
-    private final RecordAndReplayCurrentStatus recordAndReplayCurrentStatus;
-
-=======
-
     private final EngineEntityManager privateEntityManager;
     private EntitySetDeltaRecorder entitySetDeltaRecorder;
     private final RecordAndReplaySerializer recordAndReplaySerializer;
     private final RecordAndReplayUtils recordAndReplayUtils;
     private final RecordAndReplayCurrentStatus recordAndReplayCurrentStatus;
->>>>>>> 60b819b8
     /**
      * A component library that provides a copy() method that replaces {@link EntityRef}s which {@link EntityRef}s
      * that will use the privateEntityManager.
@@ -444,18 +428,12 @@
                 sys.preSave();
             }
 
-<<<<<<< HEAD
-        saveRequested = false;
-        saveTransaction = Optional.of(createSaveTransaction());
-        saveTransaction.ifPresent(transaction -> {
+            saveRequested = false;
+            saveTransaction = Optional.of(createSaveTransaction());
+            saveTransaction.ifPresent(transaction -> {
             transactionWait.register();
             transactionSink.tryEmitNext(transaction);
         });
-=======
-            saveRequested = false;
-            saveTransaction = createSaveTransaction();
-            saveThreadManager.offer(saveTransaction);
->>>>>>> 60b819b8
 
             if (recordAndReplayCurrentStatus.getStatus() == RecordAndReplayStatus.NOT_ACTIVATED) {
                 saveGamePreviewImage();
@@ -477,17 +455,12 @@
                 sys.preAutoSave();
             }
 
-<<<<<<< HEAD
-        saveTransaction = Optional.of(createSaveTransaction());
-        saveTransaction.ifPresent(transaction -> {
+            saveTransaction = Optional.of(createSaveTransaction());
+            saveTransaction.ifPresent(transaction -> {
             transactionWait.register();
             transactionSink.tryEmitNext(transaction);
 
         });
-=======
-            saveTransaction = createSaveTransaction();
-            saveThreadManager.offer(saveTransaction);
->>>>>>> 60b819b8
 
             for (ComponentSystem sys : componentSystemManager.getAllSystems()) {
                 sys.postAutoSave();
