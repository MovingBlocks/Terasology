// Copyright 2021 The Terasology Foundation
// SPDX-License-Identifier: Apache-2.0
package org.terasology.engine.module;

import com.google.common.collect.Sets;
import org.reflections.Reflections;
import org.reflections.serializers.Serializer;
import org.reflections.serializers.XmlSerializer;
import org.slf4j.Logger;
import org.slf4j.LoggerFactory;
import org.terasology.assets.Asset;
import org.terasology.config.Config;
import org.terasology.config.SystemConfig;
import org.terasology.engine.TerasologyConstants;
import org.terasology.engine.paths.PathManager;
import org.terasology.input.device.KeyboardDevice;
import org.terasology.module.ClasspathModule;
import org.terasology.module.DependencyInfo;
import org.terasology.module.Module;
import org.terasology.module.ModuleEnvironment;
import org.terasology.module.ModuleLoader;
import org.terasology.module.ModuleMetadata;
import org.terasology.module.ModuleMetadataJsonAdapter;
import org.terasology.module.ModulePathScanner;
import org.terasology.module.ModuleRegistry;
<<<<<<< HEAD
import org.terasology.module.sandbox.PermissionProvider;
=======
import org.terasology.module.TableModuleRegistry;
import org.terasology.module.sandbox.APIScanner;
import org.terasology.module.sandbox.ModuleSecurityManager;
import org.terasology.module.sandbox.ModuleSecurityPolicy;
import org.terasology.module.sandbox.PermissionProviderFactory;
import org.terasology.module.sandbox.StandardPermissionProviderFactory;
import org.terasology.module.sandbox.WarnOnlyProviderFactory;
import org.terasology.nui.UIWidget;
import org.terasology.reflection.TypeRegistry;
import org.terasology.utilities.Jvm;

import java.io.IOException;
import java.io.InputStreamReader;
import java.io.Reader;
import java.lang.reflect.ReflectPermission;
import java.net.URISyntaxException;
import java.net.URL;
import java.nio.file.Path;
import java.nio.file.Paths;
import java.security.Policy;
import java.util.ArrayList;
import java.util.Arrays;
import java.util.Collections;
import java.util.Enumeration;
import java.util.List;
import java.util.Set;
import java.util.stream.Collectors;

public class ModuleManager {
    private static final Logger logger = LoggerFactory.getLogger(ModuleManager.class);
    private final StandardPermissionProviderFactory permissionProviderFactory = new StandardPermissionProviderFactory();
    private final PermissionProviderFactory wrappingPermissionProviderFactory = new WarnOnlyProviderFactory(permissionProviderFactory);

    private final ModuleRegistry registry;
    private ModuleEnvironment environment;
    private final ModuleMetadataJsonAdapter metadataReader;
    private final ModuleInstallManager installManager;

    public ModuleManager(String masterServerAddress) {
        this(masterServerAddress, Collections.emptyList());
    }

    public ModuleManager(String masterServerAddress, List<Class<?>> classesOnClasspathsToAddToEngine) {
        PathManager pathManager = PathManager.getInstance();  // get early so if it needs to initialize, it does it now

        metadataReader = newMetadataReader();

        Module engineModule = loadEngineModule(classesOnClasspathsToAddToEngine);

        registry = new TableModuleRegistry();
        registry.add(engineModule);

        loadModulesFromClassPath();

        loadModulesFromApplicationPath(pathManager);

        ensureModulesDependOnEngine(engineModule);

        setupSandbox();
        loadEnvironment(Sets.newHashSet(engineModule), true);
        installManager = new ModuleInstallManager(this, masterServerAddress);
    }

    /**
     * I wondered why this is important, and found MovingBlocks/Terasology#1450.
     * It's not a worry that the engine module wouldn't be loaded without it. 
     * It's about ordering: some things run in an order derived from the dependency 
     * tree, and we want to make sure engine is at the root of it.
     */   
    private void ensureModulesDependOnEngine(Module engineModule) {
        DependencyInfo engineDep = new DependencyInfo();
        engineDep.setId(engineModule.getId());
        engineDep.setMinVersion(engineModule.getVersion());
        engineDep.setMaxVersion(engineModule.getVersion().getNextPatchVersion());

        registry.stream().filter(mod -> mod != engineModule).forEach(mod -> mod.getMetadata().getDependencies().add(engineDep));
    }

    private void loadModulesFromApplicationPath(PathManager pathManager) {
        ModulePathScanner scanner = new ModulePathScanner(new ModuleLoader(metadataReader));
        scanner.getModuleLoader().setModuleInfoPath(TerasologyConstants.MODULE_INFO_FILENAME);
        scanner.scan(registry, pathManager.getModulePaths());
    }

    private Module loadEngineModule(List<Class<?>> classesOnClasspathsToAddToEngine) {
        Module engineModule;
        try (Reader reader = new InputStreamReader(getClass().getResourceAsStream("/engine-module.txt"), TerasologyConstants.CHARSET)) {
            ModuleMetadata metadata = metadataReader.read(reader);
            List<Class<?>> additionalClassesList = new ArrayList<>(classesOnClasspathsToAddToEngine.size() + 2);
            additionalClassesList.add(Module.class); // provide access to gestalt-module.jar
            additionalClassesList.add(Asset.class); // provide access to gestalt-asset-core.jar
            additionalClassesList.add(UIWidget.class); // provide access to nui.jar
            additionalClassesList.add(TypeRegistry.class); // provide access to nui-reflect.jar
            additionalClassesList.add(KeyboardDevice.class); // provide access to nui-input.jar
            additionalClassesList.addAll(classesOnClasspathsToAddToEngine); // provide access to any facade-provided classes
            Class<?>[] additionalClassesArray = new Class[additionalClassesList.size()];
            additionalClassesArray = additionalClassesList.toArray(additionalClassesArray);
            engineModule = ClasspathModule.create(metadata, getClass(), additionalClassesArray);
        } catch (IOException e) {
            throw new RuntimeException("Failed to read engine metadata", e);
        } catch (URISyntaxException e) {
            throw new RuntimeException("Failed to convert engine library location to path", e);
        }

        enrichReflectionsWithSubsystems(engineModule);

        return engineModule;
    }

    public ModuleManager(Config config) {
        this(config, Collections.emptyList());
    }

    public ModuleManager(Config config, List<Class<?>> classesOnClasspathsToAddToEngine) {
        this(config.getNetwork().getMasterServer(), classesOnClasspathsToAddToEngine);
    }

    private ModuleMetadataJsonAdapter newMetadataReader() {
        final ModuleMetadataJsonAdapter metadataJsonAdapter = new ModuleMetadataJsonAdapter();
        for (ModuleExtension ext : StandardModuleExtension.values()) {
            metadataJsonAdapter.registerExtension(ext.getKey(), ext.getValueType());
        }
        for (ModuleExtension ext : ExtraDataModuleExtension.values()) {
            metadataJsonAdapter.registerExtension(ext.getKey(), ext.getValueType());
        }
        return metadataJsonAdapter;
    }

    /**
     * Overrides modules in modules/ with those specified via -classpath in the JVM
     */
    void loadModulesFromClassPath() {
        logger.debug("loadModulesFromClassPath with classpath:");
        Jvm.logClasspath(logger);

        ModuleLoader loader = new ClasspathSupportingModuleLoader(metadataReader, true, true);
        loader.setModuleInfoPath(TerasologyConstants.MODULE_INFO_FILENAME);

        List<Path> classPaths = Arrays.stream(
                System.getProperty("java.class.path").split(System.getProperty("path.separator", ":"))
        ).map(Paths::get).collect(Collectors.toList());

        for (Path path : classPaths) {
            // I thought I'd make the ClasspathSupporting stuff in the shape of a ModuleLoader
            // so I could use it with the existing ModulePathScanner, but no. The inputs to that
            // are the _parent directories_ of what we have.
            //
            // The conditions here mirror those of org.terasology.module.ModulePathScanner.loadModule

            Module module;
            try {
                module = loader.load(path);
            } catch (IOException e) {
                logger.error("Failed to load classpath module {}", path, e);
                continue;
            }

            if (module == null) {
                continue;
            }

            boolean isNew = registry.add(module);
            if (isNew) {
                logger.info("Discovered module: {}", module);
            } else {
                logger.warn("Discovered duplicate module: {}-{}, skipping {}",
                        module.getId(), module.getVersion(), path);
            }
        }
    }

    private void setupSandbox() {
        ExternalApiWhitelist.CLASSES.stream().forEach(clazz ->
                permissionProviderFactory.getBasePermissionSet().addAPIClass(clazz));
        ExternalApiWhitelist.PACKAGES.stream().forEach(packagee ->
                permissionProviderFactory.getBasePermissionSet().addAPIPackage(packagee));

        APIScanner apiScanner = new APIScannerTolerantOfAssetOnlyModules(permissionProviderFactory);
        apiScanner.scan(registry);

        permissionProviderFactory.getBasePermissionSet().grantPermission("com.google.gson", ReflectPermission.class);
        permissionProviderFactory.getBasePermissionSet().grantPermission("com.google.gson.internal", ReflectPermission.class);

        Policy.setPolicy(new ModuleSecurityPolicy());
        System.setSecurityManager(new ModuleSecurityManager());
    }
>>>>>>> 988bd0f7

    public ModuleRegistry getRegistry() {
        return registry;
    }

    public ModuleInstallManager getInstallManager() {
        return installManager;
    }

    public ModuleEnvironment getEnvironment() {
        return environment;
    }

    public ModuleEnvironment loadEnvironment(Set<Module> modules, boolean asPrimary) {
        Set<Module> finalModules = Sets.newLinkedHashSet(modules);
        finalModules.addAll(registry.stream().filter(Module::isOnClasspath).collect(Collectors.toList()));
        ModuleEnvironment newEnvironment;
        boolean permissiveSecurityEnabled = Boolean.parseBoolean(System.getProperty(SystemConfig.PERMISSIVE_SECURITY_ENABLED_PROPERTY));
        if (permissiveSecurityEnabled) {
            newEnvironment = new ModuleEnvironment(finalModules, wrappingPermissionProviderFactory, Collections.emptyList());
        } else {
            newEnvironment = new ModuleEnvironment(finalModules, permissionProviderFactory, Collections.emptyList());
        }
        if (asPrimary) {
            environment = newEnvironment;
        }
        return newEnvironment;
    }

    public ModuleMetadataJsonAdapter getModuleMetadataReader() {
        return metadataReader;
    }

<<<<<<< HEAD
    ModuleMetadataJsonAdapter getModuleMetadataReader();

    PermissionProvider getPermissionProvider(Module module);
=======
    private void enrichReflectionsWithSubsystems(Module engineModule) {
        Serializer serializer = new XmlSerializer();
        try {
            Enumeration<URL> urls = ModuleManager.class.getClassLoader().getResources("reflections.cache");
            while (urls.hasMoreElements()) {
                URL url = urls.nextElement();
                if (url.getPath().contains("subsystem")) {
                    Reflections subsystemReflections = serializer.read(url.openStream());
                    engineModule.getReflectionsFragment().merge(subsystemReflections);
                }
            }
        } catch (IOException e) {
            logger.error("Cannot enrich engine's reflections with subsystems");
        }
    }
>>>>>>> 988bd0f7
}<|MERGE_RESOLUTION|>--- conflicted
+++ resolved
@@ -23,13 +23,11 @@
 import org.terasology.module.ModuleMetadataJsonAdapter;
 import org.terasology.module.ModulePathScanner;
 import org.terasology.module.ModuleRegistry;
-<<<<<<< HEAD
-import org.terasology.module.sandbox.PermissionProvider;
-=======
 import org.terasology.module.TableModuleRegistry;
 import org.terasology.module.sandbox.APIScanner;
 import org.terasology.module.sandbox.ModuleSecurityManager;
 import org.terasology.module.sandbox.ModuleSecurityPolicy;
+import org.terasology.module.sandbox.PermissionProvider;
 import org.terasology.module.sandbox.PermissionProviderFactory;
 import org.terasology.module.sandbox.StandardPermissionProviderFactory;
 import org.terasology.module.sandbox.WarnOnlyProviderFactory;
@@ -212,7 +210,6 @@
         Policy.setPolicy(new ModuleSecurityPolicy());
         System.setSecurityManager(new ModuleSecurityManager());
     }
->>>>>>> 988bd0f7
 
     public ModuleRegistry getRegistry() {
         return registry;
@@ -246,11 +243,6 @@
         return metadataReader;
     }
 
-<<<<<<< HEAD
-    ModuleMetadataJsonAdapter getModuleMetadataReader();
-
-    PermissionProvider getPermissionProvider(Module module);
-=======
     private void enrichReflectionsWithSubsystems(Module engineModule) {
         Serializer serializer = new XmlSerializer();
         try {
@@ -266,5 +258,8 @@
             logger.error("Cannot enrich engine's reflections with subsystems");
         }
     }
->>>>>>> 988bd0f7
+
+    public PermissionProvider getPermissionProvider(Module module) {
+        return permissionProviderFactory.createPermissionProviderFor(module);
+    }
 }