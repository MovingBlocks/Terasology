--- conflicted
+++ resolved
@@ -20,21 +20,12 @@
  *
  */
 public enum Side {
-<<<<<<< HEAD
-    TOP(new Vector3i(0, 1, 0)),
-    LEFT(new Vector3i(-1, 0, 0)),
-    FRONT(new Vector3i(0, 0, -1)),
-    BOTTOM(new Vector3i(0, -1, 0)),
-    RIGHT(new Vector3i(1, 0, 0)),
-    BACK(new Vector3i(0, 0, 1));
-=======
     TOP(new Vector3i(0, 1, 0), (byte) 0b000001),
     LEFT(new Vector3i(-1, 0, 0), (byte) 0b000010),
     FRONT(new Vector3i(0, 0, -1), (byte) 0b000100),
     BOTTOM(new Vector3i(0, -1, 0), (byte) 0b001000),
     RIGHT(new Vector3i(1, 0, 0), (byte) 0b010000),
     BACK(new Vector3i(0, 0, 1), (byte) 0b100000);
->>>>>>> a9b9db59
 
     public static final ImmutableList<Side> X_TANGENT_SIDE = ImmutableList.of(TOP, BOTTOM, FRONT, BACK);
     public static final ImmutableList<Side> Y_TANGENT_SIDE = ImmutableList.of(LEFT, RIGHT, FRONT, BACK);
@@ -51,10 +42,6 @@
     Side(Vector3i vector3i, byte flag) {
         this.direction = vector3i;
         this.flag = flag;
-    }
-
-    public byte getFlag() {
-        return (byte) (1 << this.ordinal());
     }
 
     public static byte toFlags(Set<Side> sides) {
