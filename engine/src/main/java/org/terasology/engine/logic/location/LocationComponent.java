// Copyright 2021 The Terasology Foundation
// SPDX-License-Identifier: Apache-2.0
package org.terasology.engine.logic.location;

import com.google.common.collect.Lists;
import org.joml.Matrix4f;
import org.joml.Quaternionf;
import org.joml.Quaternionfc;
import org.joml.Vector3f;
import org.joml.Vector3fc;
<<<<<<< HEAD
=======
import org.terasology.engine.entitySystem.Component;
>>>>>>> fbeed193
import org.terasology.engine.entitySystem.entity.EntityRef;
import org.terasology.engine.math.Direction;
import org.terasology.engine.network.Replicate;
import org.terasology.engine.network.ReplicationCheck;
import org.terasology.gestalt.entitysystem.component.Component;
import org.terasology.nui.properties.TextField;
import org.terasology.reflection.metadata.FieldMetadata;

import java.util.Collection;
import java.util.List;
import java.util.Objects;

/**
 * Component represent the location and facing of an entity in the world
 */
public final class LocationComponent implements Component<LocationComponent>, ReplicationCheck {

    public boolean replicateChanges = true;
<<<<<<< HEAD
=======

>>>>>>> fbeed193
    // Relative to
    @Replicate
    EntityRef parent = EntityRef.NULL;
    @Replicate
    List<EntityRef> children = Lists.newArrayList();
    // Standard position/rotation
    @Replicate
    @TextField
    Vector3f position = new Vector3f();
    @Replicate
    Quaternionf rotation = new Quaternionf();
    @Replicate
    float scale = 1.0f;
    @Replicate
    Vector3f lastPosition = new Vector3f();
    @Replicate
    Quaternionf lastRotation = new Quaternionf();
    private boolean isDirty = false;

    private boolean isDirty = false;

    public LocationComponent() {
    }

    public LocationComponent(Vector3fc position) {
        setLocalPosition(position);
    }

    private void dirty() {
        if (!isDirty && parent == EntityRef.NULL) {
            lastRotation.set(rotation);
            lastPosition.set(position);
            isDirty = true;
        }
    }

    boolean isDirty() {
        return this.isDirty;
    }

    void clearDirtyFlag() {
        isDirty = false;
    }

    /**
     * @return local rotation of location component
     */
    public Quaternionfc getLocalRotation() {
        return rotation;
    }

    /**
     * set the current local rotation of the component
     *
     * @param rot local rotation
     */
    public void setLocalRotation(Quaternionfc rot) {
        this.setLocalRotation(rot.x(), rot.y(), rot.z(), rot.w());
    }

    public void setLocalRotation(float x, float y, float z, float w) {
        dirty();
        rotation.set(x, y, z, w);
    }

    /**
     * @return The position of this component relative to any parent. Can be directly modified to update the component
     */
    public Vector3fc getLocalPosition() {
        return position;
    }

    /**
     * the local position of this location component
     *
     * @param pos position to set
     */
    public void setLocalPosition(Vector3fc pos) {
        setLocalPosition(pos.x(), pos.y(), pos.z());
    }

    public void setLocalPosition(float x, float y, float z) {
        dirty();
        position.set(x, y, z);
    }

    /**
     * gets the local direction of the given entity in
     *
     * @param dest will hold the result
     * @return dest
     */
    public Vector3f getLocalDirection(Vector3f dest) {
        return dest.set(Direction.FORWARD.asVector3i()).rotate(getLocalRotation());
    }

    /**
     * local scale
     *
     * @return the scale
     */
    public float getLocalScale() {
        return scale;
    }

    /**
     * set the local scale
     *
     * @param value the scale
     */
    public void setLocalScale(float value) {
        this.scale = value;
    }

    /**
     * get the world position
     *
     * @param dest will hold the result
     * @return dest
     */
    public Vector3f getWorldPosition(Vector3f dest) {
        dest.set(position);
        LocationComponent parentLoc = parent.getComponent(LocationComponent.class);
        while (parentLoc != null) {
            dest.mul(parentLoc.scale)
                    .rotate(parentLoc.getLocalRotation())
                    .add(parentLoc.position);
            parentLoc = parentLoc.parent.getComponent(LocationComponent.class);
        }
        return dest;
    }

    /**
     * Populates out with the transform of this entity relative to the given entity, or the world transform if entity is
     * not in this entity's parent hierarchy
     *
     * @param out
     * @param entity
     */
    public void getRelativeTransform(Matrix4f out, EntityRef entity) {
        if (!(entity.equals(parent))) {
            LocationComponent loc = parent.getComponent(LocationComponent.class);
            if (loc != null) {
                loc.getRelativeTransform(out, entity);
            }
        }
        out.mul(new Matrix4f().translationRotateScale(position, rotation, scale));
    }

    public Vector3f getWorldDirection(Vector3f dest) {
        return dest.set(Direction.FORWARD.asVector3f()).rotate(getWorldRotation(new Quaternionf()));
    }

    /**
     * get the current world rotation of the location component
     *
     * @param dest will hold the result
     * @return dest
     */
    public Quaternionf getWorldRotation(Quaternionf dest) {
        dest.set(rotation);
        LocationComponent parentLoc = parent.getComponent(LocationComponent.class);
        while (parentLoc != null) {
            dest.premul(parentLoc.rotation);
            parentLoc = parentLoc.parent.getComponent(LocationComponent.class);
        }
        return dest;
    }

    public float getWorldScale() {
        float result = scale;
        LocationComponent parentLoc = parent.getComponent(LocationComponent.class);
        while (parentLoc != null) {
            result *= parentLoc.getLocalScale();
            parentLoc = parentLoc.parent.getComponent(LocationComponent.class);
        }
        return result;
    }

    public void setWorldScale(float value) {
        this.scale = value;
        LocationComponent parentLoc = parent.getComponent(LocationComponent.class);
        if (parentLoc != null) {
            this.scale /= parentLoc.getWorldScale();
        }
    }

    /**
     * set the world position of the {@link LocationComponent}
     *
     * @param pos position to set
     */
    public void setWorldPosition(Vector3fc pos) {
        dirty();
        position.set(pos);
        LocationComponent parentLoc = parent.getComponent(LocationComponent.class);
        if (parentLoc != null) {
            this.position.sub(parentLoc.getWorldPosition(new Vector3f()));
            this.position.div(parentLoc.getWorldScale());
            this.position.rotate(parentLoc.getWorldRotation(new Quaternionf()).conjugate());
        }
    }

    /**
     * set the world rotation of the {@link LocationComponent}
     *
     * @param value position to set
     */
    public void setWorldRotation(Quaternionfc value) {
        dirty();
        rotation.set(value);
        LocationComponent parentLoc = parent.getComponent(LocationComponent.class);
        if (parentLoc != null) {
            Quaternionf worldRot = parentLoc.getWorldRotation(new Quaternionf()).conjugate();
            this.rotation.premul(worldRot);
        }
    }

    public EntityRef getParent() {
        return parent;
    }

    public Collection<EntityRef> getChildren() {
        return children;
    }

    @Override
    public boolean equals(Object o) {
        if (this == o) {
            return true;
        }
        if (o instanceof LocationComponent) {
            LocationComponent other = (LocationComponent) o;
            return other.scale == scale && Objects.equals(parent, other.parent) && Objects.equals(position,
                    other.position) && Objects.equals(rotation, other.rotation);
        }
        return false;
    }

    @Override
    public int hashCode() {
        return Objects.hash(position, rotation, scale, parent);
    }

    @Override
    public boolean shouldReplicate(FieldMetadata<?, ?> field, boolean initial, boolean toOwner) {
        return initial || replicateChanges;
    }


    @Override
    public void copy(LocationComponent other) {
        this.replicateChanges = other.replicateChanges;
        this.isDirty = other.isDirty;
        this.parent = other.parent;
        this.children = Lists.newArrayList(other.children);
        this.position = new Vector3f(other.position);
        this.rotation = new Quaternionf(other.rotation);
        this.scale = other.scale;
        this.lastPosition = new Vector3f(other.lastPosition);
        this.lastRotation = new Quaternionf(other.lastRotation);
    }
}<|MERGE_RESOLUTION|>--- conflicted
+++ resolved
@@ -8,10 +8,6 @@
 import org.joml.Quaternionfc;
 import org.joml.Vector3f;
 import org.joml.Vector3fc;
-<<<<<<< HEAD
-=======
-import org.terasology.engine.entitySystem.Component;
->>>>>>> fbeed193
 import org.terasology.engine.entitySystem.entity.EntityRef;
 import org.terasology.engine.math.Direction;
 import org.terasology.engine.network.Replicate;
@@ -30,10 +26,7 @@
 public final class LocationComponent implements Component<LocationComponent>, ReplicationCheck {
 
     public boolean replicateChanges = true;
-<<<<<<< HEAD
-=======
-
->>>>>>> fbeed193
+
     // Relative to
     @Replicate
     EntityRef parent = EntityRef.NULL;
@@ -51,8 +44,6 @@
     Vector3f lastPosition = new Vector3f();
     @Replicate
     Quaternionf lastRotation = new Quaternionf();
-    private boolean isDirty = false;
-
     private boolean isDirty = false;
 
     public LocationComponent() {
