// Copyright 2021 The Terasology Foundation
// SPDX-License-Identifier: Apache-2.0
package org.terasology.engine.logic.characters;

import com.google.common.collect.Lists;
import org.joml.Vector3f;
import org.terasology.engine.network.FieldReplicateType;
import org.terasology.engine.network.Replicate;
import org.terasology.engine.physics.CollisionGroup;
import org.terasology.engine.physics.StandardCollisionGroup;
import org.terasology.gestalt.entitysystem.component.Component;
import org.terasology.nui.properties.Range;

import java.util.List;

/**
 * This component is attached to all character entities. It governs movement and stores associated paramenters, and can
 * be used instead of a CapsuleShapeComponent by the physics system to define the collision shape. <br/> The {@link
 * AliveCharacterComponent} should necessarily be attached to the character entity for the movement systems to work.
 */
public final class CharacterMovementComponent implements Component<CharacterMovementComponent> {

    // Collision settings
    @Range(min = 1, max = 25)
    public float height = 1.6f;
    @Range(min = 0, max = 5)
    public float radius = 0.3f;
    public CollisionGroup collisionGroup = StandardCollisionGroup.CHARACTER;
<<<<<<< HEAD
    public List<CollisionGroup> collidesWith = Lists.<CollisionGroup>newArrayList(StandardCollisionGroup.WORLD,
            StandardCollisionGroup.SENSOR);
=======
    public List<CollisionGroup> collidesWith = Lists.<CollisionGroup>newArrayList(StandardCollisionGroup.WORLD, StandardCollisionGroup.SENSOR, StandardCollisionGroup.CHARACTER);
>>>>>>> 52713cf4
    @Range(min = 0, max = 5)
    public float pickupRadius = 1.5f;

    // Speed settings
    @Replicate(FieldReplicateType.SERVER_TO_OWNER)
    @Range(min = 0, max = 10)
    public float speedMultiplier = 1.0f;
    @Replicate(FieldReplicateType.SERVER_TO_OWNER)
    @Range(min = 0, max = 10)
    public float runFactor = 1.5f;
    @Replicate(FieldReplicateType.SERVER_TO_OWNER)
    @Range(min = 0, max = 10)
    public float jumpSpeed = 10.0f;

    // Movement settings
    @Replicate(FieldReplicateType.SERVER_TO_OWNER)
    @Range(min = 0, max = 1)
    public float stepHeight = 0.35f;
    @Replicate(FieldReplicateType.SERVER_TO_OWNER)
    @Range(min = 0, max = 1)
    public float slopeFactor = 0.6f; // Cosine of the maximum slope traversable. 1 is no slope, 0 is any slope

    // Acrobatics settings
    @Replicate(FieldReplicateType.SERVER_TO_OWNER)
    public int baseNumberOfJumpsMax = 1; // Base maximum number of jumps allowed starting from solid ground.

    @Replicate(FieldReplicateType.SERVER_TO_OWNER)
    public int numberOfJumpsMax = 1; // Maximum number of jumps allowed starting from solid ground.

    @Replicate(FieldReplicateType.SERVER_TO_OWNER)
    public int numberOfJumpsLeft = baseNumberOfJumpsMax; // Remaining number of jumps a player can perform.

    public float distanceBetweenFootsteps = 1f;
    public boolean faceMovementDirection;

    // Current movement mode
    public MovementMode mode = MovementMode.WALKING;
    public boolean grounded;

    // Movement inputs - desired direction, etc
    public boolean jump;

    // Distance since last footstep
    public float footstepDelta;


    private Vector3f velocity = new Vector3f();

    public Vector3f getVelocity() {
        return velocity;
    }

    public void setVelocity(Vector3f newVelocity) {
        velocity.set(newVelocity);
    }

    @Override
    public void copy(CharacterMovementComponent other) {
        this.height = other.height;
        this.radius = other.radius;
        this.collisionGroup = other.collisionGroup;
        this.collidesWith = Lists.newArrayList(other.collidesWith);
        this.pickupRadius = other.pickupRadius;
        this.speedMultiplier = other.speedMultiplier;
        this.runFactor = other.runFactor;
        this.jumpSpeed = other.jumpSpeed;
        this.stepHeight = other.stepHeight;
        this.slopeFactor = other.slopeFactor;
        this.baseNumberOfJumpsMax = other.baseNumberOfJumpsMax;
        this.numberOfJumpsMax = other.numberOfJumpsMax;
        this.numberOfJumpsLeft = other.numberOfJumpsLeft;
        this.distanceBetweenFootsteps = other.distanceBetweenFootsteps;
        this.faceMovementDirection = other.faceMovementDirection;
        this.mode = other.mode;
        this.grounded = other.grounded;
        this.jump = other.jump;
        this.footstepDelta = other.footstepDelta;
        this.velocity = new Vector3f(other.velocity);
    }
}<|MERGE_RESOLUTION|>--- conflicted
+++ resolved
@@ -26,12 +26,7 @@
     @Range(min = 0, max = 5)
     public float radius = 0.3f;
     public CollisionGroup collisionGroup = StandardCollisionGroup.CHARACTER;
-<<<<<<< HEAD
-    public List<CollisionGroup> collidesWith = Lists.<CollisionGroup>newArrayList(StandardCollisionGroup.WORLD,
-            StandardCollisionGroup.SENSOR);
-=======
     public List<CollisionGroup> collidesWith = Lists.<CollisionGroup>newArrayList(StandardCollisionGroup.WORLD, StandardCollisionGroup.SENSOR, StandardCollisionGroup.CHARACTER);
->>>>>>> 52713cf4
     @Range(min = 0, max = 5)
     public float pickupRadius = 1.5f;
 
