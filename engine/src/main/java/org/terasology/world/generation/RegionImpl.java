/*
 * Copyright 2014 MovingBlocks
 *
 * Licensed under the Apache License, Version 2.0 (the "License");
 * you may not use this file except in compliance with the License.
 * You may obtain a copy of the License at
 *
 *      http://www.apache.org/licenses/LICENSE-2.0
 *
 * Unless required by applicable law or agreed to in writing, software
 * distributed under the License is distributed on an "AS IS" BASIS,
 * WITHOUT WARRANTIES OR CONDITIONS OF ANY KIND, either express or implied.
 * See the License for the specific language governing permissions and
 * limitations under the License.
 */
package org.terasology.world.generation;

import com.google.common.collect.ListMultimap;
import com.google.common.collect.Maps;
import com.google.common.collect.Sets;
import org.terasology.math.Region3i;
import org.terasology.utilities.collection.TypeMap;
import org.terasology.world.block.BlockRegion;

import java.util.Collections;
import java.util.List;
import java.util.Map;
import java.util.Set;

/**
 */
public class RegionImpl implements Region, GeneratingRegion {

    private final BlockRegion region;
    private final ListMultimap<Class<? extends WorldFacet>, FacetProvider> facetProviderChains;
    private final Map<Class<? extends WorldFacet>, Border3D> borders;
    private final Map<Class<?>, List<FacetProviderListener>> listenerMap;

    private final TypeMap<WorldFacet> generatingFacets = TypeMap.create();
    private final Set<FacetProvider> processedProviders = Sets.newHashSet();
    private final TypeMap<WorldFacet> generatedFacets = TypeMap.create();

<<<<<<< HEAD
    public RegionImpl(Region3i region,
                      ListMultimap<Class<? extends WorldFacet>, FacetProvider> facetProviderChains,
                      Map<Class<? extends WorldFacet>, Border3D> borders) {
=======
    public RegionImpl(BlockRegion region, ListMultimap<Class<? extends WorldFacet>, FacetProvider> facetProviderChains, Map<Class<? extends WorldFacet>, Border3D> borders) {
>>>>>>> 91b787cb
        this.region = region;
        this.facetProviderChains = facetProviderChains;
        this.borders = borders;
        this.listenerMap = Maps.newLinkedHashMap();
    }

    public RegionImpl(Region3i region,
                      ListMultimap<Class<? extends WorldFacet>, FacetProvider> facetProviderChains,
                      Map<Class<? extends WorldFacet>, Border3D> borders,
                      Map<Class<?>, List<FacetProviderListener>> listenerMap) {
        this.region = region;
        this.facetProviderChains = facetProviderChains;
        this.borders = borders;
        this.listenerMap = listenerMap;
    }

    @Override
    public <T extends WorldFacet> T getFacet(Class<T> dataType) {
        T facet = generatedFacets.get(dataType);
        if (facet == null) {
            facetProviderChains.get(dataType).stream().filter(provider -> !processedProviders.contains(provider)).forEach(provider -> {
                provider.process(this);
                processedProviders.add(provider);
            });
            facet = generatingFacets.get(dataType);
            generatedFacets.put(dataType, facet);
            List<FacetProviderListener> facetProviderListeners = listenerMap.getOrDefault(dataType, Collections.emptyList());
            for (FacetProviderListener listener : facetProviderListeners) {
                listener.notify(this, facet);
            }
        }
        return facet;
    }

    @Override
    public BlockRegion getRegion() {
        return region;
    }

    @Override
    public <T extends WorldFacet> T getRegionFacet(Class<T> type) {
        return generatingFacets.get(type);
    }

    @Override
    public <T extends WorldFacet> void setRegionFacet(Class<T> type, T facet) {
        generatingFacets.put(type, facet);
    }


    @Override
    public Border3D getBorderForFacet(Class<? extends WorldFacet> type) {
        if (borders.containsKey(type)) {
            return borders.get(type);
        } else {
            return new Border3D(0, 0, 0);
        }
    }
}<|MERGE_RESOLUTION|>--- conflicted
+++ resolved
@@ -40,13 +40,9 @@
     private final Set<FacetProvider> processedProviders = Sets.newHashSet();
     private final TypeMap<WorldFacet> generatedFacets = TypeMap.create();
 
-<<<<<<< HEAD
     public RegionImpl(Region3i region,
                       ListMultimap<Class<? extends WorldFacet>, FacetProvider> facetProviderChains,
                       Map<Class<? extends WorldFacet>, Border3D> borders) {
-=======
-    public RegionImpl(BlockRegion region, ListMultimap<Class<? extends WorldFacet>, FacetProvider> facetProviderChains, Map<Class<? extends WorldFacet>, Border3D> borders) {
->>>>>>> 91b787cb
         this.region = region;
         this.facetProviderChains = facetProviderChains;
         this.borders = borders;
