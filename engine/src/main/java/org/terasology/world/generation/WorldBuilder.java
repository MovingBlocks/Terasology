/*
 * Copyright 2014 MovingBlocks
 *
 * Licensed under the Apache License, Version 2.0 (the "License");
 * you may not use this file except in compliance with the License.
 * You may obtain a copy of the License at
 *
 *      http://www.apache.org/licenses/LICENSE-2.0
 *
 * Unless required by applicable law or agreed to in writing, software
 * distributed under the License is distributed on an "AS IS" BASIS,
 * WITHOUT WARRANTIES OR CONDITIONS OF ANY KIND, either express or implied.
 * See the License for the specific language governing permissions and
 * limitations under the License.
 */
package org.terasology.world.generation;

import com.google.common.collect.ArrayListMultimap;
import com.google.common.collect.ListMultimap;
import com.google.common.collect.Lists;
import com.google.common.collect.Maps;
import com.google.common.collect.Sets;
import org.slf4j.Logger;
import org.slf4j.LoggerFactory;
import org.terasology.world.generator.plugin.WorldGeneratorListenerLibrary;
//import org.terasology.world.generator.plugin.WorldGeneratorListenerLibrary;
import org.terasology.world.generator.plugin.WorldGeneratorPluginLibrary;
import org.terasology.world.zones.ProviderStore;
import org.terasology.world.zones.Zone;
import org.terasology.world.zones.ZonePlugin;

import java.util.ArrayList;
import java.util.Arrays;
import java.util.HashSet;
import java.util.Iterator;
import java.util.LinkedHashSet;
import java.util.List;
import java.util.Map;
import java.util.Set;
import java.util.stream.Collectors;

/**
 */
public class WorldBuilder extends ProviderStore {

    private static final Logger logger = LoggerFactory.getLogger(WorldBuilder.class);

    private final List<FacetProvider> providersList = Lists.newArrayList();
    private final Set<Class<? extends WorldFacet>> facetCalculationInProgress = Sets.newHashSet();
    private final List<WorldRasterizer> rasterizers = Lists.newArrayList();
    private final List<EntityProvider> entityProviders = new ArrayList<>();
    private final Map<Class<?>, List<FacetProviderListener>> listenerMap = Maps.newLinkedHashMap();
    private int seaLevel = 32;

    private WorldGeneratorPluginLibrary pluginLibrary;
    private WorldGeneratorListenerLibrary listenerLibrary;

    public WorldBuilder(WorldGeneratorPluginLibrary pluginLibrary) {
        this.pluginLibrary = pluginLibrary;
    }

    public WorldBuilder(WorldGeneratorPluginLibrary pluginLibrary,
                        WorldGeneratorListenerLibrary listenerLibrary) {
        this.pluginLibrary = pluginLibrary;
        this.listenerLibrary = listenerLibrary;
        addListeners();
    }

    public WorldBuilder addProvider(FacetProvider provider) {
        providersList.add(provider);
        return this;
    }

    public WorldBuilder addRasterizer(WorldRasterizer rasterizer) {
        rasterizers.add(rasterizer);
        return this;
    }

    public WorldBuilder addEntities(EntityProvider entityProvider) {
        entityProviders.add(entityProvider);
        return this;
    }

    public WorldBuilder addZone(Zone zone) {
        super.addZone(zone);
        return this;
    }

    public WorldBuilder addPlugins() {
        pluginLibrary.instantiateAllOfType(FacetProviderPlugin.class).forEach(this::addProvider);
        pluginLibrary.instantiateAllOfType(WorldRasterizerPlugin.class).forEach(this::addRasterizer);
        pluginLibrary.instantiateAllOfType(EntityProviderPlugin.class).forEach(this::addEntities);
        pluginLibrary.instantiateAllOfType(ZonePlugin.class).forEach(this::addZone);

        return this;
    }

    public WorldBuilder addListeners() {
        if (listenerLibrary != null) {
            listenerLibrary.instantiateAllOfType(FacetProviderListener.class).forEach(this::addListener);
        }
        return this;
    }

    private void addListener(Class<?> aClass, List<FacetProviderListener> facetProviderListeners) {
        listenerMap.put(aClass, facetProviderListeners);
    }

    /**
     * @param level the sea level, measured in blocks
     * @return this
     */
    public WorldBuilder setSeaLevel(int level) {
        this.seaLevel = level;
        return this;
    }

    public World build() {
        // TODO: ensure the required providers are present

        if (seed == null) {
            throw new IllegalStateException("Seed has not been set");
        }
        for (FacetProvider provider : providersList) {
            provider.setSeed(seed);
        }
        ListMultimap<Class<? extends WorldFacet>, FacetProvider> providerChains = determineProviderChains();
        List<WorldRasterizer> orderedRasterizers = ensureRasterizerOrdering();
<<<<<<< HEAD
        return new WorldImpl(
                providerChains,
                orderedRasterizers,
                entityProviders,
                determineBorders(providerChains),
                listenerMap,
                seaLevel);
=======
        return new WorldImpl(providerChains, orderedRasterizers, entityProviders, determineBorders(providerChains, orderedRasterizers), seaLevel);
>>>>>>> 91b787cb
    }

    private Map<Class<? extends WorldFacet>, Border3D> determineBorders(ListMultimap<Class<? extends WorldFacet>, FacetProvider> providerChains, List<WorldRasterizer> worldRasterizers) {
        List<FacetProvider> orderedProviders = new ArrayList<>();
        for (Class<? extends WorldFacet> facet : providerChains.keySet()) {
            for (FacetProvider provider : providerChains.get(facet)) {
                if (!orderedProviders.contains(provider)) {
                    orderedProviders.add(provider);
                }
            }
        }
        Map<Class<? extends WorldFacet>, Border3D> borders = Maps.newHashMap();

        for (WorldRasterizer rasterizer : worldRasterizers) {
            Requires requires = rasterizer.getClass().getAnnotation(Requires.class);
            if (requires != null) {
                for (Facet facet : requires.value()) {
                    borders.put(facet.value(), new Border3D(facet.border()).maxWith(borders.get(facet.value())));
                }
            }
        }

        for (int i = orderedProviders.size() - 1; i >= 0; i--) {
            FacetProvider provider = orderedProviders.get(i);
            Border3D requiredBorder = new Border3D(0, 0, 0);
            Requires requires = provider.getClass().getAnnotation(Requires.class);
            Produces produces = provider.getClass().getAnnotation(Produces.class);
            Updates updates = provider.getClass().getAnnotation(Updates.class);

            // Calculate how large a region needs to be correct in the output
            if (produces != null) {
                for (Class<? extends WorldFacet> facet : produces.value()) {
                    Border3D facetBorder = borders.get(facet);
                    if (facetBorder != null) {
                        requiredBorder = requiredBorder.maxWith(facetBorder);
                    }
                }
            }
            if (updates != null) {
                for (Facet facet : updates.value()) {
                    Border3D facetBorder = borders.get(facet.value());
                    if (facetBorder != null) {
                        requiredBorder = requiredBorder.maxWith(facetBorder);
                    }
                }
            }

            // Convert that to how large a region needs to be correct in the input.
            if (updates != null) {
                for (Facet facet : updates.value()) {
                    Border3D facetBorder = requiredBorder.extendBy(new Border3D(facet.border()));
                    borders.put(facet.value(), facetBorder.maxWith(borders.get(facet.value())));
                }
            }
            if (requires != null) {
                for (Facet facet : requires.value()) {
                    Border3D facetBorder = requiredBorder.extendBy(new Border3D(facet.border()));
                    borders.put(facet.value(), facetBorder.maxWith(borders.get(facet.value())));
                }
            }
        }

        return borders;
    }

    private ListMultimap<Class<? extends WorldFacet>, FacetProvider> determineProviderChains() {
        ListMultimap<Class<? extends WorldFacet>, FacetProvider> result = ArrayListMultimap.create();
        Set<Class<? extends WorldFacet>> facets = new LinkedHashSet<>();
        for (FacetProvider provider : providersList) {
            Produces produces = provider.getClass().getAnnotation(Produces.class);
            if (produces != null) {
                facets.addAll(Arrays.asList(produces.value()));
            }
            Updates updates = provider.getClass().getAnnotation(Updates.class);
            if (updates != null) {
                for (Facet facet : updates.value()) {
                    facets.add(facet.value());
                }
            }
        }
        for (Class<? extends WorldFacet> facet : facets) {
            determineProviderChainFor(facet, result);
            if (logger.isDebugEnabled()) {
                StringBuilder text = new StringBuilder(facet.getSimpleName());
                text.append(" --> ");
                Iterator<FacetProvider> it = result.get(facet).iterator();
                while (it.hasNext()) {
                    text.append(it.next().getClass().getSimpleName());
                    if (it.hasNext()) {
                        text.append(", ");
                    }
                }
                logger.debug(text.toString());
            }
        }

        return result;
    }

    private void determineProviderChainFor(Class<? extends WorldFacet> facet, ListMultimap<Class<? extends WorldFacet>, FacetProvider> result) {
        if (result.containsKey(facet)) {
            return;
        }
        if (!facetCalculationInProgress.add(facet)) {
            throw new RuntimeException("Circular dependency detected when calculating facet provider ordering for " + facet);
        }
        Set<FacetProvider> orderedProviders = Sets.newLinkedHashSet();

        // first add all @Produces facet providers
        FacetProvider producer = null;
        for (FacetProvider provider : providersList) {
            if (producesFacet(provider, facet)) {
                if (producer != null) {
                    logger.warn("Facet already produced by {} and overwritten by {}", producer, provider);
                }
                // add all required facets for producing provider
                for (Facet requirement : requiredFacets(provider)) {
                    determineProviderChainFor(requirement.value(), result);
                    orderedProviders.addAll(result.get(requirement.value()));
                }
                // add all updated facets for producing provider
                for (Facet updated : updatedFacets(provider)) {
                    determineProviderChainFor(updated.value(), result);
                    orderedProviders.addAll(result.get(updated.value()));
                }
                orderedProviders.add(provider);
                producer = provider;
            }
        }

        if (producer == null) {
            logger.warn("No facet provider found that produces {}", facet);
        }

        // then add all @Updates facet providers
        providersList.stream().filter(provider -> updatesFacet(provider, facet)).forEach(provider -> {
            // add all required facets for updating provider
            for (Facet requirement : requiredFacets(provider)) {
                determineProviderChainFor(requirement.value(), result);
                orderedProviders.addAll(result.get(requirement.value()));
            }
            // the provider updates this and other facets
            // just add producers for the other facets
            for (Facet updated : updatedFacets(provider)) {
                for (FacetProvider fp : providersList) {
                    // only add @Produces providers to avoid infinite recursion
                    if (producesFacet(fp, updated.value())) {
                        orderedProviders.add(fp);
                    }
                }
            }
            orderedProviders.add(provider);
        });
        result.putAll(facet, orderedProviders);
        facetCalculationInProgress.remove(facet);
    }

    private Facet[] requiredFacets(FacetProvider provider) {
        Requires requirements = provider.getClass().getAnnotation(Requires.class);
        if (requirements != null) {
            return requirements.value();
        }
        return new Facet[0];
    }

    private Facet[] updatedFacets(FacetProvider provider) {
        Updates updates = provider.getClass().getAnnotation(Updates.class);
        if (updates != null) {
            return updates.value();
        }
        return new Facet[0];
    }

    private boolean producesFacet(FacetProvider provider, Class<? extends WorldFacet> facet) {
        Produces produces = provider.getClass().getAnnotation(Produces.class);
        if (produces != null && Arrays.asList(produces.value()).contains(facet)) {
            return true;
        }
        return false;
    }

    private boolean updatesFacet(FacetProvider provider, Class<? extends WorldFacet> facet) {
        Updates updates = provider.getClass().getAnnotation(Updates.class);
        if (updates != null) {
            for (Facet updatedFacet : updates.value()) {
                if (updatedFacet.value() == facet) {
                    return true;
                }
            }
        }
        return false;
    }

    // Ensure that rasterizers that must run after others are in the correct order. This ensures that blocks from
    // the dependent raterizer are not being overwritten by any antecedent rasterizer.
    // TODO: This will only handle first-order dependencies and does not check for circular dependencies
    private List<WorldRasterizer> ensureRasterizerOrdering() {
        List<WorldRasterizer> orderedRasterizers = Lists.newArrayList();

        Set<Class<? extends WorldRasterizer>> addedRasterizers = new HashSet<>();

        for (WorldRasterizer rasterizer : rasterizers) {
            // Does this have dependencies on other rasterizers
            RequiresRasterizer requiresRasterizer = rasterizer.getClass().getAnnotation(RequiresRasterizer.class);
            if (requiresRasterizer != null) {
                List<Class<? extends WorldRasterizer>> antecedentClassList = Arrays.asList(requiresRasterizer.value());
                List<WorldRasterizer> antecedents = rasterizers.stream()
                        .filter(r -> antecedentClassList.contains(r.getClass()))
                        .collect(Collectors.toList());

                // Add all antecedents to the list first
                antecedents.forEach(dependency -> {
                    if (!addedRasterizers.contains(dependency.getClass())) {
                        orderedRasterizers.add(dependency);
                        addedRasterizers.add(dependency.getClass());
                    }
                });

                // Then add this one
                orderedRasterizers.add(rasterizer);
            } else if (!addedRasterizers.contains(rasterizer.getClass())) {
                orderedRasterizers.add(rasterizer);
                addedRasterizers.add(rasterizer.getClass());
            }
        }
        return orderedRasterizers;
    }


    public FacetedWorldConfigurator createConfigurator() {
        List<ConfigurableFacetProvider> configurables = new ArrayList<>();
        for (FacetProvider facetProvider : providersList) {
            if (facetProvider instanceof ConfigurableFacetProvider) {
                configurables.add((ConfigurableFacetProvider) facetProvider);
            }
        }
        FacetedWorldConfigurator worldConfigurator = new FacetedWorldConfigurator(configurables);
        return worldConfigurator;
    }
}<|MERGE_RESOLUTION|>--- conflicted
+++ resolved
@@ -126,7 +126,6 @@
         }
         ListMultimap<Class<? extends WorldFacet>, FacetProvider> providerChains = determineProviderChains();
         List<WorldRasterizer> orderedRasterizers = ensureRasterizerOrdering();
-<<<<<<< HEAD
         return new WorldImpl(
                 providerChains,
                 orderedRasterizers,
@@ -134,9 +133,6 @@
                 determineBorders(providerChains),
                 listenerMap,
                 seaLevel);
-=======
-        return new WorldImpl(providerChains, orderedRasterizers, entityProviders, determineBorders(providerChains, orderedRasterizers), seaLevel);
->>>>>>> 91b787cb
     }
 
     private Map<Class<? extends WorldFacet>, Border3D> determineBorders(ListMultimap<Class<? extends WorldFacet>, FacetProvider> providerChains, List<WorldRasterizer> worldRasterizers) {
