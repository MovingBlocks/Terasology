/*
 * Copyright 2014 MovingBlocks
 *
 * Licensed under the Apache License, Version 2.0 (the "License");
 * you may not use this file except in compliance with the License.
 * You may obtain a copy of the License at
 *
 *      http://www.apache.org/licenses/LICENSE-2.0
 *
 * Unless required by applicable law or agreed to in writing, software
 * distributed under the License is distributed on an "AS IS" BASIS,
 * WITHOUT WARRANTIES OR CONDITIONS OF ANY KIND, either express or implied.
 * See the License for the specific language governing permissions and
 * limitations under the License.
 */
package org.terasology.world.generation;

import com.google.common.collect.ListMultimap;
import com.google.common.collect.Maps;
import com.google.common.collect.Sets;
import org.terasology.math.Region3i;
import org.terasology.world.chunks.CoreChunk;

import java.util.Collection;
import java.util.LinkedHashSet;
import java.util.List;
import java.util.Map;
import java.util.Set;

/**
 */
public class WorldImpl implements World {
    private final ListMultimap<Class<? extends WorldFacet>, FacetProvider> facetProviderChains;
    private final List<WorldRasterizer> worldRasterizers;
    private final List<EntityProvider> entityProviders;
    private final Map<Class<?>, List<FacetProviderListener>> listenerMap;
    private final Map<Class<? extends WorldFacet>, Border3D> borders;
    private final int seaLevel;

    public WorldImpl(ListMultimap<Class<? extends WorldFacet>, FacetProvider> facetProviderChains,
                     List<WorldRasterizer> worldRasterizers,
                     List<EntityProvider> entityProviders,
                     Map<Class<? extends WorldFacet>, Border3D> borders,
                     int seaLevel) {
        this.facetProviderChains = facetProviderChains;
        this.worldRasterizers = worldRasterizers;
        this.entityProviders = entityProviders;
        this.borders = borders;
        this.listenerMap = Maps.newLinkedHashMap();
        this.seaLevel = seaLevel;
    }

    public WorldImpl(ListMultimap<Class<? extends WorldFacet>, FacetProvider> facetProviderChains,
                     List<WorldRasterizer> worldRasterizers,
                     List<EntityProvider> entityProviders,
                     Map<Class<? extends WorldFacet>, Border3D> borders,
                     Map<Class<?>, List<FacetProviderListener>> listenerMap,
                     int seaLevel) {
        this.facetProviderChains = facetProviderChains;
        this.worldRasterizers = worldRasterizers;
        this.entityProviders = entityProviders;
        this.borders = borders;
        this.listenerMap = listenerMap;
        this.seaLevel = seaLevel;
    }

    @Override
    public Region getWorldData(Region3i region) {
        return new RegionImpl(region, facetProviderChains, borders, listenerMap);
    }

    @Override
    public int getSeaLevel() {
        return seaLevel;
    }

    @Override
    public void rasterizeChunk(CoreChunk chunk, EntityBuffer buffer) {
        Region chunkRegion = getWorldData(chunk.getRegion());
        for (WorldRasterizer rasterizer : worldRasterizers) {
            // chunkRegion can get facets, so maybe I don't need to listen to providers??
            rasterizer.generateChunk(chunk, chunkRegion);
        }
<<<<<<< HEAD
        // maybe add PostGenerationRegionListener
=======

>>>>>>> b6e1af54
        for (EntityProvider entityProvider : entityProviders) {
            entityProvider.process(chunkRegion, buffer);
        }
    }

    @Override
    public Set<Class<? extends WorldFacet>> getAllFacets() {
        return Sets.newHashSet(facetProviderChains.keySet());
    }

    @Override
    public void initialize() {
        // throw them all in a set to remove duplicates
        Collection<FacetProvider> facetProviders = new LinkedHashSet<>(facetProviderChains.values());

        facetProviders.forEach(FacetProvider::initialize);

        for (Map.Entry<Class<?>, List<FacetProviderListener>> entry : listenerMap.entrySet()) {
            List<FacetProviderListener> value = entry.getValue();
            value.forEach(FacetProviderListener::initialize);
        }

        worldRasterizers.forEach(WorldRasterizer::initialize);

        entityProviders.forEach(EntityProvider::initialize);
    }
}<|MERGE_RESOLUTION|>--- conflicted
+++ resolved
@@ -78,14 +78,9 @@
     public void rasterizeChunk(CoreChunk chunk, EntityBuffer buffer) {
         Region chunkRegion = getWorldData(chunk.getRegion());
         for (WorldRasterizer rasterizer : worldRasterizers) {
-            // chunkRegion can get facets, so maybe I don't need to listen to providers??
             rasterizer.generateChunk(chunk, chunkRegion);
         }
-<<<<<<< HEAD
-        // maybe add PostGenerationRegionListener
-=======
 
->>>>>>> b6e1af54
         for (EntityProvider entityProvider : entityProviders) {
             entityProvider.process(chunkRegion, buffer);
         }
