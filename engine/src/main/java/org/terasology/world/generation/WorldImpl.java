// Copyright 2021 The Terasology Foundation
// SPDX-License-Identifier: Apache-2.0
package org.terasology.world.generation;

import com.google.common.collect.ListMultimap;
import com.google.common.collect.Sets;
import org.terasology.world.block.BlockRegion;
import org.terasology.world.chunks.CoreChunk;

import java.util.Collection;
import java.util.LinkedHashSet;
import java.util.List;
import java.util.Map;
import java.util.Set;

/**
 */
public class WorldImpl implements World {
    private final ListMultimap<Class<? extends WorldFacet>, FacetProvider> facetProviderChains;
    private final ListMultimap<Class<? extends WorldFacet>, FacetProvider> scalableFacetProviderChains;
    private final List<WorldRasterizer> worldRasterizers;
    private final List<WorldRasterizer> scalableWorldRasterizers;
    private final List<EntityProvider> entityProviders;
    private final Map<Class<? extends WorldFacet>, Border3D> borders;
    private final int seaLevel;

    public WorldImpl(ListMultimap<Class<? extends WorldFacet>, FacetProvider> facetProviderChains,
                     ListMultimap<Class<? extends WorldFacet>, FacetProvider> scalableFacetProviderChains,
                     List<WorldRasterizer> worldRasterizers,
                     List<WorldRasterizer> scalableWorldRasterizers,
                     List<EntityProvider> entityProviders,
                     Map<Class<? extends WorldFacet>, Border3D> borders,
                     int seaLevel) {
        this.facetProviderChains = facetProviderChains;
        this.scalableFacetProviderChains = scalableFacetProviderChains;
        this.worldRasterizers = worldRasterizers;
        this.scalableWorldRasterizers = scalableWorldRasterizers;
        this.entityProviders = entityProviders;
        this.borders = borders;
        this.seaLevel = seaLevel;
    }

    @Override
    public Region getWorldData(BlockRegion region, float scale) {
        return new RegionImpl(region, scale == 1 ? facetProviderChains : scalableFacetProviderChains, borders, scale);
    }

    @Override
    public int getSeaLevel() {
        return seaLevel;
    }

    @Override
    public void rasterizeChunk(CoreChunk chunk, EntityBuffer buffer) {
        Region chunkRegion = getWorldData(new BlockRegion(chunk.getRegion()), 1);
        for (WorldRasterizer rasterizer : worldRasterizers) {
            rasterizer.generateChunk(chunk, chunkRegion);
        }
        for (EntityProvider entityProvider : entityProviders) {
            entityProvider.process(chunkRegion, buffer);
        }
    }

    @Override
<<<<<<< HEAD
    public void rasterizeChunk(CoreChunk chunk, float scale) {
        Region chunkRegion = getWorldData(chunk.getRegion(), scale);
=======
    public void rasterizeChunk(CoreChunk chunk, EntityBuffer buffer, float scale) {
        Region chunkRegion = getWorldData(new BlockRegion(chunk.getRegion()), scale);
>>>>>>> 3a426b0f
        for (WorldRasterizer rasterizer : scalableWorldRasterizers) {
            ((ScalableWorldRasterizer) rasterizer).generateChunk(chunk, chunkRegion, scale);
        }
    }

    @Override
    public Set<Class<? extends WorldFacet>> getAllFacets() {
        return Sets.newHashSet(facetProviderChains.keySet());
    }

    @Override
    public void initialize() {
        // throw them all in a set to remove duplicates
        Collection<FacetProvider> facetProviders = new LinkedHashSet<>(facetProviderChains.values());

        facetProviders.forEach(FacetProvider::initialize);

        worldRasterizers.forEach(WorldRasterizer::initialize);

        entityProviders.forEach(EntityProvider::initialize);
    }
}<|MERGE_RESOLUTION|>--- conflicted
+++ resolved
@@ -62,13 +62,8 @@
     }
 
     @Override
-<<<<<<< HEAD
     public void rasterizeChunk(CoreChunk chunk, float scale) {
-        Region chunkRegion = getWorldData(chunk.getRegion(), scale);
-=======
-    public void rasterizeChunk(CoreChunk chunk, EntityBuffer buffer, float scale) {
         Region chunkRegion = getWorldData(new BlockRegion(chunk.getRegion()), scale);
->>>>>>> 3a426b0f
         for (WorldRasterizer rasterizer : scalableWorldRasterizers) {
             ((ScalableWorldRasterizer) rasterizer).generateChunk(chunk, chunkRegion, scale);
         }
