--- conflicted
+++ resolved
@@ -147,18 +147,10 @@
                     EntityRef blockEntity = getBlockEntityAt(vec);
 
                     // check for components to be retained when updating the block entity
-<<<<<<< HEAD
                     final Set<Class<? extends Component>> retainComponents =
                             Optional.ofNullable(blockEntity.getComponent(RetainComponentsComponent.class))
                                     .map(retainComponentsComponent -> retainComponentsComponent.components)
                                     .orElse(Collections.emptySet());
-=======
-                    Set<Class<? extends Component>> retainComponents = Optional.ofNullable(blockEntity.getComponent(RetainComponentsComponent.class))
-                        .map(retainComponentsComponent -> retainComponentsComponent.components)
-                        .orElse(Collections.emptySet());
-
->>>>>>> 4e3d03d0
-
                     updateBlockEntity(blockEntity, vec, oldBlocks.get(vec), blocks.get(vec), false, retainComponents);
                 }
             }
