/*
 * Copyright 2016 MovingBlocks
 *
 * Licensed under the Apache License, Version 2.0 (the "License");
 * you may not use this file except in compliance with the License.
 * You may obtain a copy of the License at
 *
 *      http://www.apache.org/licenses/LICENSE-2.0
 *
 * Unless required by applicable law or agreed to in writing, software
 * distributed under the License is distributed on an "AS IS" BASIS,
 * WITHOUT WARRANTIES OR CONDITIONS OF ANY KIND, either express or implied.
 * See the License for the specific language governing permissions and
 * limitations under the License.
 */

package org.terasology.world.internal;

import com.google.common.base.Objects;
import com.google.common.collect.ImmutableSet;
import com.google.common.collect.Lists;
import com.google.common.collect.Maps;
import com.google.common.collect.Sets;
import org.joml.Vector3fc;
import org.joml.Vector3ic;
import org.slf4j.Logger;
import org.slf4j.LoggerFactory;
import org.terasology.context.Context;
import org.terasology.engine.ComponentSystemManager;
import org.terasology.engine.GameThread;
import org.terasology.entitySystem.Component;
import org.terasology.entitySystem.ComponentContainer;
import org.terasology.entitySystem.entity.EntityBuilder;
import org.terasology.entitySystem.entity.EntityManager;
import org.terasology.entitySystem.entity.EntityRef;
import org.terasology.entitySystem.entity.internal.EngineEntityManager;
import org.terasology.entitySystem.entity.internal.EntityChangeSubscriber;
import org.terasology.entitySystem.entity.lifecycleEvents.BeforeDeactivateComponent;
import org.terasology.entitySystem.entity.lifecycleEvents.BeforeEntityCreated;
import org.terasology.entitySystem.entity.lifecycleEvents.OnActivatedComponent;
import org.terasology.entitySystem.entity.lifecycleEvents.OnChangedComponent;
import org.terasology.entitySystem.event.ReceiveEvent;
import org.terasology.entitySystem.metadata.ComponentMetadata;
import org.terasology.entitySystem.prefab.Prefab;
import org.terasology.entitySystem.systems.UpdateSubscriberSystem;
import org.terasology.logic.common.RetainComponentsComponent;
import org.terasology.logic.location.LocationComponent;
import org.terasology.math.JomlUtil;
import org.terasology.math.geom.Vector3f;
import org.terasology.math.geom.Vector3i;
import org.terasology.monitoring.PerformanceMonitor;
import org.terasology.network.NetworkComponent;
import org.terasology.reflection.metadata.FieldMetadata;
import org.terasology.world.BlockEntityRegistry;
import org.terasology.world.OnChangedBlock;
import org.terasology.world.block.Block;
import org.terasology.world.block.BlockComponent;
import org.terasology.world.block.BlockRegion;
import org.terasology.world.block.BlockRegions;
import org.terasology.world.block.regions.BlockRegionComponent;

import java.math.RoundingMode;
import java.util.Collection;
import java.util.Collections;
import java.util.List;
import java.util.Map;
import java.util.Optional;
import java.util.Set;

public class EntityAwareWorldProvider extends AbstractWorldProviderDecorator implements BlockEntityRegistry, UpdateSubscriberSystem, EntityChangeSubscriber {
    private static final Logger logger = LoggerFactory.getLogger(EntityAwareWorldProvider.class);
    private static final Set<Class<? extends Component>> COMMON_BLOCK_COMPONENTS =
        ImmutableSet.of(NetworkComponent.class, BlockComponent.class, LocationComponent.class);
    private static final float BLOCK_REGEN_SECONDS = 4.0f;

    private EngineEntityManager entityManager;

    // TODO: Perhaps a better datastructure for spatial lookups
    // TODO: Or perhaps a build in indexing system for entities
    private Map<Vector3i, EntityRef> blockEntityLookup = Maps.newHashMap();

    private Map<org.joml.Vector3i, EntityRef> blockRegionLookup = Maps.newHashMap();
    private Map<EntityRef, BlockRegion> blockRegions = Maps.newHashMap();

    private Set<EntityRef> temporaryBlockEntities = Sets.newLinkedHashSet();

    public EntityAwareWorldProvider(WorldProviderCore base, Context context) {
        super(base);
        entityManager = (EngineEntityManager) context.get(EntityManager.class);
        context.get(ComponentSystemManager.class).register(getTime());
    }

    @Override
    public void initialise() {
        entityManager.subscribeForChanges(this);
    }

    @Override
    public void preBegin() {
    }

    @Override
    public void postBegin() {
    }

    @Override
    public void preSave() {
    }

    @Override
    public void postSave() {
    }

    @Override
    public void shutdown() {
        entityManager.unsubscribe(this);
    }

    @Override
    public Block setBlock(Vector3i pos, Block type) {
        return this.setBlock(JomlUtil.from(pos), type);
    }

    @Override
    public Block setBlock(Vector3ic pos, Block type) {
        if (GameThread.isCurrentThread()) {
            EntityRef blockEntity = getBlockEntityAt(JomlUtil.from(pos));
            Block oldType = super.setBlock(pos, type);
            final Set<Class<? extends Component>> retainComponents =
                    Optional.ofNullable(blockEntity.getComponent(RetainComponentsComponent.class))
                            .map(retainComponentsComponent -> retainComponentsComponent.components)
                            .orElse(Collections.emptySet());
            if (oldType != null) {
                updateBlockEntity(blockEntity, JomlUtil.from(pos), oldType, type, false, retainComponents);
            }
            return oldType;
        }
        return null;
    }


    //SetBlocks, not SetBlock, is currently triggered by the engine whenever a player places a block.
    //This allows for several useful features, such as quickly synchronizing placement across networks.
    //However, this means that even if only one block is placed, this is the method being called.
    //It must be overridden here to allow an OnChangedBlock event to be properly sent for placed blocks.
    @Override
    public Map<Vector3i, Block> setBlocks(Map<Vector3i, Block> blocks) {
        if (GameThread.isCurrentThread()) {
            Map<Vector3i, Block> oldBlocks = super.setBlocks(blocks);
            for (Vector3i vec : oldBlocks.keySet()) {
                if (oldBlocks.get(vec) != null) {
                    EntityRef blockEntity = getBlockEntityAt(vec);

                    // check for components to be retained when updating the block entity
                    final Set<Class<? extends Component>> retainComponents =
                            Optional.ofNullable(blockEntity.getComponent(RetainComponentsComponent.class))
                                    .map(retainComponentsComponent -> retainComponentsComponent.components)
                                    .orElse(Collections.emptySet());
                    updateBlockEntity(blockEntity, vec, oldBlocks.get(vec), blocks.get(vec), false, retainComponents);
                }
            }
            return oldBlocks;
        }
        return null;
    }

    @Override
    @SafeVarargs
    public final Block setBlockRetainComponent(Vector3i pos, Block type, Class<? extends Component>... components) {
        return setBlockRetainComponent(JomlUtil.from(pos), type, components);
    }

    @Override
    @SafeVarargs
    public final Block setBlockRetainComponent(Vector3ic position, Block type, Class<? extends Component>... components) {
        if (GameThread.isCurrentThread()) {
            EntityRef blockEntity = getBlockEntityAt(position);
            Block oldType = super.setBlock(position, type);
            if (oldType != null) {
                updateBlockEntity(blockEntity, JomlUtil.from(position), oldType, type, false, Sets.newHashSet(components));
            }
            return oldType;
        }
        return null;
    }

    private void updateBlockEntity(EntityRef blockEntity, Vector3i pos, Block oldType, Block type,
                                   boolean forceEntityUpdate, Set<Class<? extends Component>> retainComponents) {
        if (type.isKeepActive()) {
            temporaryBlockEntities.remove(blockEntity);
        } else if (oldType.isKeepActive() && isTemporaryBlock(blockEntity, type)) {
            temporaryBlockEntities.add(blockEntity);
        }
        if (forceEntityUpdate || !(Objects.equal(oldType.getBlockFamily(), type.getBlockFamily()) && Objects.equal(oldType.getPrefab(), type.getPrefab()))) {
            updateBlockEntityComponents(blockEntity, oldType, type, retainComponents);
        }

<<<<<<< HEAD
        OnChangedBlock changedEvent = new OnChangedBlock(JomlUtil.from(pos), type, oldType);
        EntityRef regionEntity = blockRegionLookup.get(pos);
=======
        OnChangedBlock changedEvent = new OnChangedBlock(pos, type, oldType);
        EntityRef regionEntity = blockRegionLookup.get(JomlUtil.from(pos));
>>>>>>> 00856a13
        if (regionEntity != null) {
            regionEntity.send(changedEvent);
        }
        blockEntity.send(changedEvent);
    }

    @Override
    public EntityRef setPermanentBlockEntity(Vector3i blockPosition, EntityRef blockEntity) {
        if (GameThread.isCurrentThread()) {
            EntityRef oldEntity = getExistingBlockEntityAt(blockPosition);
            blockEntityLookup.put(blockPosition, blockEntity);
            temporaryBlockEntities.remove(blockEntity);
            return oldEntity;
        }
        logger.error("Attempted to set block entity off-thread");
        return EntityRef.NULL;
    }

    @Override
    public EntityRef getExistingBlockEntityAt(Vector3i blockPosition) {
        return getExistingBlockEntityAt(JomlUtil.from(blockPosition));
    }

    @Override
    public EntityRef getExistingBlockEntityAt(Vector3ic blockPosition) {
        if (GameThread.isCurrentThread()) {
            EntityRef result = blockEntityLookup.get(JomlUtil.from(blockPosition));
            return (result == null) ? EntityRef.NULL : result;
        }
        logger.error("Attempted to get block entity off-thread");
        return EntityRef.NULL;
    }

    @Override
    public Block setBlockForceUpdateEntity(Vector3i pos, Block type) {
        return setBlockForceUpdateEntity(JomlUtil.from(pos), type);
    }

    @Override
    public Block setBlockForceUpdateEntity(Vector3ic position, Block type) {
        if (GameThread.isCurrentThread()) {
            EntityRef blockEntity = getBlockEntityAt(position);
            Block oldType = super.setBlock(position, type);
            if (oldType != null) {
                updateBlockEntity(blockEntity, JomlUtil.from(position), oldType, type, true, Collections.<Class<? extends Component>>emptySet());
            }
            return oldType;
        }
        return null;
    }

    @Override
    public EntityRef getBlockEntityAt(Vector3f position) {
        Vector3i pos = new Vector3i(position, RoundingMode.HALF_UP);
        return getBlockEntityAt(pos);
    }

    @Override
    public EntityRef getBlockEntityAt(Vector3fc position) {
        org.joml.Vector3i pos = new org.joml.Vector3i(position, org.joml.RoundingMode.HALF_UP);
        return getBlockEntityAt(pos);
    }

    @Override
    public EntityRef getBlockEntityAt(Vector3i blockPosition) {
        return getBlockEntityAt(JomlUtil.from(blockPosition));
    }

    @Override
    public EntityRef getBlockEntityAt(Vector3ic blockPosition) {
        if (GameThread.isCurrentThread()) {
            EntityRef blockEntity = getExistingBlockEntityAt(blockPosition);
            if ((!blockEntity.exists() || !blockEntity.hasComponent(NetworkComponent.class)) && isBlockRelevant(blockPosition.x(), blockPosition.y(), blockPosition.z())) {
                Block block = getBlock(blockPosition.x(), blockPosition.y(), blockPosition.z());
                blockEntity = createBlockEntity(JomlUtil.from(blockPosition), block);
            }
            return blockEntity;
        }
        logger.error("Attempted to get block entity off-thread");
        return EntityRef.NULL;
    }


    private boolean isTemporaryBlock(ComponentContainer entity, Block block) {
        return isTemporaryBlock(entity, block, null);
    }

    private boolean isTemporaryBlock(ComponentContainer entity, Block block, Class<? extends Component> ignoreComponent) {
        if (block.isKeepActive()) {
            return false;
        }

        for (ComponentMetadata<?> metadata : entityManager.getComponentLibrary().iterateComponentMetadata()) {
            if (metadata.isForceBlockActive() && ignoreComponent != metadata.getType()) {
                if (entity.hasComponent(metadata.getType())) {
                    return false;
                }
            }
        }
        return true;
    }

    /**
     * Transforms a block entity with the change of block type. This is driven from the delta between the old and new
     * block type prefabs, but takes into account changes made to the block entity.
     * Components contained in `blockEntity` that
     * <ul>
     *     <li>are not "common block components" (e.g. `NetworkComponent`)</li>
     *     <li>don't have `reatinUnalteredOnBlockChange` metadata</li>
     *     <li>are not listed in the block prefab</li>
     *     <li>are not listed in the set of components to be retained</li>
     * </ul>
     * will be removed.
     *
     * @param blockEntity      The entity to update
     * @param oldType          The previous type of the block
     * @param type             The new type of the block
     * @param retainComponents List of components to be retained
     */
    private void updateBlockEntityComponents(EntityRef blockEntity, Block oldType, Block type, Set<Class<? extends Component>> retainComponents) {
        BlockComponent blockComponent = blockEntity.getComponent(BlockComponent.class);

        Optional<Prefab> oldPrefab = oldType.getPrefab();
        EntityBuilder oldEntityBuilder = entityManager.newBuilder(oldPrefab.orElse(null));
        oldEntityBuilder.addComponent(new BlockComponent(oldType, blockComponent.position));
        BeforeEntityCreated oldEntityEvent = new BeforeEntityCreated(oldPrefab.orElse(null), oldEntityBuilder.iterateComponents());
        blockEntity.send(oldEntityEvent);
        for (Component comp : oldEntityEvent.getResultComponents()) {
            oldEntityBuilder.addComponent(comp);
        }

        Optional<Prefab> newPrefab = type.getPrefab();
        EntityBuilder newEntityBuilder = entityManager.newBuilder(newPrefab.orElse(null));
        newEntityBuilder.addComponent(new BlockComponent(type, blockComponent.position));
        BeforeEntityCreated newEntityEvent = new BeforeEntityCreated(newPrefab.orElse(null), newEntityBuilder.iterateComponents());
        blockEntity.send(newEntityEvent);
        for (Component comp : newEntityEvent.getResultComponents()) {
            newEntityBuilder.addComponent(comp);
        }

        for (Component component : blockEntity.iterateComponents()) {
            if (!COMMON_BLOCK_COMPONENTS.contains(component.getClass())
                && !entityManager.getComponentLibrary().getMetadata(component.getClass()).isRetainUnalteredOnBlockChange()
                && !newEntityBuilder.hasComponent(component.getClass()) && !retainComponents.contains(component.getClass())) {
                blockEntity.removeComponent(component.getClass());
            }
        }


        blockComponent.block = type;
        blockEntity.saveComponent(blockComponent);

        for (Component comp : newEntityBuilder.iterateComponents()) {
            copyIntoPrefab(blockEntity, comp, retainComponents);
        }
    }

    @SuppressWarnings("unchecked")
    private <T extends Component> void copyIntoPrefab(EntityRef blockEntity, T comp, Set<Class<? extends Component>> retainComponents) {
        ComponentMetadata<T> metadata = entityManager.getComponentLibrary().getMetadata((Class<T>) comp.getClass());
        if (!blockEntity.hasComponent(comp.getClass())) {
            blockEntity.addComponent(metadata.copyRaw(comp));
        } else if (!metadata.isRetainUnalteredOnBlockChange() && !retainComponents.contains(metadata.getType())) {
            updateComponent(blockEntity, metadata, comp);
        }
    }

    private <T extends Component> void updateComponent(EntityRef blockEntity, ComponentMetadata<T> metadata, T targetComponent) {
        T currentComp = blockEntity.getComponent(metadata.getType());
        if (currentComp != null) {
            boolean changed = false;
            for (FieldMetadata<T, ?> field : metadata.getFields()) {
                Object newVal = field.getValue(targetComponent);
                if (!Objects.equal(field.getValue(currentComp), newVal)) {
                    field.setValue(currentComp, newVal);
                    changed = true;
                }
            }
            if (changed) {
                blockEntity.saveComponent(currentComp);
            }
        }
    }

    private EntityRef createBlockEntity(Vector3i blockPosition, Block block) {
        EntityBuilder builder = entityManager.newBuilder(block.getPrefab().orElse(null));
        builder.addComponent(new LocationComponent(blockPosition.toVector3f()));
        builder.addComponent(new BlockComponent(block, blockPosition));
        boolean isTemporary = isTemporaryBlock(builder, block);
        if (!isTemporary && !builder.hasComponent(NetworkComponent.class)) {
            builder.addComponent(new NetworkComponent());
        }

        EntityRef blockEntity;
        if (isTemporary) {
            blockEntity = builder.buildWithoutLifecycleEvents();
            temporaryBlockEntities.add(blockEntity);
        } else {
            blockEntity = builder.build();
        }

        blockEntityLookup.put(new Vector3i(blockPosition), blockEntity);
        return blockEntity;
    }

    @Override
    public EntityRef getExistingEntityAt(Vector3i blockPosition) {
        return getExistingEntityAt(JomlUtil.from(blockPosition));
    }

    @Override
    public EntityRef getExistingEntityAt(Vector3ic blockPosition) {
        if (GameThread.isCurrentThread()) {
            EntityRef result = blockRegionLookup.get((org.joml.Vector3i) blockPosition);
            if (result == null) {
                return getExistingBlockEntityAt(blockPosition);
            }
            return result;
        }
        logger.error("Attempted to get block entity off-thread");
        return EntityRef.NULL;
    }

    @Override
    public EntityRef getEntityAt(Vector3i blockPosition) {
        return getEntityAt(JomlUtil.from(blockPosition));
    }

    @Override
    public EntityRef getEntityAt(Vector3ic blockPosition) {
        if (GameThread.isCurrentThread()) {
            EntityRef entity = getExistingEntityAt(blockPosition);
            if (!entity.exists()) {
                return getBlockEntityAt(blockPosition);
            }
            return entity;
        }
        logger.error("Attempted to get block entity off-thread");
        return EntityRef.NULL;
    }

    @Override
    public boolean hasPermanentBlockEntity(Vector3i blockPos) {
        return hasPermanentBlockEntity(JomlUtil.from(blockPos));
    }

    @Override
    public boolean hasPermanentBlockEntity(Vector3ic blockPos) {
        if (GameThread.isCurrentThread()) {
            EntityRef blockEntity = blockEntityLookup.get(JomlUtil.from(blockPos));
            return blockEntity != null && !temporaryBlockEntities.contains(blockEntity);
        }
        logger.error("Attempted check whether a block entity is permanent, off thread");
        return false;
    }

    @ReceiveEvent(components = {BlockComponent.class})
    public void onActivateBlock(OnActivatedComponent event, EntityRef entity) {
        BlockComponent block = entity.getComponent(BlockComponent.class);
        EntityRef oldEntity = blockEntityLookup.put(new Vector3i(block.position), entity);
        // If this is a client, then an existing block entity may exist. Destroy it.
        if (oldEntity != null && !Objects.equal(oldEntity, entity)) {
            oldEntity.destroy();
        }
    }

    @ReceiveEvent(components = {BlockComponent.class})
    public void onDeactivateBlock(BeforeDeactivateComponent event, EntityRef entity) {
        BlockComponent block = entity.getComponent(BlockComponent.class);
        if (blockEntityLookup.get(block.position) == entity) {
            blockEntityLookup.remove(block.position);
        }
    }

    @ReceiveEvent(components = {BlockRegionComponent.class})
    public void onBlockRegionActivated(OnActivatedComponent event, EntityRef entity) {
        BlockRegionComponent regionComp = entity.getComponent(BlockRegionComponent.class);
        blockRegions.put(entity, regionComp.region);
        for (org.joml.Vector3i pos : BlockRegions.iterable(regionComp.region)) {
            blockRegionLookup.put(pos, entity);
        }
    }

    @ReceiveEvent(components = {BlockRegionComponent.class})
    public void onBlockRegionChanged(OnChangedComponent event, EntityRef entity) {
        BlockRegion oldRegion = blockRegions.get(entity);
        for (org.joml.Vector3ic pos : BlockRegions.iterableInPlace(oldRegion)) {
            blockRegionLookup.remove(pos);
        }
        BlockRegionComponent regionComp = entity.getComponent(BlockRegionComponent.class);
        blockRegions.put(entity, regionComp.region);
        for (org.joml.Vector3i pos : BlockRegions.iterable(regionComp.region)) {
            blockRegionLookup.put(pos, entity);
        }
    }

    @ReceiveEvent(components = {BlockRegionComponent.class})
    public void onBlockRegionDeactivated(BeforeDeactivateComponent event, EntityRef entity) {
        BlockRegion oldRegion = blockRegions.get(entity);
        for (org.joml.Vector3ic pos : BlockRegions.iterableInPlace(oldRegion)) {
            blockRegionLookup.remove(pos);
        }
        blockRegions.remove(entity);
    }

    @Override
    public void update(float delta) {
        PerformanceMonitor.startActivity("Temp Blocks Cleanup");
        List<EntityRef> toRemove = Lists.newArrayList(temporaryBlockEntities);
        temporaryBlockEntities.clear();
        toRemove.forEach(this::cleanUpTemporaryEntity);
        PerformanceMonitor.endActivity();
    }

    private void cleanUpTemporaryEntity(EntityRef entity) {
        Prefab prefab = entity.getParentPrefab();

        for (Component comp : entity.iterateComponents()) {
            //TODO: should this also check for components listed in `RetainComponentsComponent`?
            if (!COMMON_BLOCK_COMPONENTS.contains(comp.getClass()) && (prefab == null || !prefab.hasComponent(comp.getClass()))) {
                entity.removeComponent(comp.getClass());
            }
        }
        entity.removeComponent(NetworkComponent.class);

        if (prefab != null) {
            for (Component comp : prefab.iterateComponents()) {
                Component currentComp = entity.getComponent(comp.getClass());
                if (currentComp == null) {
                    entity.addComponent(entityManager.getComponentLibrary().copy(comp));
                } else {
                    ComponentMetadata<?> metadata = entityManager.getComponentLibrary().getMetadata(comp.getClass());
                    boolean changed = false;
                    for (FieldMetadata field : metadata.getFields()) {
                        Object expected = field.getValue(comp);
                        if (!Objects.equal(expected, field.getValue(currentComp))) {
                            field.setValue(currentComp, expected);
                            changed = true;
                        }
                    }
                    if (changed) {
                        entity.saveComponent(currentComp);
                    }
                }
            }
        }
        entityManager.destroyEntityWithoutEvents(entity);
    }


    @Override
    public void onEntityComponentAdded(EntityRef entity, Class<? extends Component> component) {
        if (temporaryBlockEntities.contains(entity) && entityManager.getComponentLibrary().getMetadata(component).isForceBlockActive()) {
            temporaryBlockEntities.remove(entity);
            if (!entity.hasComponent(NetworkComponent.class)) {
                entity.addComponent(new NetworkComponent());
            }
        }
    }

    @Override
    public void onEntityComponentChange(EntityRef entity, Class<? extends Component> component) {
    }

    @Override
    public void onEntityComponentRemoved(EntityRef entity, Class<? extends Component> component) {
        if (entityManager.getComponentLibrary().getMetadata(component).isForceBlockActive()) {
            BlockComponent blockComp = entity.getComponent(BlockComponent.class);
            if (blockComp != null) {
                Block block = getBlock(blockComp.position.x, blockComp.position.y, blockComp.position.z);
                if (isTemporaryBlock(entity, block, component)) {
                    temporaryBlockEntities.add(entity);
                }
            }
        }
    }

    @Override
    public void onReactivation(EntityRef entity, Collection<Component> components) {
        // TODO check if implementation makes sense
    }

    @Override
    public void onBeforeDeactivation(EntityRef entity, Collection<Component> components) {
        // TODO check if implementation makes sense
    }
}<|MERGE_RESOLUTION|>--- conflicted
+++ resolved
@@ -195,13 +195,8 @@
             updateBlockEntityComponents(blockEntity, oldType, type, retainComponents);
         }
 
-<<<<<<< HEAD
         OnChangedBlock changedEvent = new OnChangedBlock(JomlUtil.from(pos), type, oldType);
         EntityRef regionEntity = blockRegionLookup.get(pos);
-=======
-        OnChangedBlock changedEvent = new OnChangedBlock(pos, type, oldType);
-        EntityRef regionEntity = blockRegionLookup.get(JomlUtil.from(pos));
->>>>>>> 00856a13
         if (regionEntity != null) {
             regionEntity.send(changedEvent);
         }
