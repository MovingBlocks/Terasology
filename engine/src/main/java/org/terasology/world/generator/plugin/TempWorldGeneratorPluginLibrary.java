--- conflicted
+++ resolved
@@ -15,12 +15,6 @@
  */
 package org.terasology.world.generator.plugin;
 
-<<<<<<< HEAD
-import com.google.common.collect.Sets;
-import org.terasology.assets.module.ModuleAwareAssetTypeManager;
-import org.terasology.config.Config;
-=======
->>>>>>> b2bcc421
 import org.terasology.context.Context;
 import org.terasology.module.ModuleEnvironment;
 
@@ -31,32 +25,7 @@
  */
 public class TempWorldGeneratorPluginLibrary extends DefaultWorldGeneratorPluginLibrary {
 
-<<<<<<< HEAD
-    public TempWorldGeneratorPluginLibrary(Context context) {
-        super(getEnv(context), context);
-    }
-
-    private static ModuleEnvironment getEnv(Context context) {
-        ModuleManager moduleManager = context.get(ModuleManager.class);
-        Config config = context.get(Config.class);
-
-
-        Set<Module> selectedModules = Sets.newHashSet();
-        for (Name moduleName : config.getDefaultModSelection().listModules()) {
-            Module module = moduleManager.getRegistry().getLatestModuleVersion(moduleName);
-            if (module != null) {
-                selectedModules.add(module);
-                for (DependencyInfo dependencyInfo : module.getMetadata().getDependencies()) {
-                    selectedModules.add(moduleManager.getRegistry().getLatestModuleVersion(dependencyInfo.getId()));
-                }
-            }
-        }
-        ModuleEnvironment environment = moduleManager.loadEnvironment(selectedModules, false);
-        context.get(ModuleAwareAssetTypeManager.class).switchEnvironment(environment);
-        return environment;
-=======
     public TempWorldGeneratorPluginLibrary(ModuleEnvironment environment, Context context) {
         super(environment, context);
->>>>>>> b2bcc421
     }
 }