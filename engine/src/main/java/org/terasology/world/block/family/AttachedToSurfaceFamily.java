--- conflicted
+++ resolved
@@ -52,13 +52,8 @@
 
         Map<Side, Block> blockMap = Maps.newEnumMap(Side.class);
         if (definition.getData().hasSection("top")) {
-<<<<<<< HEAD
-            Block block = blockBuilder.constructSimpleBlock(definition, "top");
+            Block block = blockBuilder.constructSimpleBlock(definition, "top", new BlockUri(definition.getUrn(), new Name(Side.TOP.name())), this);
             block.setRotation(Rotation.rotate(Pitch.CLOCKWISE_270));
-=======
-            Block block = blockBuilder.constructSimpleBlock(definition, "top", new BlockUri(definition.getUrn(), new Name(Side.TOP.name())), this);
-            block.setDirection(Side.TOP);
->>>>>>> 210b5efc
             blockMap.put(Side.TOP, block);
         }
         if (definition.getData().hasSection("front")) {
@@ -69,13 +64,8 @@
             }
         }
         if (definition.getData().hasSection("bottom")) {
-<<<<<<< HEAD
-            Block block = blockBuilder.constructSimpleBlock(definition, "bottom");
+            Block block = blockBuilder.constructSimpleBlock(definition, "bottom", new BlockUri(definition.getUrn(), new Name(Side.BOTTOM.name())), this);
             block.setRotation(Rotation.rotate(Pitch.CLOCKWISE_90));
-=======
-            Block block = blockBuilder.constructSimpleBlock(definition, "bottom", new BlockUri(definition.getUrn(), new Name(Side.BOTTOM.name())), this);
-            block.setDirection(Side.BOTTOM);
->>>>>>> 210b5efc
             blockMap.put(Side.BOTTOM, block);
         }
 
