/*
 * Copyright 2018 MovingBlocks
 *
 * Licensed under the Apache License, Version 2.0 (the "License");
 * you may not use this file except in compliance with the License.
 * You may obtain a copy of the License at
 *
 *      http://www.apache.org/licenses/LICENSE-2.0
 *
 * Unless required by applicable law or agreed to in writing, software
 * distributed under the License is distributed on an "AS IS" BASIS,
 * WITHOUT WARRANTIES OR CONDITIONS OF ANY KIND, either express or implied.
 * See the License for the specific language governing permissions and
 * limitations under the License.
 */
package org.terasology.world.block;

import com.google.common.collect.Maps;
import org.joml.AABBf;
<<<<<<< HEAD
import org.joml.Math;
import org.joml.Vector3fc;
=======
import org.joml.Quaternionf;
import org.joml.RoundingMode;
import org.joml.Vector3f;
import org.joml.Vector3fc;
import org.joml.Vector3i;
>>>>>>> 84292e77
import org.joml.Vector3ic;
import org.terasology.assets.ResourceUrn;
import org.terasology.entitySystem.entity.EntityRef;
import org.terasology.entitySystem.prefab.Prefab;
import org.terasology.math.AABB;
import org.terasology.math.JomlUtil;
import org.terasology.math.Rotation;
import org.terasology.math.Side;
import org.terasology.math.TeraMath;
import org.terasology.math.Transform;
import org.terasology.physics.shapes.CollisionShape;
import org.terasology.rendering.assets.material.Material;
import org.terasology.rendering.assets.mesh.Mesh;
import org.terasology.rendering.assets.shader.ShaderProgramFeature;
import org.terasology.rendering.primitives.BlockMeshGenerator;
import org.terasology.rendering.primitives.BlockMeshGeneratorSingleShape;
import org.terasology.rendering.primitives.Tessellator;
import org.terasology.utilities.Assets;
import org.terasology.utilities.collection.EnumBooleanMap;
import org.terasology.world.block.family.BlockFamily;
import org.terasology.world.block.shapes.BlockMeshPart;
import org.terasology.world.block.sounds.BlockSounds;
import org.terasology.world.chunks.ChunkConstants;

import java.util.Map;
import java.util.Optional;

/**
 * Stores all information for a specific block type.
 */
public final class Block {

    // TODO: Use directional light(s) when rendering instead of this
    private static final Map<BlockPart, Float> DIRECTION_LIT_LEVEL = Maps.newEnumMap(BlockPart.class);


     // Initialize the LUTs
    static {
        DIRECTION_LIT_LEVEL.put(BlockPart.TOP, 0.9f);
        DIRECTION_LIT_LEVEL.put(BlockPart.BOTTOM, 0.9f);
        DIRECTION_LIT_LEVEL.put(BlockPart.FRONT, 1.0f);
        DIRECTION_LIT_LEVEL.put(BlockPart.BACK, 1.0f);
        DIRECTION_LIT_LEVEL.put(BlockPart.LEFT, 0.75f);
        DIRECTION_LIT_LEVEL.put(BlockPart.RIGHT, 0.75f);
        DIRECTION_LIT_LEVEL.put(BlockPart.CENTER, 0.8f);
    }

    private short id;
    private BlockUri uri;
    private String displayName = "Untitled block";
    private BlockFamily family;
    private Rotation rotation = Rotation.none();

    /* PROPERTIES */

    // Overall behavioural
    private boolean liquid;
    private boolean attachmentAllowed = true;
    private boolean replacementAllowed;
    private int hardness = 3;
    private boolean supportRequired;
    private EnumBooleanMap<Side> fullSide = new EnumBooleanMap<>(Side.class);
    private BlockSounds sounds;

    // Special rendering flags (TODO: clean this up)
    private boolean water;
    private boolean grass;
    private boolean ice;

    // Rendering related
    private BlockMeshGenerator meshGenerator = new BlockMeshGeneratorSingleShape(this);
    private boolean translucent;
    private boolean doubleSided;
    private boolean shadowCasting = true;
    private boolean waving;
    private byte luminance;
    private Vector3f tint = new Vector3f(0, 0, 0);

    // Collision related
    private boolean penetrable;
    private boolean targetable = true;
    private boolean climbable;

    // Physics
    private float mass = 10;
    private boolean debrisOnDestroy = true;
    private float friction = 0.5f;
    private float restitution = 0.0f;

    // Entity integration
    private Prefab prefab;
    private boolean keepActive;
    private EntityRef entity = EntityRef.NULL;
    private boolean lifecycleEventsRequired;

    // Inventory settings
    private boolean directPickup;
    private boolean stackable = true;

    private BlockAppearance primaryAppearance = new BlockAppearance();
    private Map<Side, BlockMeshPart> lowLiquidMesh = Maps.newEnumMap(Side.class);
    private Map<Side, BlockMeshPart> topLiquidMesh = Maps.newEnumMap(Side.class);

    /* Collision */
    private CollisionShape collisionShape;
    private Vector3f collisionOffset;
    private AABBf bounds = new AABBf();

    public short getId() {
        return id;
    }

    public void setId(short id) {
        this.id = id;
    }

    public BlockUri getURI() {
        return uri;
    }

    public void setUri(BlockUri uri) {
        this.uri = uri;
    }

    public String getDisplayName() {
        return displayName;
    }

    public void setDisplayName(String displayName) {
        this.displayName = displayName;
    }

    public BlockFamily getBlockFamily() {
        return family;
    }

    public void setBlockFamily(BlockFamily value) {
        this.family = value;
    }

    public void setRotation(Rotation rotation) {
        this.rotation = rotation;
    }

    public Rotation getRotation() {
        return rotation;
    }

    public Side getDirection() {
        return rotation.rotate(Side.FRONT);
    }

    /**
     * @return Whether this block should be rendered Double Sided
     */
    public boolean isDoubleSided() {
        return doubleSided;
    }

    public void setDoubleSided(boolean doubleSided) {
        this.doubleSided = doubleSided;
    }

    /**
     * A liquid has some special handling around shape
     *
     * @return Whether this block is a liquid
     */
    public boolean isLiquid() {
        return liquid;
    }

    public void setLiquid(boolean liquid) {
        this.liquid = liquid;
    }

    public boolean isWater() {
        return water;
    }

    public void setWater(boolean water) {
        this.water = water;
    }

    public boolean isGrass() {
        return grass;
    }

    public void setGrass(boolean grass) {
        this.grass = grass;
    }

    public boolean isIce() {
        return ice;
    }

    public void setIce(boolean ice) {
        this.ice = ice;
    }

    /**
     * @return The sound set used by this block. Never null.
     */
    public BlockSounds getSounds() {
        return sounds;
    }

    public void setSounds(BlockSounds sounds) {
        this.sounds = sounds;
    }

    /**
     * @return Whether this block is translucent/alpha masked
     */
    public boolean isTranslucent() {
        return translucent;
    }

    public void setTranslucent(boolean translucent) {
        this.translucent = translucent;
    }

    /**
     * @return The BlockMeshGenerator that is used in rendering, null if invisible.
     */
    public BlockMeshGenerator getMeshGenerator() {
        return meshGenerator;
    }

    /**
     * @param meshGenerator The new BlockMeshGenerator to use in rendering this block.
     *                      If meshGenerator is null then this block is invisible.
     */
    public void setMeshGenerator(BlockMeshGenerator meshGenerator) {
        this.meshGenerator = meshGenerator;
    }

    /**
     * @return Whether this block needs to be rendered at all
     * @deprecated Use getMeshGenerator()==null instead.
     */
    @Deprecated
    public boolean isInvisible() {
        return meshGenerator == null;
    }

    /**
     * @param invisible Set if invisible
     * @deprecated Use setMeshGenerator() instead.
     */
    @Deprecated
    public void setInvisible(boolean invisible) {
        if (invisible) {
            this.meshGenerator = null;
        }
    }

    /**
     * A block is penetrable if it does not block solid objects.
     *
     * @return Whether this block allows solid objects to pass through it.
     */
    public boolean isPenetrable() {
        return penetrable;
    }

    public void setPenetrable(boolean penetrable) {
        this.penetrable = penetrable;
    }

    /**
     * @return Does this block create a slight shadow around it
     */
    // TODO: Remove this once SSAO is implemented?
    public boolean isShadowCasting() {
        return shadowCasting && luminance == 0;
    }

    public void setShadowCasting(boolean shadowCasting) {
        this.shadowCasting = shadowCasting;
    }

    /**
     * @return Can this block be targetted for interactions
     */
    public boolean isTargetable() {
        return targetable;
    }

    /**
     * @param targetable True if this block can be targetted for interactions
     */
    public void setTargetable(boolean targetable) {
        this.targetable = targetable;
    }

    public boolean isClimbable() {
        return climbable;
    }

    public void setClimbable(boolean value) {
        this.climbable = value;
    }

    /**
     * @return Whether this block waves in the wind
     */
    public boolean isWaving() {
        return waving;
    }

    /**
     * @param waving True to waves in the wind
     */
    public void setWaving(boolean waving) {
        this.waving = waving;
    }

    /**
     * @return Whether this block can be replaced freely by other blocks
     */
    public boolean isReplacementAllowed() {
        return replacementAllowed;
    }

    /**
     * @param replacementAllowed True to allow replace freely by other blocks
     */
    public void setReplacementAllowed(boolean replacementAllowed) {
        this.replacementAllowed = replacementAllowed;
    }

    /**
     * @return Whether blocks can be attached to this block
     */
    public boolean isAttachmentAllowed() {
        return attachmentAllowed;
    }

    /**
     * @param attachmentAllowed True to allow attach another block on this block
     */
    public void setAttachmentAllowed(boolean attachmentAllowed) {
        this.attachmentAllowed = attachmentAllowed;
    }

    /**
     * Check can a block attach in the side of this block
     *
     * @param side The side of attaching
     * @return False if this block is not allowed attachment or the side of this block is not full side
     */
    public boolean canAttachTo(Side side) {
        return attachmentAllowed && fullSide.get(side);
    }

    /**
     * @return Whether this block should be destroyed when no longer attached
     */
    public boolean isSupportRequired() {
        return supportRequired;
    }

    /**
     * @param supportRequired True to set the block should destroyed when no longer attached
     */
    public void setSupportRequired(boolean supportRequired) {
        this.supportRequired = supportRequired;
    }

    /**
     * @return The entity prefab for this block
     */
    public Optional<Prefab> getPrefab() {
        return Optional.ofNullable(prefab);
    }

    public void setPrefab(Prefab value) {
        this.prefab = value;
    }

    public boolean isKeepActive() {
        return keepActive;
    }

    public void setKeepActive(boolean keepActive) {
        this.keepActive = keepActive;
    }

    public EntityRef getEntity() {
        return entity;
    }

    public void setEntity(EntityRef entity) {
        this.entity = entity;
    }

    public void setLifecycleEventsRequired(boolean lifecycleEventsRequired) {
        this.lifecycleEventsRequired = lifecycleEventsRequired;
    }

    public boolean isLifecycleEventsRequired() {
        return lifecycleEventsRequired;
    }

    /**
     * @return Whether this block should go directly into a character's inventory when harvested
     */
    public boolean isDirectPickup() {
        return directPickup;
    }

    public void setDirectPickup(boolean directPickup) {
        this.directPickup = directPickup;
    }

    public boolean isStackable() {
        return stackable;
    }

    public void setStackable(boolean stackable) {
        this.stackable = stackable;
    }

    /**
     * @return How much damage it takes to destroy the block
     */
    public int getHardness() {
        return hardness;
    }

    /**
     * Indestructible if hardness is 0
     *
     * @param hardness how much damage it takes to destroy the block, indestructible if hardness is 0
     */
    public void setHardness(int hardness) {
        this.hardness = hardness;
    }

    public boolean isDestructible() {
        return getHardness() > 0;
    }

    /**
     * @return The light level produced by this block
     */
    public byte getLuminance() {
        return luminance;
    }

    /**
     * @param luminance the light level produced by this block
     */
    public void setLuminance(byte luminance) {
        this.luminance = (byte) TeraMath.clamp(luminance, 0, ChunkConstants.MAX_LIGHT);
    }

    public Vector3f getTint() {
        return tint;
    }

    public void setTint(Vector3f tint) {
        this.tint.set(tint);
    }

    /**
     * @return Whether physics debris of the block is created when the block is destroyed
     */
    public boolean isDebrisOnDestroy() {
        return debrisOnDestroy;
    }

    public void setDebrisOnDestroy(boolean debrisOnDestroy) {
        this.debrisOnDestroy = debrisOnDestroy;
    }

    public float getMass() {
        return mass;
    }

    public void setMass(float mass) {
        this.mass = mass;
    }

    public float getFriction() {
        return friction;
    }

    public void setFriction(float friction) {
        this.friction = friction;
    }

    public float getRestitution() {
        return restitution;
    }

    public void setRestitution(float restitution) {
        this.restitution = restitution;
    }

    public BlockAppearance getPrimaryAppearance() {
        return primaryAppearance;
    }

    public BlockAppearance getAppearance(Map<Side, Block> adjacentBlocks) {
        return primaryAppearance;
    }

    public void setPrimaryAppearance(BlockAppearance appearence) {
        this.primaryAppearance = appearence;
    }


    /**
     * @return Standalone mesh
     * @deprecated Use getMeshGenerator() instead.
     */
    @Deprecated
    public Mesh getMesh() {
        if (meshGenerator != null) {
            return meshGenerator.getStandaloneMesh();
        }
        return new Tessellator().generateMesh(new ResourceUrn("engine", "blockmesh", uri.toString()));
    }

    public BlockMeshPart getLowLiquidMesh(Side side) {
        return lowLiquidMesh.get(side);
    }

    public void setLowLiquidMesh(Side side, BlockMeshPart meshPart) {
        lowLiquidMesh.put(side, meshPart);
    }

    public BlockMeshPart getTopLiquidMesh(Side side) {
        return topLiquidMesh.get(side);
    }

    public void setTopLiquidMesh(Side side, BlockMeshPart meshPart) {
        topLiquidMesh.put(side, meshPart);
    }

    /**
     * Is the given side of the block "full" (a full square filling the side)
     *
     * @param side side of the block
     * @return true iff the side can be occluded else false
     */
    public boolean isFullSide(Side side) {
        return fullSide.get(side);
    }

    /**
     * sets if the the given side of the block is a full side
     * @param side side of the block
     * @param full true if full else false
     */
    public void setFullSide(Side side, boolean full) {
        fullSide.put(side, full);
    }

    /**
     * Set the collision box for the block
     *
     * @param offset The offset to the block's center
     * @param shape  The shape of collision box
     */
    public void setCollision(Vector3f offset, CollisionShape shape) {
        collisionShape = shape;
        collisionOffset = offset;
        bounds = JomlUtil.from(shape.getAABB(new Transform(JomlUtil.from(offset), JomlUtil.from(new Quaternionf(0, 0, 0, 1)), 1.0f)));
    }

    public CollisionShape getCollisionShape() {
        return collisionShape;
    }

    public Vector3f getCollisionOffset() {
        return collisionOffset;
    }

<<<<<<< HEAD
    /**
     * The Bounds of the block with a given position in the world
     *
     * @param pos The Position
     * @return absolute bounds of the block
     * @deprecated This method is scheduled for removal in an upcoming version.
     *             Use the JOML implementation instead: {@link #getBounds(Vector3ic, AABBf)}.
     */
    @Deprecated
    public AABB getBounds(Vector3i pos) {
        return JomlUtil.from(bounds).move(pos.toVector3f());
    }

    /**
     *  The Bounds of the block with a given position in the world rounded half up
     * @param floatPos The Position
     * @return absolute bounds of the block
     * @deprecated This method is scheduled for removal in an upcoming version.
     *             Use the JOML implementation instead: {@link #getBounds(Vector3fc, AABBf)}.
     */
    @Deprecated
    public AABB getBounds(Vector3f floatPos) {
=======
    public AABBf getBounds(Vector3ic pos) {
        return bounds.translate(pos.x(),pos.y(),pos.z());
    }

    public AABBf getBounds(Vector3fc floatPos) {
>>>>>>> 84292e77
        return getBounds(new Vector3i(floatPos, RoundingMode.HALF_UP));
    }

    /**
     *  The Bounds of the block with a given position in the world rounded half up
     * @param pos The Position
     * @return absolute bounds of the block
     */
    public AABBf getBounds(Vector3fc pos, AABBf dest) {
        return bounds.translate(Math.roundHalfUp(pos.x()), Math.roundHalfUp(pos.y()), Math.roundHalfUp(pos.z()), dest);
    }
    /**
     * The Bounds of the block with a given position in the world
     *
     * @param pos The Position
     * @return absolute bounds of the block
     */
    public AABBf getBounds(Vector3ic pos, AABBf dest) {
        return bounds.translate(pos.x(), pos.y(), pos.z(), dest);
    }

    public void renderWithLightValue(float sunlight, float blockLight) {
        if (meshGenerator == null) {
            return;
        }

        Material mat = Assets.getMaterial("engine:prog.block").orElseThrow(() -> new RuntimeException("Missing engine material"));
        mat.activateFeature(ShaderProgramFeature.FEATURE_USE_MATRIX_STACK);

        mat.enable();
        mat.setFloat("sunlight", sunlight);
        mat.setFloat("blockLight", blockLight);


        Mesh mesh = meshGenerator.getStandaloneMesh();
        if (mesh != null) {
            mesh.render();
        }

        mat.deactivateFeature(ShaderProgramFeature.FEATURE_USE_MATRIX_STACK);
    }

    @Override
    public String toString() {
        return uri.toString();
    }

}<|MERGE_RESOLUTION|>--- conflicted
+++ resolved
@@ -17,16 +17,12 @@
 
 import com.google.common.collect.Maps;
 import org.joml.AABBf;
-<<<<<<< HEAD
 import org.joml.Math;
-import org.joml.Vector3fc;
-=======
 import org.joml.Quaternionf;
 import org.joml.RoundingMode;
 import org.joml.Vector3f;
 import org.joml.Vector3fc;
 import org.joml.Vector3i;
->>>>>>> 84292e77
 import org.joml.Vector3ic;
 import org.terasology.assets.ResourceUrn;
 import org.terasology.entitySystem.entity.EntityRef;
@@ -37,6 +33,8 @@
 import org.terasology.math.Side;
 import org.terasology.math.TeraMath;
 import org.terasology.math.Transform;
+import org.terasology.math.geom.BaseVector3f;
+import org.terasology.math.geom.BaseVector3i;
 import org.terasology.physics.shapes.CollisionShape;
 import org.terasology.rendering.assets.material.Material;
 import org.terasology.rendering.assets.mesh.Mesh;
@@ -597,7 +595,7 @@
     public void setCollision(Vector3f offset, CollisionShape shape) {
         collisionShape = shape;
         collisionOffset = offset;
-        bounds = JomlUtil.from(shape.getAABB(new Transform(JomlUtil.from(offset), JomlUtil.from(new Quaternionf(0, 0, 0, 1)), 1.0f)));
+        bounds = shape.getAABB(new Transform(JomlUtil.from(offset), JomlUtil.from(new Quaternionf(0, 0, 0, 1)), 1.0f));
     }
 
     public CollisionShape getCollisionShape() {
@@ -608,52 +606,19 @@
         return collisionOffset;
     }
 
-<<<<<<< HEAD
+    /**
+     *  The Bounds of the block with a given position in the world rounded half up
+     * @param pos The Position
+     * @return absolute bounds of the block
+     */
+    public AABBf getBounds(Vector3fc pos, AABBf dest) {
+        return bounds.translate(Math.roundHalfUp(pos.x()), Math.roundHalfUp(pos.y()), Math.roundHalfUp(pos.z()), dest);
+    }
     /**
      * The Bounds of the block with a given position in the world
      *
      * @param pos The Position
      * @return absolute bounds of the block
-     * @deprecated This method is scheduled for removal in an upcoming version.
-     *             Use the JOML implementation instead: {@link #getBounds(Vector3ic, AABBf)}.
-     */
-    @Deprecated
-    public AABB getBounds(Vector3i pos) {
-        return JomlUtil.from(bounds).move(pos.toVector3f());
-    }
-
-    /**
-     *  The Bounds of the block with a given position in the world rounded half up
-     * @param floatPos The Position
-     * @return absolute bounds of the block
-     * @deprecated This method is scheduled for removal in an upcoming version.
-     *             Use the JOML implementation instead: {@link #getBounds(Vector3fc, AABBf)}.
-     */
-    @Deprecated
-    public AABB getBounds(Vector3f floatPos) {
-=======
-    public AABBf getBounds(Vector3ic pos) {
-        return bounds.translate(pos.x(),pos.y(),pos.z());
-    }
-
-    public AABBf getBounds(Vector3fc floatPos) {
->>>>>>> 84292e77
-        return getBounds(new Vector3i(floatPos, RoundingMode.HALF_UP));
-    }
-
-    /**
-     *  The Bounds of the block with a given position in the world rounded half up
-     * @param pos The Position
-     * @return absolute bounds of the block
-     */
-    public AABBf getBounds(Vector3fc pos, AABBf dest) {
-        return bounds.translate(Math.roundHalfUp(pos.x()), Math.roundHalfUp(pos.y()), Math.roundHalfUp(pos.z()), dest);
-    }
-    /**
-     * The Bounds of the block with a given position in the world
-     *
-     * @param pos The Position
-     * @return absolute bounds of the block
      */
     public AABBf getBounds(Vector3ic pos, AABBf dest) {
         return bounds.translate(pos.x(), pos.y(), pos.z(), dest);
