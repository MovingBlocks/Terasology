--- conflicted
+++ resolved
@@ -8,14 +8,10 @@
 import org.joml.RoundingMode;
 import org.joml.Vector3i;
 import org.joml.Vector3ic;
-<<<<<<< HEAD
-import org.terasology.entitySystem.entity.EntityRef;
 import org.terasology.math.Side;
-=======
 
 import java.util.Iterator;
 import java.util.Optional;
->>>>>>> 3647f301
 
 /**
  * A mutable, bounded, axis-aligned volume in space denoting a collection of blocks contained within.
@@ -494,7 +490,6 @@
         return transform(m, this);
     }
 
-<<<<<<< HEAD
     /**
      * calculates a 1 width region that borders the provided {@link Side} of a region
      *
@@ -505,29 +500,22 @@
     public BlockRegion blockFace(Side side, BlockRegion dest) {
         switch (side) {
             case TOP:
-                return dest.setMin(this.getMinX(), this.getMaxY(), this.getMinZ()
-                ).setMax(this.getMaxX(), this.getMaxY(), this.getMaxZ());
+                return dest.set(this.minX(), this.maxY(), this.minZ(), this.maxX(), this.maxY(), this.maxZ());
             case BOTTOM:
-                return dest.setMin(this.getMinX(), this.getMinY(), this.getMinZ()
-                ).setMax(this.getMaxX(), this.getMinY(), this.getMaxZ());
+                return dest.set(this.minX(), this.minY(), this.minZ(), this.maxX(), this.minY(), this.maxZ());
             case LEFT:
-                return dest.setMin(this.getMinX(), this.getMinY(), this.getMinZ()
-                ).setMax(this.getMinX(), this.getMaxY(), this.getMaxZ());
+                return dest.set(this.minX(), this.minY(), this.minZ(), this.minX(), this.maxY(), this.maxZ());
             case RIGHT:
-                return dest.setMin(this.getMaxX(), this.getMinY(), this.getMinZ()
-                ).setMax(this.getMaxX(), this.getMaxY(), this.getMaxZ());
+                return dest.set(this.maxX(), this.minY(), this.minZ(), this.maxX(), this.maxY(), this.maxZ());
             case FRONT:
-                return dest.setMin(this.getMinX(), this.getMinY(), this.getMinZ()
-                ).setMax(this.getMaxX(), this.getMaxY(), this.getMinZ());
+                return dest.set(this.minX(), this.minY(), this.minZ(), this.maxX(), this.maxY(), this.minZ());
             case BACK:
-                return dest.setMin(this.getMinX(), this.getMinY(), this.getMaxZ()
-                ).setMax(this.getMaxX(), this.getMaxY(), this.getMaxZ());
+                return dest.set(this.minX(), this.minY(), this.maxZ(), this.maxX(), this.maxY(), this.maxZ());
             default:
                 return dest.set(this);
         }
     }
 
-=======
     // ---------------------------------------------------------------------------------------------------------------//
 
     /**
@@ -535,7 +523,6 @@
      * <p>
      * Two regions are equal iff their minimum and maximum corner are the equal.
      */
->>>>>>> 3647f301
     @Override
     public boolean equals(Object obj) {
         if (this == obj) {
