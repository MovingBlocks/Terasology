--- conflicted
+++ resolved
@@ -252,13 +252,8 @@
                 chunkSendCounter -= 1.0f;
                 Vector3i center = new Vector3i();
                 LocationComponent loc = getEntity().getComponent(ClientComponent.class).character.getComponent(LocationComponent.class);
-<<<<<<< HEAD
-                if (loc != null) {
+                if (loc != null && !Float.isNaN(loc.getWorldPosition().x)) {
                     center.set(ChunkMath.calcChunkPos(JomlUtil.round(loc.getWorldPosition(), RoundingMode.HALF_UP)));
-=======
-                if (loc != null&& !Float.isNaN(loc.getWorldPosition().x)) {
-                    center.set(ChunkMath.calcChunkPos(new Vector3i(loc.getWorldPosition(), RoundingMode.HALF_UP)));
->>>>>>> dcd3d370
                 }
                 Vector3i pos = null;
                 int distance = Integer.MAX_VALUE;
