/*
 * Copyright 2017 MovingBlocks
 *
 * Licensed under the Apache License, Version 2.0 (the "License");
 * you may not use this file except in compliance with the License.
 * You may obtain a copy of the License at
 *
 *      http://www.apache.org/licenses/LICENSE-2.0
 *
 * Unless required by applicable law or agreed to in writing, software
 * distributed under the License is distributed on an "AS IS" BASIS,
 * WITHOUT WARRANTIES OR CONDITIONS OF ANY KIND, either express or implied.
 * See the License for the specific language governing permissions and
 * limitations under the License.
 */
package org.terasology.physics.bullet.shapes;

import com.badlogic.gdx.physics.bullet.collision.btConvexHullShape;

import org.terasology.math.geom.Quat4f;
import org.terasology.math.geom.Vector3f;
import org.terasology.physics.shapes.CollisionShape;
import org.terasology.physics.shapes.ConvexHullShape;

import java.util.List;

<<<<<<< HEAD
public class BulletConvexHullShape extends BulletCollisionShape implements ConvexHullShape {
    private final btConvexHullShape convexHullShape;
=======
public class BulletConvexHullShape extends BulletCollisionShape implements org.terasology.physics.shapes.ConvexHullShape {
    // TODO: Handle scale
    private final ConvexHullShape convexHullShape;
>>>>>>> 60a66b0f

    public BulletConvexHullShape(List<Vector3f> vertices) {
//        ObjectArrayList<javax.vecmath.Vector3f> vertexList = new ObjectArrayList<>();
//
//        vertexList.addAll(vertices.stream().map(VecMath::to).collect(Collectors.toList()));
//
//        convexHullShape = new ConvexHullShape(vertexList);
        convexHullShape = null;
        underlyingShape = convexHullShape;
    }

//    private BulletConvexHullShape(ObjectArrayList<javax.vecmath.Vector3f> vertexList) {
//        convexHullShape = new ConvexHullShape(vertexList);
//        underlyingShape = convexHullShape;
//    }

    @Override
    public CollisionShape rotate(Quat4f rot) {
//        ObjectArrayList<javax.vecmath.Vector3f> transformedVerts = new ObjectArrayList<>();
//        for (javax.vecmath.Vector3f vert : convexHullShape.getPoints()) {
//            transformedVerts.add(com.bulletphysics.linearmath.QuaternionUtil.quatRotate(VecMath.to(rot), vert, new javax.vecmath.Vector3f()));
//        }
//        return new BulletConvexHullShape(transformedVerts);
        return null;
    }

    @Override
    public Vector3f[] getVertices() {
        return convexHullShape.getPoints().stream()
                .map(VecMath::from)
                .toArray(Vector3f[]::new);
    }
}<|MERGE_RESOLUTION|>--- conflicted
+++ resolved
@@ -16,52 +16,57 @@
 package org.terasology.physics.bullet.shapes;
 
 import com.badlogic.gdx.physics.bullet.collision.btConvexHullShape;
-
+import com.google.common.collect.Lists;
+import org.lwjgl.BufferUtils;
+import org.terasology.math.geom.Matrix4f;
 import org.terasology.math.geom.Quat4f;
 import org.terasology.math.geom.Vector3f;
 import org.terasology.physics.shapes.CollisionShape;
 import org.terasology.physics.shapes.ConvexHullShape;
 
+import java.nio.FloatBuffer;
 import java.util.List;
 
-<<<<<<< HEAD
+
 public class BulletConvexHullShape extends BulletCollisionShape implements ConvexHullShape {
+    // TODO: Handle scale
     private final btConvexHullShape convexHullShape;
-=======
-public class BulletConvexHullShape extends BulletCollisionShape implements org.terasology.physics.shapes.ConvexHullShape {
-    // TODO: Handle scale
-    private final ConvexHullShape convexHullShape;
->>>>>>> 60a66b0f
 
     public BulletConvexHullShape(List<Vector3f> vertices) {
-//        ObjectArrayList<javax.vecmath.Vector3f> vertexList = new ObjectArrayList<>();
-//
-//        vertexList.addAll(vertices.stream().map(VecMath::to).collect(Collectors.toList()));
-//
-//        convexHullShape = new ConvexHullShape(vertexList);
-        convexHullShape = null;
-        underlyingShape = convexHullShape;
+        FloatBuffer buffer = BufferUtils.createFloatBuffer(vertices.size() * 3);
+        for(int i = 0; i < vertices.size(); i++){
+            Vector3f vertex = vertices.get(i);
+            buffer.put(vertex.x);
+            buffer.put(vertex.y);
+            buffer.put(vertex.z);
+        }
+        this.convexHullShape = new btConvexHullShape(buffer,vertices.size(),3 * Float.BYTES);
+        this.underlyingShape = convexHullShape;
     }
 
-//    private BulletConvexHullShape(ObjectArrayList<javax.vecmath.Vector3f> vertexList) {
-//        convexHullShape = new ConvexHullShape(vertexList);
-//        underlyingShape = convexHullShape;
-//    }
+    public BulletConvexHullShape(FloatBuffer buffer,int numPoints,int stride){
+        this.convexHullShape = new btConvexHullShape(buffer,numPoints,stride);
+        this.underlyingShape = convexHullShape;
+    }
 
     @Override
     public CollisionShape rotate(Quat4f rot) {
-//        ObjectArrayList<javax.vecmath.Vector3f> transformedVerts = new ObjectArrayList<>();
-//        for (javax.vecmath.Vector3f vert : convexHullShape.getPoints()) {
-//            transformedVerts.add(com.bulletphysics.linearmath.QuaternionUtil.quatRotate(VecMath.to(rot), vert, new javax.vecmath.Vector3f()));
-//        }
-//        return new BulletConvexHullShape(transformedVerts);
-        return null;
+        List<Vector3f> verts = Lists.newArrayList();
+        for(int x = 0; x < convexHullShape.getNumPoints(); x++){
+            Vector3f p = convexHullShape.getScaledPoint(x);
+            new Matrix4f(rot,Vector3f.zero(),1.0f).transformPoint(p);
+            verts.add(p);
+        }
+        return new BulletConvexHullShape(verts);
     }
 
     @Override
     public Vector3f[] getVertices() {
-        return convexHullShape.getPoints().stream()
-                .map(VecMath::from)
-                .toArray(Vector3f[]::new);
+        Vector3f[] verts = new Vector3f[convexHullShape.getNumPoints()];
+        for(int x = 0; x < convexHullShape.getNumPoints(); x++){
+            Vector3f p = convexHullShape.getScaledPoint(x);
+            verts[x] = p;
+        }
+        return verts;
     }
 }