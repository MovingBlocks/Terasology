/*
 * Copyright 2017 MovingBlocks
 *
 * Licensed under the Apache License, Version 2.0 (the "License");
 * you may not use this file except in compliance with the License.
 * You may obtain a copy of the License at
 *
 *      http://www.apache.org/licenses/LICENSE-2.0
 *
 * Unless required by applicable law or agreed to in writing, software
 * distributed under the License is distributed on an "AS IS" BASIS,
 * WITHOUT WARRANTIES OR CONDITIONS OF ANY KIND, either express or implied.
 * See the License for the specific language governing permissions and
 * limitations under the License.
 */
package org.terasology.physics.bullet.shapes;

import com.badlogic.gdx.physics.bullet.collision.btBoxShape;
import org.terasology.math.geom.Quat4f;
import org.terasology.math.geom.Vector3f;
import org.terasology.physics.shapes.BoxShape;
import org.terasology.physics.shapes.CollisionShape;

public class BulletBoxShape extends BulletCollisionShape implements BoxShape {
    private final btBoxShape boxShape;

    public BulletBoxShape(Vector3f halfExtents) {
        boxShape = new btBoxShape(halfExtents);
        underlyingShape = boxShape;
    }

    @Override
    public CollisionShape rotate(Quat4f rot) {
        Vector3f halfExtentsWithMargin = boxShape.getHalfExtentsWithMargin();
        return new BulletBoxShape(rot.rotate(halfExtentsWithMargin));
    }

    @Override
<<<<<<< HEAD
    public Vector3f getHalfExtentsWithoutMargin() {
        return boxShape.getHalfExtentsWithoutMargin();
=======
    public Vector3f getExtents() {
        javax.vecmath.Vector3f out = new javax.vecmath.Vector3f();
        return VecMath.from(boxShape.getHalfExtentsWithoutMargin(out)).scale(2);
>>>>>>> 60a66b0f
    }
}<|MERGE_RESOLUTION|>--- conflicted
+++ resolved
@@ -36,13 +36,7 @@
     }
 
     @Override
-<<<<<<< HEAD
     public Vector3f getHalfExtentsWithoutMargin() {
-        return boxShape.getHalfExtentsWithoutMargin();
-=======
-    public Vector3f getExtents() {
-        javax.vecmath.Vector3f out = new javax.vecmath.Vector3f();
-        return VecMath.from(boxShape.getHalfExtentsWithoutMargin(out)).scale(2);
->>>>>>> 60a66b0f
+        return boxShape.getHalfExtentsWithoutMargin().mul(2);
     }
 }