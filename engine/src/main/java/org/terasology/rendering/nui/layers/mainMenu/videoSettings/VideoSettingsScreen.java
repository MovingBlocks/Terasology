--- conflicted
+++ resolved
@@ -16,16 +16,10 @@
 package org.terasology.rendering.nui.layers.mainMenu.videoSettings;
 
 import com.google.common.collect.Lists;
-import com.sun.jna.platform.unix.X11;
-import org.lwjgl.opengl.Display;
 import org.slf4j.Logger;
 import org.slf4j.LoggerFactory;
-import org.terasology.config.BindsConfig;
 import org.terasology.config.Config;
 import org.terasology.engine.GameEngine;
-import org.terasology.engine.subsystem.lwjgl.LwjglGraphics;
-import org.terasology.input.BindableButton;
-import org.terasology.logic.console.Console;
 import org.terasology.registry.CoreRegistry;
 import org.terasology.registry.In;
 import org.terasology.rendering.ShaderManager;
@@ -33,9 +27,10 @@
 import org.terasology.rendering.nui.UIWidget;
 import org.terasology.rendering.nui.WidgetUtil;
 import org.terasology.rendering.nui.databinding.BindHelper;
-import org.terasology.rendering.nui.databinding.ReadOnlyBinding;
 import org.terasology.rendering.nui.itemRendering.StringTextRenderer;
-import org.terasology.rendering.nui.widgets.*;
+import org.terasology.rendering.nui.widgets.ActivateEventListener;
+import org.terasology.rendering.nui.widgets.UIDropdown;
+import org.terasology.rendering.nui.widgets.UISlider;
 import org.terasology.rendering.world.ViewDistance;
 
 import java.util.Arrays;
@@ -49,33 +44,20 @@
     @In
     private GameEngine engine;
 
-
-    UICheckbox checkbox;
     @In
     private Config config;
 
-    int windowHeight;
-    int windowWidth;
+    public VideoSettingsScreen() {
 
-    public VideoSettingsScreen() {
     }
 
     @Override
     @SuppressWarnings("unchecked")
     public void initialise() {
-
-        final UITooltip tooltip = new UITooltip();
-
-       boolean testBoolean = true;
-        windowHeight = config.getRendering().getWindowHeight();
-        windowWidth = config.getRendering().getWindowWidth();
-
-
-
-        UIDropdown<Preset> videoQuality = find("graphicsPreset", UIDropdown.class);
+        UIDropdown<VideoQuality> videoQuality = find("quality", UIDropdown.class);
         if (videoQuality != null) {
-            videoQuality.setOptions(Lists.newArrayList(Preset.CUSTOM, Preset.MINIMAL,Preset.NICE, Preset.EPIC, Preset.INSANE, Preset.UBER));
-            videoQuality.bindSelection(new PresetBinding(config.getRendering()));
+            videoQuality.setOptions(Lists.newArrayList(VideoQuality.NICE, VideoQuality.EPIC, VideoQuality.INSANE, VideoQuality.UBER));
+            videoQuality.bindSelection(new VideoQualityBinding(config.getRendering()));
         }
 
         UIDropdown<EnvironmentalEffects> environmentalEffects = find("environmentEffects", UIDropdown.class);
@@ -124,7 +106,7 @@
             dynamicShadows.bindSelection(new DynamicShadowsBinding(config.getRendering()));
         }
 
-        final UISlider fovSlider = find("fov", UISlider.class);
+        UISlider fovSlider = find("fov", UISlider.class);
         if (fovSlider != null) {
             fovSlider.setIncrement(5.0f);
             fovSlider.setPrecision(0);
@@ -138,42 +120,17 @@
             cameraSetting.setOptions(Arrays.asList(CameraSetting.values()));
             cameraSetting.bindSelection(new CameraSettingBinding(config.getRendering()));
         }
-        WidgetUtil.tryBindCheckbox(this, "oculusVrSupport", BindHelper.bindBeanProperty("oculusVrSupport", config.getRendering(), Boolean.TYPE));
-        WidgetUtil.tryBindCheckbox(this, "cloudShadow", BindHelper.bindBeanProperty("cloudShadows", config.getRendering(), Boolean.TYPE));
-        WidgetUtil.tryBindCheckbox(this, "parallax", BindHelper.bindBeanProperty("parallaxMapping", config.getRendering(), Boolean.TYPE));
-        WidgetUtil.tryBindCheckbox(this, "filmGrain", BindHelper.bindBeanProperty("filmGrain", config.getRendering(), Boolean.TYPE));
-        WidgetUtil.tryBindCheckbox(this, "motionBlur", BindHelper.bindBeanProperty("motionBlur", config.getRendering(), Boolean.TYPE));
+
+        WidgetUtil.tryBindCheckbox(this, "fullscreen", BindHelper.bindBeanProperty("fullscreen", engine, Boolean.TYPE));
         WidgetUtil.tryBindCheckbox(this, "bobbing", BindHelper.bindBeanProperty("cameraBobbing", config.getRendering(), Boolean.TYPE));
-        WidgetUtil.tryBindCheckbox(this, "outLine", BindHelper.bindBeanProperty("outline", config.getRendering(), Boolean.TYPE));
+        WidgetUtil.tryBindCheckbox(this, "outline", BindHelper.bindBeanProperty("outline", config.getRendering(), Boolean.TYPE));
         WidgetUtil.tryBindCheckbox(this, "vsync", BindHelper.bindBeanProperty("vSync", config.getRendering(), Boolean.TYPE));
-        WidgetUtil.tryBindCheckbox(this, "eyeAdaptation", BindHelper.bindBeanProperty("eyeAdaptation", config.getRendering(), Boolean.TYPE));
-        WidgetUtil.trySubscribe(this, "fovReset", new ActivateEventListener() {
-
-            @Override
-            public void onActivated(UIWidget widget) {
-                CameraSettingBinding cam;
-                fovSlider.setValue(100.0f);
-
-            }
-        });
         WidgetUtil.trySubscribe(this, "close", new ActivateEventListener() {
             @Override
             public void onActivated(UIWidget button) {
                 getManager().popScreen();
             }
         });
-
-<<<<<<< HEAD
-=======
-        videoQuality.bindTooltip(new ReadOnlyBinding<String>() {
-            @Override
-            public String get() {
-                tooltip.setText("Graphic Presets, autommaticly sets settings for you.");
-                return tooltip.getText();
-            }
-        });
-
->>>>>>> fd5f14b3
     }
 
     @Override
