--- conflicted
+++ resolved
@@ -33,11 +33,8 @@
 import org.terasology.rendering.nui.databinding.ReadOnlyBinding;
 import org.terasology.rendering.nui.layers.mainMenu.savedGames.GameInfo;
 import org.terasology.rendering.nui.layers.mainMenu.savedGames.GameProvider;
-<<<<<<< HEAD
 import org.terasology.rendering.nui.widgets.UIButton;
-=======
 import org.terasology.rendering.nui.layers.mainMenu.TwoButtonPopup;
->>>>>>> cbe6614b
 import org.terasology.rendering.nui.widgets.UILabel;
 import org.terasology.rendering.nui.widgets.UIList;
 import org.terasology.utilities.FilesUtil;
@@ -110,8 +107,12 @@
             }
         });
 
-<<<<<<< HEAD
         WidgetUtil.trySubscribe(this, DELETE_BUTTON_LABEL, button -> {
+            TwoButtonPopup confirmationPopup = getManager().pushScreen(TwoButtonPopup.ASSET_URI, TwoButtonPopup.class);
+            confirmationPopup.setMessage(translationSystem.translate("${engine:menu#remove-confirmation-popup-title}"),
+                    translationSystem.translate("${engine:menu#remove-confirmation-popup-message}"));
+            confirmationPopup.setLeftButton(translationSystem.translate("${engine:menu#dialog-yes}"), () -> removeSelectedGame(gameList));
+            confirmationPopup.setRightButton(translationSystem.translate("${engine:menu#dialog-no}"), () -> { });
             GameInfo gameInfo = gameList.getSelection();
             if (gameInfo != null) {
                 Path world = PathManager.getInstance().getSavePath(gameInfo.getManifest().getTitle());
@@ -124,14 +125,6 @@
                     getManager().pushScreen(MessagePopup.ASSET_URI, MessagePopup.class).setMessage("Error Deleting Game", e.getMessage());
                 }
             }
-=======
-        WidgetUtil.trySubscribe(this, "delete", button -> {
-            TwoButtonPopup confirmationPopup = getManager().pushScreen(TwoButtonPopup.ASSET_URI, TwoButtonPopup.class);
-            confirmationPopup.setMessage(translationSystem.translate("${engine:menu#remove-confirmation-popup-title}"),
-                    translationSystem.translate("${engine:menu#remove-confirmation-popup-message}"));
-            confirmationPopup.setLeftButton(translationSystem.translate("${engine:menu#dialog-yes}"), () -> removeSelectedGame(gameList));
-            confirmationPopup.setRightButton(translationSystem.translate("${engine:menu#dialog-no}"), () -> { });
->>>>>>> cbe6614b
         });
 
         WidgetUtil.trySubscribe(this, "close", button -> triggerBackAnimation());
