--- conflicted
+++ resolved
@@ -21,16 +21,9 @@
 import com.google.common.collect.Sets;
 import org.slf4j.Logger;
 import org.slf4j.LoggerFactory;
-<<<<<<< HEAD
-import org.terasology.asset.AssetManager;
-import org.terasology.asset.AssetType;
-import org.terasology.asset.AssetUri;
-import org.terasology.asset.Assets;
-import org.terasology.context.Context;
-=======
 import org.terasology.asset.Assets;
 import org.terasology.assets.ResourceUrn;
->>>>>>> c39ed0fa
+import org.terasology.context.Context;
 import org.terasology.engine.Time;
 import org.terasology.input.MouseInput;
 import org.terasology.math.Border;
@@ -90,13 +83,8 @@
 
     private CanvasState state;
 
-<<<<<<< HEAD
     private Material meshMat;
     private Texture whiteTexture;
-=======
-    private Material meshMat = Assets.getMaterial("engine:UILitMesh").get();
-    private Texture whiteTexture = Assets.getTexture("engine:white").get();
->>>>>>> c39ed0fa
 
     private List<DrawOperation> drawOnTopOperations = Lists.newArrayList();
 
@@ -123,9 +111,8 @@
         this.renderer = renderer;
         this.nuiManager = nuiManager;
         this.time = context.get(Time.class);
-        AssetManager assetManager = context.get(AssetManager.class);
-        this.meshMat = assetManager.resolveAndLoad(AssetType.MATERIAL, "engine:UILitMesh", Material.class);
-        this.whiteTexture =assetManager.resolveAndLoad(AssetType.TEXTURE, "engine:white", Texture.class);
+        this.meshMat = Assets.getMaterial("engine:UILitMesh").get();
+        this.whiteTexture = Assets.getTexture("engine:white").get();
     }
 
     @Override
