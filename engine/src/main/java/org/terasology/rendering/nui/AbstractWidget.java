--- conflicted
+++ resolved
@@ -1,5 +1,5 @@
 /*
- * Copyright 2014 MovingBlocks
+ * Copyright 2016 MovingBlocks
  *
  * Licensed under the Apache License, Version 2.0 (the "License");
  * you may not use this file except in compliance with the License.
@@ -51,12 +51,10 @@
 
     private boolean focused;
 
-<<<<<<< HEAD
+    @LayoutConfig
+    private Binding<Boolean> enabled = new DefaultBinding<>(true);
+
     private Animation currentAnimation;
-=======
-    @LayoutConfig
-    private Binding<Boolean> enabled = new DefaultBinding<>(true);
->>>>>>> 558d0f58
 
     public AbstractWidget() {
         id = "";
