--- conflicted
+++ resolved
@@ -145,11 +145,7 @@
      */
     public boolean intersects(AABBfc aabb) {
 
-<<<<<<< HEAD
-        Vector3f cp = CoreRegistry.get(LocalPlayer.class).getViewPosition(new org.joml.Vector3f());
-=======
         Vector3f cp = CoreRegistry.get(LocalPlayer.class).getViewPosition(new Vector3f());
->>>>>>> ad468dd7
         for (int i = 0; i < 6; i++) {
             if (planes[i].getA() * (aabb.minX() - cp.x) + planes[i].getB() * (aabb.minY() - cp.y)
                 + planes[i].getC() * (aabb.maxZ() - cp.z) + planes[i].getD() > 0) {
