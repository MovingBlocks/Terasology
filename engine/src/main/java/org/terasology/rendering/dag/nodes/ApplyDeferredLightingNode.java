/*
 * Copyright 2017 MovingBlocks
 *
 * Licensed under the Apache License, Version 2.0 (the "License");
 * you may not use this file except in compliance with the License.
 * You may obtain a copy of the License at
 *
 *      http://www.apache.org/licenses/LICENSE-2.0
 *
 * Unless required by applicable law or agreed to in writing, software
 * distributed under the License is distributed on an "AS IS" BASIS,
 * WITHOUT WARRANTIES OR CONDITIONS OF ANY KIND, either express or implied.
 * See the License for the specific language governing permissions and
 * limitations under the License.
 */
package org.terasology.rendering.dag.nodes;

import org.terasology.assets.ResourceUrn;
import org.terasology.config.Config;
import org.terasology.config.RenderingConfig;
import org.terasology.context.Context;
import org.terasology.math.geom.Vector3f;
import org.terasology.monitoring.PerformanceMonitor;
import org.terasology.rendering.assets.material.Material;
import org.terasology.rendering.backdrop.BackdropProvider;
import org.terasology.rendering.cameras.SubmersibleCamera;
import org.terasology.rendering.dag.AbstractNode;
import org.terasology.rendering.dag.stateChanges.BindFbo;
import org.terasology.rendering.dag.stateChanges.EnableMaterial;
import org.terasology.rendering.dag.stateChanges.SetInputTextureFromFbo;
import org.terasology.rendering.opengl.fbms.DisplayResolutionDependentFBOs;
import org.terasology.rendering.world.WorldRenderer;
import org.terasology.world.WorldProvider;

import static org.lwjgl.opengl.GL11.GL_COLOR_BUFFER_BIT;
import static org.lwjgl.opengl.GL11.GL_DEPTH_BUFFER_BIT;
import static org.lwjgl.opengl.GL11.glClear;
import static org.terasology.rendering.dag.stateChanges.SetInputTextureFromFbo.FboTexturesTypes.ColorTexture;
import static org.terasology.rendering.dag.stateChanges.SetInputTextureFromFbo.FboTexturesTypes.DepthStencilTexture;
import static org.terasology.rendering.dag.stateChanges.SetInputTextureFromFbo.FboTexturesTypes.LightAccumulationTexture;
import static org.terasology.rendering.dag.stateChanges.SetInputTextureFromFbo.FboTexturesTypes.NormalsTexture;
import static org.terasology.rendering.opengl.OpenGLUtils.renderFullscreenQuad;
import static org.terasology.rendering.opengl.fbms.DisplayResolutionDependentFBOs.READONLY_GBUFFER;
import static org.terasology.rendering.opengl.fbms.DisplayResolutionDependentFBOs.WRITEONLY_GBUFFER;

/**
 * The ApplyDeferredLightingNode takes advantage of the information stored by previous nodes
 * in various buffers, especially the light accumulation buffer and lights up the otherwise
 * flatly-lit 3d scene.
 *
 * This node is integral to the deferred lighting technique.
 */
public class ApplyDeferredLightingNode extends AbstractNode {
    private static final ResourceUrn DEFERRED_LIGHTING_MATERIAL = new ResourceUrn("engine:prog.lightBufferPass");

    private DisplayResolutionDependentFBOs displayResolutionDependentFBOs;
    private WorldRenderer worldRenderer;
    private BackdropProvider backdropProvider;
    private RenderingConfig renderingConfig;
    private WorldProvider worldProvider;

    private Material deferredLightingMaterial;

    private SubmersibleCamera activeCamera;
    @SuppressWarnings("FieldCanBeLocal")
    private Vector3f sunDirection;
    @SuppressWarnings("FieldCanBeLocal")
    private Vector3f cameraDir;
    @SuppressWarnings("FieldCanBeLocal")
    private Vector3f cameraPosition;

    public ApplyDeferredLightingNode(Context context) {
        backdropProvider = context.get(BackdropProvider.class);
        renderingConfig = context.get(Config.class).getRendering();
        worldProvider = context.get(WorldProvider.class);
        worldRenderer = context.get(WorldRenderer.class);

        activeCamera = worldRenderer.getActiveCamera();

        displayResolutionDependentFBOs = context.get(DisplayResolutionDependentFBOs.class);
        addDesiredStateChange(new BindFbo(WRITEONLY_GBUFFER, displayResolutionDependentFBOs));

        addDesiredStateChange(new EnableMaterial(DEFERRED_LIGHTING_MATERIAL));

        deferredLightingMaterial = getMaterial(DEFERRED_LIGHTING_MATERIAL);

        int textureSlot = 0;
<<<<<<< HEAD
        addDesiredStateChange(new SetInputTextureFromFBO(textureSlot++, READONLY_GBUFFER, ColorTexture, displayResolutionDependentFBOs, DEFERRED_LIGHTING_MATERIAL, "texSceneOpaque"));
        addDesiredStateChange(new SetInputTextureFromFBO(textureSlot++, READONLY_GBUFFER, DepthStencilTexture, displayResolutionDependentFBOs, DEFERRED_LIGHTING_MATERIAL, "texSceneOpaqueDepth"));
        addDesiredStateChange(new SetInputTextureFromFBO(textureSlot++, READONLY_GBUFFER, NormalsTexture, displayResolutionDependentFBOs, DEFERRED_LIGHTING_MATERIAL, "texSceneOpaqueNormals"));
        addDesiredStateChange(new SetInputTextureFromFBO(textureSlot, READONLY_GBUFFER, LightAccumulationTexture, displayResolutionDependentFBOs, DEFERRED_LIGHTING_MATERIAL, "texSceneOpaqueLightBuffer"));
=======
        addDesiredStateChange(new SetInputTextureFromFbo(
                textureSlot++, READONLY_GBUFFER, ColorTexture,
                    displayResolutionDependentFBOs, DEFERRED_LIGHTING_MATERIAL, "texSceneOpaque"));
        addDesiredStateChange(new SetInputTextureFromFbo(
                textureSlot++, READONLY_GBUFFER, DepthStencilTexture,
                    displayResolutionDependentFBOs, DEFERRED_LIGHTING_MATERIAL, "texSceneOpaqueDepth"));
        addDesiredStateChange(new SetInputTextureFromFbo(
                textureSlot++, READONLY_GBUFFER, NormalsTexture,
                    displayResolutionDependentFBOs, DEFERRED_LIGHTING_MATERIAL, "texSceneOpaqueNormals"));
        addDesiredStateChange(new SetInputTextureFromFbo(
                textureSlot,   READONLY_GBUFFER, LightAccumulationTexture,
                    displayResolutionDependentFBOs, DEFERRED_LIGHTING_MATERIAL, "texSceneOpaqueLightBuffer"));
>>>>>>> bc9f2a20
    }

    /**
     * Part of the deferred lighting technique, this method applies lighting through screen-space
     * calculations to the previously flat-lit world rendering, stored in the engine:sceneOpaque.
     * <p>
     * See http://en.wikipedia.org/wiki/Deferred_shading for more information on the general subject.
     */
    @Override
    public void process() {
        PerformanceMonitor.startActivity("rendering/applyDeferredLighting");

        // Common Shader Parameters

        deferredLightingMaterial.setFloat("viewingDistance", renderingConfig.getViewDistance().getChunkDistance().x * 8.0f, true);

        deferredLightingMaterial.setFloat("daylight", backdropProvider.getDaylight(), true);
        deferredLightingMaterial.setFloat("tick", worldRenderer.getMillisecondsSinceRenderingStart(), true);
        deferredLightingMaterial.setFloat("sunlightValueAtPlayerPos", worldRenderer.getTimeSmoothedMainLightIntensity(), true);

        cameraDir = activeCamera.getViewingDirection();
        cameraPosition = activeCamera.getPosition();

        deferredLightingMaterial.setFloat("swimming", activeCamera.isUnderWater() ? 1.0f : 0.0f, true);
        deferredLightingMaterial.setFloat3("cameraPosition", cameraPosition.x, cameraPosition.y, cameraPosition.z, true);
        deferredLightingMaterial.setFloat3("cameraDirection", cameraDir.x, cameraDir.y, cameraDir.z, true);
        deferredLightingMaterial.setFloat3("cameraParameters", activeCamera.getzNear(), activeCamera.getzFar(), 0.0f, true);

        sunDirection = backdropProvider.getSunDirection(false);
        deferredLightingMaterial.setFloat3("sunVec", sunDirection.x, sunDirection.y, sunDirection.z, true);

        deferredLightingMaterial.setFloat("time", worldProvider.getTime().getDays(), true);

        // Actual Node Processing

        glClear(GL_COLOR_BUFFER_BIT | GL_DEPTH_BUFFER_BIT); // TODO: this is necessary - but why? Verify in the shader.

        renderFullscreenQuad();

        displayResolutionDependentFBOs.swapReadWriteBuffers();

        PerformanceMonitor.endActivity();
    }
}<|MERGE_RESOLUTION|>--- conflicted
+++ resolved
@@ -85,25 +85,14 @@
         deferredLightingMaterial = getMaterial(DEFERRED_LIGHTING_MATERIAL);
 
         int textureSlot = 0;
-<<<<<<< HEAD
-        addDesiredStateChange(new SetInputTextureFromFBO(textureSlot++, READONLY_GBUFFER, ColorTexture, displayResolutionDependentFBOs, DEFERRED_LIGHTING_MATERIAL, "texSceneOpaque"));
-        addDesiredStateChange(new SetInputTextureFromFBO(textureSlot++, READONLY_GBUFFER, DepthStencilTexture, displayResolutionDependentFBOs, DEFERRED_LIGHTING_MATERIAL, "texSceneOpaqueDepth"));
-        addDesiredStateChange(new SetInputTextureFromFBO(textureSlot++, READONLY_GBUFFER, NormalsTexture, displayResolutionDependentFBOs, DEFERRED_LIGHTING_MATERIAL, "texSceneOpaqueNormals"));
-        addDesiredStateChange(new SetInputTextureFromFBO(textureSlot, READONLY_GBUFFER, LightAccumulationTexture, displayResolutionDependentFBOs, DEFERRED_LIGHTING_MATERIAL, "texSceneOpaqueLightBuffer"));
-=======
-        addDesiredStateChange(new SetInputTextureFromFbo(
-                textureSlot++, READONLY_GBUFFER, ColorTexture,
-                    displayResolutionDependentFBOs, DEFERRED_LIGHTING_MATERIAL, "texSceneOpaque"));
-        addDesiredStateChange(new SetInputTextureFromFbo(
-                textureSlot++, READONLY_GBUFFER, DepthStencilTexture,
-                    displayResolutionDependentFBOs, DEFERRED_LIGHTING_MATERIAL, "texSceneOpaqueDepth"));
-        addDesiredStateChange(new SetInputTextureFromFbo(
-                textureSlot++, READONLY_GBUFFER, NormalsTexture,
-                    displayResolutionDependentFBOs, DEFERRED_LIGHTING_MATERIAL, "texSceneOpaqueNormals"));
-        addDesiredStateChange(new SetInputTextureFromFbo(
-                textureSlot,   READONLY_GBUFFER, LightAccumulationTexture,
-                    displayResolutionDependentFBOs, DEFERRED_LIGHTING_MATERIAL, "texSceneOpaqueLightBuffer"));
->>>>>>> bc9f2a20
+        addDesiredStateChange(new SetInputTextureFromFbo(textureSlot++, READONLY_GBUFFER, ColorTexture,
+            displayResolutionDependentFBOs, DEFERRED_LIGHTING_MATERIAL, "texSceneOpaque"));
+        addDesiredStateChange(new SetInputTextureFromFbo(textureSlot++, READONLY_GBUFFER, DepthStencilTexture,
+            displayResolutionDependentFBOs, DEFERRED_LIGHTING_MATERIAL, "texSceneOpaqueDepth"));
+        addDesiredStateChange(new SetInputTextureFromFbo(textureSlot++, READONLY_GBUFFER, NormalsTexture,
+            displayResolutionDependentFBOs, DEFERRED_LIGHTING_MATERIAL, "texSceneOpaqueNormals"));
+        addDesiredStateChange(new SetInputTextureFromFbo(textureSlot,   READONLY_GBUFFER, LightAccumulationTexture,
+            displayResolutionDependentFBOs, DEFERRED_LIGHTING_MATERIAL, "texSceneOpaqueLightBuffer"));
     }
 
     /**
