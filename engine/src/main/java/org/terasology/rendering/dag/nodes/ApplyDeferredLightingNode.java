--- conflicted
+++ resolved
@@ -68,11 +68,7 @@
             displayResolutionDependentFBOs, DEFERRED_LIGHTING_MATERIAL, "texSceneOpaqueDepth"));
         addDesiredStateChange(new SetInputTextureFromFbo(textureSlot++, READONLY_GBUFFER, NormalsTexture,
             displayResolutionDependentFBOs, DEFERRED_LIGHTING_MATERIAL, "texSceneOpaqueNormals"));
-<<<<<<< HEAD
-        addDesiredStateChange(new SetInputTextureFromFbo(textureSlot, READONLY_GBUFFER, LightAccumulationTexture,
-=======
         addDesiredStateChange(new SetInputTextureFromFbo(textureSlot,   READONLY_GBUFFER, LightAccumulationTexture,
->>>>>>> 60f74f72
             displayResolutionDependentFBOs, DEFERRED_LIGHTING_MATERIAL, "texSceneOpaqueLightBuffer"));
     }
 
