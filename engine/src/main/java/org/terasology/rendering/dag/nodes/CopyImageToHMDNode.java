/*
 * Copyright 2016 MovingBlocks
 *
 * Licensed under the Apache License, Version 2.0 (the "License");
 * you may not use this file except in compliance with the License.
 * You may obtain a copy of the License at
 *
 *      http://www.apache.org/licenses/LICENSE-2.0
 *
 * Unless required by applicable law or agreed to in writing, software
 * distributed under the License is distributed on an "AS IS" BASIS,
 * WITHOUT WARRANTIES OR CONDITIONS OF ANY KIND, either express or implied.
 * See the License for the specific language governing permissions and
 * limitations under the License.
 */
package org.terasology.rendering.dag.nodes;

import jopenvr.JOpenVRLibrary;
import org.terasology.assets.ResourceUrn;
import org.terasology.rendering.dag.ConditionDependentNode;
import org.terasology.rendering.dag.stateChanges.EnableMaterial;
import org.terasology.rendering.opengl.FBO;
import org.terasology.rendering.opengl.FBOConfig;
import org.terasology.rendering.opengl.FBOManagerSubscriber;
import org.terasology.rendering.openvrprovider.OpenVRProvider;
import org.lwjgl.opengl.GL11;
import org.terasology.config.Config;
import org.terasology.config.RenderingConfig;
import org.terasology.monitoring.PerformanceMonitor;
import org.terasology.registry.In;
<<<<<<< HEAD

import static org.lwjgl.opengl.EXTFramebufferObject.GL_FRAMEBUFFER_EXT;
import static org.lwjgl.opengl.EXTFramebufferObject.glBindFramebufferEXT;
import static org.lwjgl.opengl.GL11.*;
=======
>>>>>>> 5724bcc9
import org.terasology.rendering.opengl.ScreenGrabber;
import org.terasology.rendering.opengl.fbms.DisplayResolutionDependentFBOs;
import org.terasology.rendering.world.WorldRenderer;
import org.terasology.rendering.world.WorldRenderer.RenderingStage;

import static org.lwjgl.opengl.GL11.GL_COLOR_BUFFER_BIT;
import static org.lwjgl.opengl.GL11.GL_DEPTH_BUFFER_BIT;
import static org.lwjgl.opengl.GL11.glClear;
import static org.terasology.rendering.opengl.OpenGLUtils.renderFullscreenQuad;
import static org.terasology.rendering.opengl.ScalingFactors.FULL_SCALE;
import static org.terasology.rendering.opengl.fbms.DisplayResolutionDependentFBOs.FINAL_BUFFER;

public class CopyImageToHMDNode extends ConditionDependentNode implements FBOManagerSubscriber {
    private static final ResourceUrn LEFT_EYE_FBO = new ResourceUrn("engine:leftEye");
    private static final ResourceUrn RIGHT_EYE_FBO = new ResourceUrn("engine:rightEye");
    private static final ResourceUrn DEFAULT_FRAME_BUFFER_URN = new ResourceUrn("engine:display");
    // TODO: make these configurable options

    @In
    private OpenVRProvider vrProvider;

    @In
    private WorldRenderer worldRenderer;

    @In
    private Config config;

    @In
    private ScreenGrabber screenGrabber;

    @In
    private DisplayResolutionDependentFBOs displayResolutionDependentFBOs;

    private RenderingConfig renderingConfig;
    private FBO leftEyeFbo;
    private FBO rightEyeFbo;
    private FBO finalFbo;

    /**
     * Perform the initialization of this node. Specifically, initialize the vrProvider and pass the frame buffer
     * information for the vrProvider to use.
     */
    @Override
    public void initialise() {
        renderingConfig = config.getRendering();
        requiresCondition(() -> (renderingConfig.isVrSupport()
                && vrProvider.isInitialized()));
        requiresFBO(new FBOConfig(LEFT_EYE_FBO, FULL_SCALE,
                FBO.Type.DEFAULT).useDepthBuffer(), displayResolutionDependentFBOs);
        requiresFBO(new FBOConfig(RIGHT_EYE_FBO, FULL_SCALE,
                FBO.Type.DEFAULT).useDepthBuffer(), displayResolutionDependentFBOs);
        if (vrProvider != null) {
            vrProvider.texType[0].handle = leftEyeFbo.colorBufferTextureId;
            vrProvider.texType[0].eColorSpace = JOpenVRLibrary.EColorSpace.EColorSpace_ColorSpace_Gamma;
            vrProvider.texType[0].eType = JOpenVRLibrary.EGraphicsAPIConvention.EGraphicsAPIConvention_API_OpenGL;
            vrProvider.texType[0].write();
            vrProvider.texType[1].handle = rightEyeFbo.colorBufferTextureId;
            vrProvider.texType[1].eColorSpace = JOpenVRLibrary.EColorSpace.EColorSpace_ColorSpace_Gamma;
            vrProvider.texType[1].eType = JOpenVRLibrary.EGraphicsAPIConvention.EGraphicsAPIConvention_API_OpenGL;
            vrProvider.texType[1].write();
        }

        update(); // Cheeky way to initialise finalFbo, leftEyeFbo, rightEyeFbo
        displayResolutionDependentFBOs.subscribe(this);

        addDesiredStateChange(new EnableMaterial("engine:prog.defaultTextured"));
    }

    /**
     * Actually perform the rendering-related tasks.
     */
    @Override
    public void process() {
        PerformanceMonitor.startActivity("rendering/copyImageToHMD");
        finalFbo.bindTexture();
        renderFinalStereoImage(worldRenderer.getCurrentRenderStage());
        PerformanceMonitor.endActivity();
    }

    private void renderFinalStereoImage(RenderingStage renderingStage) {
        // TODO: verify if we can use glCopyTexSubImage2D instead of pass-through shaders,
        // TODO: in terms of code simplicity and performance.
        switch (renderingStage) {
            case LEFT_EYE:
                vrProvider.updateState();
<<<<<<< HEAD
                leftEye.bind();
                // TODO: test if we still need to clear() here
=======
                leftEyeFbo.bind();
>>>>>>> 5724bcc9
                glClear(GL_COLOR_BUFFER_BIT | GL_DEPTH_BUFFER_BIT);
                renderFullscreenQuad();
                break;

            case RIGHT_EYE:
<<<<<<< HEAD
                rightEye.bind();
                // TODO: test if we still need to clear() here
=======
                rightEyeFbo.bind();
>>>>>>> 5724bcc9
                glClear(GL_COLOR_BUFFER_BIT | GL_DEPTH_BUFFER_BIT);
                renderFullscreenQuad();
                vrProvider.submitFrame();
                GL11.glFinish();
                break;
        }

        // Bind the default FBO. The DAG does not recognize that this node has
        // bound a different FBO, so as far as it is concerned, FBO 0 is still
        // bound. As a result, without the below line, the image is only copied
        // to the HMD - not to the screen as we would like. To get around this,
        // we bind the default FBO here at the end.  This is a bit brittle
        // because it assumes that FBO 0 is bound before this node is run.
        // TODO: break this node into two different nodes that use addDesiredStateChange(BindFBO...))
        glBindFramebufferEXT(GL_FRAMEBUFFER_EXT, 0);
    }

    @Override
    public void update() {
        finalFbo = displayResolutionDependentFBOs.get(FINAL_BUFFER);
        leftEyeFbo = displayResolutionDependentFBOs.get(LEFT_EYE_FBO);
        rightEyeFbo = displayResolutionDependentFBOs.get(RIGHT_EYE_FBO);
    }
}<|MERGE_RESOLUTION|>--- conflicted
+++ resolved
@@ -28,13 +28,8 @@
 import org.terasology.config.RenderingConfig;
 import org.terasology.monitoring.PerformanceMonitor;
 import org.terasology.registry.In;
-<<<<<<< HEAD
-
 import static org.lwjgl.opengl.EXTFramebufferObject.GL_FRAMEBUFFER_EXT;
 import static org.lwjgl.opengl.EXTFramebufferObject.glBindFramebufferEXT;
-import static org.lwjgl.opengl.GL11.*;
-=======
->>>>>>> 5724bcc9
 import org.terasology.rendering.opengl.ScreenGrabber;
 import org.terasology.rendering.opengl.fbms.DisplayResolutionDependentFBOs;
 import org.terasology.rendering.world.WorldRenderer;
@@ -120,23 +115,13 @@
         switch (renderingStage) {
             case LEFT_EYE:
                 vrProvider.updateState();
-<<<<<<< HEAD
-                leftEye.bind();
-                // TODO: test if we still need to clear() here
-=======
                 leftEyeFbo.bind();
->>>>>>> 5724bcc9
                 glClear(GL_COLOR_BUFFER_BIT | GL_DEPTH_BUFFER_BIT);
                 renderFullscreenQuad();
                 break;
 
             case RIGHT_EYE:
-<<<<<<< HEAD
-                rightEye.bind();
-                // TODO: test if we still need to clear() here
-=======
                 rightEyeFbo.bind();
->>>>>>> 5724bcc9
                 glClear(GL_COLOR_BUFFER_BIT | GL_DEPTH_BUFFER_BIT);
                 renderFullscreenQuad();
                 vrProvider.submitFrame();
