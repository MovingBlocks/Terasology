--- conflicted
+++ resolved
@@ -21,12 +21,8 @@
 import org.joml.Vector2f;
 import org.joml.Vector3f;
 import org.terasology.math.AABB;
-<<<<<<< HEAD
 import org.terasology.math.geom.Vector2f;
 import org.terasology.math.geom.Vector3f;
-=======
-import org.terasology.math.JomlUtil;
->>>>>>> d9bafec1
 import org.terasology.rendering.assets.mesh.MeshBuilder;
 import org.terasology.rendering.assets.mesh.MeshData;
 
@@ -74,16 +70,6 @@
         return addMesh(bone, builder.getMeshData());
     }
 
-<<<<<<< HEAD
-=======
-    public SkeletalMeshDataBuilder addBox(Bone bone, Vector3f offset, Vector3f size, float u, float v) {
-        MeshBuilder meshBuilder = new MeshBuilder();
-        meshBuilder.setTextureMapper(textureMapper);
-        meshBuilder.addBox(JomlUtil.from(offset), JomlUtil.from(size), u, v);
-        return addMesh(bone, meshBuilder);
-    }
-
->>>>>>> d9bafec1
     public SkeletalMeshDataBuilder addMesh(Bone bone, MeshData data) {
         TFloatList meshVertices = data.getVertices();
         TIntList meshIndices = data.getIndices();
