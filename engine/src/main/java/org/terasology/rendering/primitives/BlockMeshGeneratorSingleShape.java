--- conflicted
+++ resolved
@@ -55,11 +55,9 @@
                 final ChunkVertexFlag vertexFlag = getChunkVertexFlag(view, x, y, z, selfBlock);
 
                 if (blockAppearance.getPart(BlockPart.CENTER) != null) {
-<<<<<<< HEAD
+
                     blockAppearance.getPart(BlockPart.CENTER).appendTo(chunkMesh, x, y, z, renderType, vertexFlag);
-=======
-                    blockAppearance.getPart(BlockPart.CENTER).appendTo(chunkMesh,x,y,z,renderType,vertexFlag);
->>>>>>> be1ac492
+
                 }
 
                 BlockMeshPart blockMeshPart = blockAppearance.getPart(BlockPart.fromSide(side));
