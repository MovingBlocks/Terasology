/*
 * Copyright 2013 MovingBlocks
 *
 * Licensed under the Apache License, Version 2.0 (the "License");
 * you may not use this file except in compliance with the License.
 * You may obtain a copy of the License at
 *
 *      http://www.apache.org/licenses/LICENSE-2.0
 *
 * Unless required by applicable law or agreed to in writing, software
 * distributed under the License is distributed on an "AS IS" BASIS,
 * WITHOUT WARRANTIES OR CONDITIONS OF ANY KIND, either express or implied.
 * See the License for the specific language governing permissions and
 * limitations under the License.
 */
package org.terasology.rendering.primitives;

import com.google.common.base.Stopwatch;
import gnu.trove.iterator.TIntIterator;
import org.lwjgl.BufferUtils;
import org.terasology.engine.subsystem.lwjgl.GLBufferPool;
import org.terasology.math.Direction;
import org.terasology.math.TeraMath;
import org.terasology.math.geom.Vector3f;
import org.terasology.monitoring.PerformanceMonitor;
import org.terasology.rendering.RenderMath;
import org.terasology.world.ChunkView;
import org.terasology.world.block.Block;
import org.terasology.world.chunks.ChunkConstants;

import java.util.concurrent.TimeUnit;

/**
 * Generates tessellated chunk meshes from chunks.
 *
 */
public final class ChunkTessellator {

    private static int statVertexArrayUpdateCount;

    private GLBufferPool bufferPool;

    public ChunkTessellator(GLBufferPool bufferPool) {
        this.bufferPool = bufferPool;
    }

    public ChunkMesh generateMesh(ChunkView chunkView, int meshHeight, int verticalOffset) {
        PerformanceMonitor.startActivity("GenerateMesh");
        ChunkMesh mesh = new ChunkMesh(bufferPool);

        final Stopwatch watch = Stopwatch.createStarted();

        for (int x = 0; x < ChunkConstants.SIZE_X; x++) {
            for (int z = 0; z < ChunkConstants.SIZE_Z; z++) {
                for (int y = verticalOffset; y < verticalOffset + meshHeight; y++) {
                    Block block = chunkView.getBlock(x, y, z);
                    if (block != null && block.getMeshGenerator() != null) {
                        block.getMeshGenerator().generateChunkMesh(chunkView, mesh, x, y, z);
                    }
                }
            }
        }
        watch.stop();

        mesh.setTimeToGenerateBlockVertices((int) watch.elapsed(TimeUnit.MILLISECONDS));

        watch.reset().start();
        generateOptimizedBuffers(chunkView, mesh);
        watch.stop();
        mesh.setTimeToGenerateOptimizedBuffers((int) watch.elapsed(TimeUnit.MILLISECONDS));
        statVertexArrayUpdateCount++;

        PerformanceMonitor.endActivity();
        return mesh;
    }

    private void generateOptimizedBuffers(ChunkView chunkView, ChunkMesh mesh) {
        PerformanceMonitor.startActivity("OptimizeBuffers");

        for (ChunkMesh.RenderType type : ChunkMesh.RenderType.values()) {
            ChunkMesh.VertexElements elements = mesh.getVertexElements(type);
            // Vertices double to account for light info
            elements.finalVertices = BufferUtils.createIntBuffer(
                    elements.vertices.size() + /* POSITION */
                    elements.tex.size() + /* TEX0.xy (texture coords) */
                    elements.flags.size() + /* TEX0.z (flags) */
                    elements.frames.size() + /* TEX0.w (animation frame counts) */
<<<<<<< HEAD
                    elements.vertexCount * 3 + /* TEX1 (lighting data) */
=======
                    elements.vertexCount*3 + /* TEX1 (lighting data) */
>>>>>>> be1ac492
                    elements.color.size() + /* COLOR */
                    elements.normals.size() /* NORMALS */
            );

<<<<<<< HEAD
            for (int i = 0; i < elements.vertexCount; i++) {
                Vector3f vertexPos = new Vector3f(
                        elements.vertices.get(i * 3),
                        elements.vertices.get(i * 3 + 1),
                        elements.vertices.get(i * 3 + 2));
=======
            for (int i = 0; i < elements.vertexCount; i ++) {
                Vector3f vertexPos = new Vector3f(
                        elements.vertices.get(i*3),
                        elements.vertices.get(i*3 + 1),
                        elements.vertices.get(i*3 + 2));
>>>>>>> be1ac492

                /* POSITION */
                elements.finalVertices.put(Float.floatToIntBits(vertexPos.x));
                elements.finalVertices.put(Float.floatToIntBits(vertexPos.y));
                elements.finalVertices.put(Float.floatToIntBits(vertexPos.z));

                /* UV0 - TEX DATA 0.xy */
<<<<<<< HEAD
                elements.finalVertices.put(Float.floatToIntBits(elements.tex.get(i * 2)));
                elements.finalVertices.put(Float.floatToIntBits(elements.tex.get(i * 2 + 1)));
=======
                elements.finalVertices.put(Float.floatToIntBits(elements.tex.get(i*2)));
                elements.finalVertices.put(Float.floatToIntBits(elements.tex.get(i*2 + 1)));
>>>>>>> be1ac492

                /* FLAGS - TEX DATA 0.z */
                elements.finalVertices.put(Float.floatToIntBits(elements.flags.get(i)));
                
                /* ANIMATION FRAME COUNT - TEX DATA 0.w*/
                elements.finalVertices.put(Float.floatToIntBits(elements.frames.get(i)));

                float[] result = new float[3];
<<<<<<< HEAD
                Vector3f normal = new Vector3f(elements.normals.get(i * 3), elements.normals.get(i * 3 + 1), elements.normals.get(i * 3 + 2));
=======
                Vector3f normal = new Vector3f(elements.normals.get(i*3), elements.normals.get(i*3 + 1), elements.normals.get(i*3 + 2));
>>>>>>> be1ac492
                calcLightingValuesForVertexPos(chunkView, vertexPos, result, normal);

                /* LIGHTING DATA / TEX DATA 1 */
                elements.finalVertices.put(Float.floatToIntBits(result[0]));
                elements.finalVertices.put(Float.floatToIntBits(result[1]));
                elements.finalVertices.put(Float.floatToIntBits(result[2]));

                /* PACKED COLOR */
                final int packedColor = RenderMath.packColor(
<<<<<<< HEAD
                        elements.color.get(i * 4),
                        elements.color.get(i * 4 + 1),
                        elements.color.get(i * 4 + 2),
                        elements.color.get(i * 4 + 3));
=======
                        elements.color.get(i*4),
                        elements.color.get(i*4 + 1),
                        elements.color.get(i*4 + 2),
                        elements.color.get(i*4 + 3));
>>>>>>> be1ac492
                elements.finalVertices.put(packedColor);

                /* NORMALS */
                elements.finalVertices.put(Float.floatToIntBits(normal.x));
                elements.finalVertices.put(Float.floatToIntBits(normal.y));
                elements.finalVertices.put(Float.floatToIntBits(normal.z));
            }

            elements.finalIndices = BufferUtils.createIntBuffer(elements.indices.size());
            TIntIterator indexIterator = elements.indices.iterator();
            while (indexIterator.hasNext()) {
                elements.finalIndices.put(indexIterator.next());
            }

            elements.finalVertices.flip();
            elements.finalIndices.flip();
        }
        PerformanceMonitor.endActivity();
    }

    private void calcLightingValuesForVertexPos(ChunkView chunkView, Vector3f vertexPos, float[] output, Vector3f normal) {
        PerformanceMonitor.startActivity("calcLighting");
        float[] lights = new float[8];
        float[] blockLights = new float[8];
        Block[] blocks = new Block[4];

        PerformanceMonitor.startActivity("gatherLightInfo");
        Direction dir = Direction.inDirection(normal);
        switch (dir) {
            case LEFT:
            case RIGHT:
                blocks[0] = chunkView.getBlock((vertexPos.x + 0.8f * normal.x), (vertexPos.y + 0.1f), (vertexPos.z + 0.1f));
                blocks[1] = chunkView.getBlock((vertexPos.x + 0.8f * normal.x), (vertexPos.y + 0.1f), (vertexPos.z - 0.1f));
                blocks[2] = chunkView.getBlock((vertexPos.x + 0.8f * normal.x), (vertexPos.y - 0.1f), (vertexPos.z - 0.1f));
                blocks[3] = chunkView.getBlock((vertexPos.x + 0.8f * normal.x), (vertexPos.y - 0.1f), (vertexPos.z + 0.1f));
                break;
            case FORWARD:
            case BACKWARD:
                blocks[0] = chunkView.getBlock((vertexPos.x + 0.1f), (vertexPos.y + 0.1f), (vertexPos.z + 0.8f * normal.z));
                blocks[1] = chunkView.getBlock((vertexPos.x + 0.1f), (vertexPos.y - 0.1f), (vertexPos.z + 0.8f * normal.z));
                blocks[2] = chunkView.getBlock((vertexPos.x - 0.1f), (vertexPos.y - 0.1f), (vertexPos.z + 0.8f * normal.z));
                blocks[3] = chunkView.getBlock((vertexPos.x - 0.1f), (vertexPos.y + 0.1f), (vertexPos.z + 0.8f * normal.z));
                break;
            default:
                blocks[0] = chunkView.getBlock((vertexPos.x + 0.1f), (vertexPos.y + 0.8f * normal.y), (vertexPos.z + 0.1f));
                blocks[1] = chunkView.getBlock((vertexPos.x + 0.1f), (vertexPos.y + 0.8f * normal.y), (vertexPos.z - 0.1f));
                blocks[2] = chunkView.getBlock((vertexPos.x - 0.1f), (vertexPos.y + 0.8f * normal.y), (vertexPos.z - 0.1f));
                blocks[3] = chunkView.getBlock((vertexPos.x - 0.1f), (vertexPos.y + 0.8f * normal.y), (vertexPos.z + 0.1f));
        }

        lights[0] = chunkView.getSunlight((vertexPos.x + 0.1f), (vertexPos.y + 0.8f), (vertexPos.z + 0.1f));
        lights[1] = chunkView.getSunlight((vertexPos.x + 0.1f), (vertexPos.y + 0.8f), (vertexPos.z - 0.1f));
        lights[2] = chunkView.getSunlight((vertexPos.x - 0.1f), (vertexPos.y + 0.8f), (vertexPos.z - 0.1f));
        lights[3] = chunkView.getSunlight((vertexPos.x - 0.1f), (vertexPos.y + 0.8f), (vertexPos.z + 0.1f));

        lights[4] = chunkView.getSunlight((vertexPos.x + 0.1f), (vertexPos.y - 0.1f), (vertexPos.z + 0.1f));
        lights[5] = chunkView.getSunlight((vertexPos.x + 0.1f), (vertexPos.y - 0.1f), (vertexPos.z - 0.1f));
        lights[6] = chunkView.getSunlight((vertexPos.x - 0.1f), (vertexPos.y - 0.1f), (vertexPos.z - 0.1f));
        lights[7] = chunkView.getSunlight((vertexPos.x - 0.1f), (vertexPos.y - 0.1f), (vertexPos.z + 0.1f));

        blockLights[0] = chunkView.getLight((vertexPos.x + 0.1f), (vertexPos.y + 0.8f), (vertexPos.z + 0.1f));
        blockLights[1] = chunkView.getLight((vertexPos.x + 0.1f), (vertexPos.y + 0.8f), (vertexPos.z - 0.1f));
        blockLights[2] = chunkView.getLight((vertexPos.x - 0.1f), (vertexPos.y + 0.8f), (vertexPos.z - 0.1f));
        blockLights[3] = chunkView.getLight((vertexPos.x - 0.1f), (vertexPos.y + 0.8f), (vertexPos.z + 0.1f));

        blockLights[4] = chunkView.getLight((vertexPos.x + 0.1f), (vertexPos.y - 0.1f), (vertexPos.z + 0.1f));
        blockLights[5] = chunkView.getLight((vertexPos.x + 0.1f), (vertexPos.y - 0.1f), (vertexPos.z - 0.1f));
        blockLights[6] = chunkView.getLight((vertexPos.x - 0.1f), (vertexPos.y - 0.1f), (vertexPos.z - 0.1f));
        blockLights[7] = chunkView.getLight((vertexPos.x - 0.1f), (vertexPos.y - 0.1f), (vertexPos.z + 0.1f));
        PerformanceMonitor.endActivity();

        float resultLight = 0;
        float resultBlockLight = 0;
        int counterLight = 0;
        int counterBlockLight = 0;

        int occCounter = 0;
        int occCounterBillboard = 0;
        for (int i = 0; i < 8; i++) {
            if (lights[i] > 0) {
                resultLight += lights[i];
                counterLight++;
            }
            if (blockLights[i] > 0) {
                resultBlockLight += blockLights[i];
                counterBlockLight++;
            }

            if (i < 4) {
                Block b = blocks[i];

                if (b.isShadowCasting() && !b.isTranslucent()) {
                    occCounter++;
                } else if (b.isShadowCasting()) {
                    occCounterBillboard++;
                }
            }
        }

        double resultAmbientOcclusion = (TeraMath.pow(0.40, occCounter) + TeraMath.pow(0.80, occCounterBillboard)) / 2.0;

        if (counterLight == 0) {
            output[0] = 0;
        } else {
            output[0] = resultLight / counterLight / 15f;
        }

        if (counterBlockLight == 0) {
            output[1] = 0;
        } else {
            output[1] = resultBlockLight / counterBlockLight / 15f;
        }

        output[2] = (float) resultAmbientOcclusion;
        PerformanceMonitor.endActivity();
    }

    public static int getVertexArrayUpdateCount() {
        return statVertexArrayUpdateCount;
    }
}<|MERGE_RESOLUTION|>--- conflicted
+++ resolved
@@ -85,28 +85,19 @@
                     elements.tex.size() + /* TEX0.xy (texture coords) */
                     elements.flags.size() + /* TEX0.z (flags) */
                     elements.frames.size() + /* TEX0.w (animation frame counts) */
-<<<<<<< HEAD
+
                     elements.vertexCount * 3 + /* TEX1 (lighting data) */
-=======
-                    elements.vertexCount*3 + /* TEX1 (lighting data) */
->>>>>>> be1ac492
+
                     elements.color.size() + /* COLOR */
                     elements.normals.size() /* NORMALS */
             );
 
-<<<<<<< HEAD
             for (int i = 0; i < elements.vertexCount; i++) {
                 Vector3f vertexPos = new Vector3f(
                         elements.vertices.get(i * 3),
                         elements.vertices.get(i * 3 + 1),
                         elements.vertices.get(i * 3 + 2));
-=======
-            for (int i = 0; i < elements.vertexCount; i ++) {
-                Vector3f vertexPos = new Vector3f(
-                        elements.vertices.get(i*3),
-                        elements.vertices.get(i*3 + 1),
-                        elements.vertices.get(i*3 + 2));
->>>>>>> be1ac492
+
 
                 /* POSITION */
                 elements.finalVertices.put(Float.floatToIntBits(vertexPos.x));
@@ -114,13 +105,10 @@
                 elements.finalVertices.put(Float.floatToIntBits(vertexPos.z));
 
                 /* UV0 - TEX DATA 0.xy */
-<<<<<<< HEAD
+
                 elements.finalVertices.put(Float.floatToIntBits(elements.tex.get(i * 2)));
                 elements.finalVertices.put(Float.floatToIntBits(elements.tex.get(i * 2 + 1)));
-=======
-                elements.finalVertices.put(Float.floatToIntBits(elements.tex.get(i*2)));
-                elements.finalVertices.put(Float.floatToIntBits(elements.tex.get(i*2 + 1)));
->>>>>>> be1ac492
+
 
                 /* FLAGS - TEX DATA 0.z */
                 elements.finalVertices.put(Float.floatToIntBits(elements.flags.get(i)));
@@ -129,11 +117,9 @@
                 elements.finalVertices.put(Float.floatToIntBits(elements.frames.get(i)));
 
                 float[] result = new float[3];
-<<<<<<< HEAD
+
                 Vector3f normal = new Vector3f(elements.normals.get(i * 3), elements.normals.get(i * 3 + 1), elements.normals.get(i * 3 + 2));
-=======
-                Vector3f normal = new Vector3f(elements.normals.get(i*3), elements.normals.get(i*3 + 1), elements.normals.get(i*3 + 2));
->>>>>>> be1ac492
+
                 calcLightingValuesForVertexPos(chunkView, vertexPos, result, normal);
 
                 /* LIGHTING DATA / TEX DATA 1 */
@@ -143,17 +129,12 @@
 
                 /* PACKED COLOR */
                 final int packedColor = RenderMath.packColor(
-<<<<<<< HEAD
+
                         elements.color.get(i * 4),
                         elements.color.get(i * 4 + 1),
                         elements.color.get(i * 4 + 2),
                         elements.color.get(i * 4 + 3));
-=======
-                        elements.color.get(i*4),
-                        elements.color.get(i*4 + 1),
-                        elements.color.get(i*4 + 2),
-                        elements.color.get(i*4 + 3));
->>>>>>> be1ac492
+
                 elements.finalVertices.put(packedColor);
 
                 /* NORMALS */
