/*
 * Copyright 2013 MovingBlocks
 *
 * Licensed under the Apache License, Version 2.0 (the "License");
 * you may not use this file except in compliance with the License.
 * You may obtain a copy of the License at
 *
 *      http://www.apache.org/licenses/LICENSE-2.0
 *
 * Unless required by applicable law or agreed to in writing, software
 * distributed under the License is distributed on an "AS IS" BASIS,
 * WITHOUT WARRANTIES OR CONDITIONS OF ANY KIND, either express or implied.
 * See the License for the specific language governing permissions and
 * limitations under the License.
 */
package org.terasology.rendering.logic;

import com.google.common.collect.HashMultimap;
import com.google.common.collect.SetMultimap;
import org.joml.AABBf;
import org.joml.Matrix3f;
import org.joml.Matrix4f;
import org.joml.Quaternionf;
import org.joml.Vector3f;
import org.joml.Vector3fc;
import org.lwjgl.BufferUtils;
import org.slf4j.Logger;
import org.slf4j.LoggerFactory;
import org.terasology.config.Config;
import org.terasology.entitySystem.entity.EntityRef;
import org.terasology.entitySystem.entity.lifecycleEvents.BeforeDeactivateComponent;
import org.terasology.entitySystem.entity.lifecycleEvents.OnActivatedComponent;
import org.terasology.entitySystem.entity.lifecycleEvents.OnChangedComponent;
import org.terasology.entitySystem.event.ReceiveEvent;
import org.terasology.entitySystem.systems.BaseComponentSystem;
import org.terasology.entitySystem.systems.RegisterMode;
import org.terasology.entitySystem.systems.RegisterSystem;
import org.terasology.entitySystem.systems.RenderSystem;
import org.terasology.logic.location.LocationComponent;
import org.terasology.logic.players.LocalPlayer;
import org.terasology.math.JomlUtil;
import org.terasology.network.ClientComponent;
import org.terasology.network.NetworkSystem;
import org.terasology.registry.In;
import org.terasology.rendering.assets.material.Material;
import org.terasology.rendering.opengl.OpenGLMesh;
import org.terasology.rendering.world.WorldRenderer;
import org.terasology.world.WorldProvider;

import java.nio.FloatBuffer;
import java.util.Arrays;
import java.util.Set;

/**
 * TODO: This should be made generic (no explicit shader or mesh) and ported directly into WorldRenderer? Later note: some GelCube functionality moved to a module
 */
@RegisterSystem(RegisterMode.CLIENT)
public class MeshRenderer extends BaseComponentSystem implements RenderSystem {
    private static final Logger logger = LoggerFactory.getLogger(MeshRenderer.class);

    @In
    private NetworkSystem network;

    @In
    private LocalPlayer localPlayer;

    @In
    private Config config;

    @In
    private WorldRenderer worldRenderer;

    @In
    private WorldProvider worldProvider;

    private NearestSortingList opaqueMeshSorter = new NearestSortingList();
    private NearestSortingList translucentMeshSorter = new NearestSortingList();

    private int lastRendered;

    @Override
    public void initialise() {
        opaqueMeshSorter.initialise(worldRenderer.getActiveCamera());
        translucentMeshSorter.initialise(worldRenderer.getActiveCamera());
    }

    @Override
    public void shutdown() {
        opaqueMeshSorter.stop();
        translucentMeshSorter.stop();
    }

    @ReceiveEvent(components = {MeshComponent.class, LocationComponent.class})
    public void onNewMesh(OnActivatedComponent event, EntityRef entity) {
        addMesh(entity);
    }


    private boolean isHidden(EntityRef entity, MeshComponent mesh) {
        if (!mesh.hideFromOwner) {
            return false;
        }
        ClientComponent owner = network.getOwnerEntity(entity).getComponent(ClientComponent.class);
        return (owner != null && owner.local);
    }

    private void addMesh(EntityRef entity) {
        MeshComponent meshComponent = entity.getComponent(MeshComponent.class);
        if (meshComponent != null && meshComponent.material != null) {
            if (meshComponent.translucent) {
                translucentMeshSorter.add(entity);
            } else {
                opaqueMeshSorter.add(entity);
            }
        }
    }

    @ReceiveEvent(components = MeshComponent.class)
    public void onChangeMesh(OnChangedComponent event, EntityRef entity) {
        removeMesh(entity);
        if (entity.hasComponent(LocationComponent.class)) {
            addMesh(entity);
        }
    }

    private void removeMesh(EntityRef entity) {
        MeshComponent meshComponent = entity.getComponent(MeshComponent.class);
        if (meshComponent != null && meshComponent.material != null) {
            if (meshComponent.translucent) {
                translucentMeshSorter.remove(entity);
            } else {
                opaqueMeshSorter.remove(entity);
            }
        }
    }

    @ReceiveEvent(components = {MeshComponent.class, LocationComponent.class})
    public void onDestroyMesh(BeforeDeactivateComponent event, EntityRef entity) {
        removeMesh(entity);
    }

    @Override
    public void renderAlphaBlend() {
        if (config.getRendering().isRenderNearest()) {
            renderEntities(Arrays.asList(translucentMeshSorter.getNearest(config.getRendering().getMeshLimit())));
        } else {
            renderEntities(translucentMeshSorter.getEntities());
        }
    }

    public void renderOpaque() {
        if (config.getRendering().isRenderNearest()) {
            renderEntities(Arrays.asList(opaqueMeshSorter.getNearest(config.getRendering().getMeshLimit())));
        } else {
            renderEntities(opaqueMeshSorter.getEntities());
        }
    }

    private void renderEntities(Iterable<EntityRef> entityRefs) {
        SetMultimap<Material, EntityRef> entitiesToRender = HashMultimap.create();
        for (EntityRef entity : entityRefs) {
            MeshComponent meshComponent = entity.getComponent(MeshComponent.class);
            if (meshComponent != null && meshComponent.material != null) {
                entitiesToRender.put(meshComponent.material, entity);
            }
        }
        renderEntitiesByMaterial(entitiesToRender);
    }

    private void renderEntitiesByMaterial(SetMultimap<Material, EntityRef> meshByMaterial) {
        Vector3f cameraPosition = worldRenderer.getActiveCamera().getPosition();

        Quaternionf worldRot = new Quaternionf();
        Vector3f worldPos = new Vector3f();
        Matrix3f normalMatrix = new Matrix3f();
        Matrix4f matrixCameraSpace = new Matrix4f();
        Matrix4f modelViewMatrix = new Matrix4f();

        FloatBuffer tempMatrixBuffer44 = BufferUtils.createFloatBuffer(16);
        FloatBuffer tempMatrixBuffer33 = BufferUtils.createFloatBuffer(12);

        for (Material material : meshByMaterial.keySet()) {
            if (material.isRenderable()) {
                OpenGLMesh lastMesh = null;
                material.enable();
                material.setFloat("sunlight", 1.0f, true);
                material.setFloat("blockLight", 1.0f, true);
                material.setMatrix4("projectionMatrix", worldRenderer.getActiveCamera().getProjectionMatrix(), true);
                material.bindTextures();

                Set<EntityRef> entities = meshByMaterial.get(material);
                lastRendered = entities.size();
                for (EntityRef entity : entities) {
                    MeshComponent meshComp = entity.getComponent(MeshComponent.class);
                    LocationComponent location = entity.getComponent(LocationComponent.class);
                    if (isHidden(entity, meshComp) || location == null || meshComp.mesh == null) {
                        continue;
                    }
                    Vector3f worldPosition = location.getWorldPosition(new Vector3f());
                    if (!worldPosition.isFinite() && !isRelevant(entity, worldPosition)) {
                        continue;
                    }

                    if (meshComp.mesh.isDisposed()) {
                        logger.error("Attempted to render disposed mesh");
                        continue;
                    }

                    worldRot.set(location.getWorldRotation(new Quaternionf()));
                    worldPos.set(location.getWorldPosition(new Vector3f()));
                    float worldScale = location.getWorldScale();

                    Vector3f offsetFromCamera = worldPos.sub(cameraPosition, new Vector3f());
                    matrixCameraSpace.translationRotateScale(offsetFromCamera, worldRot, worldScale);


<<<<<<< HEAD
                    AABBf aabb = meshComp.mesh.getAABB().transform(toWorldSpace);
=======
                    AABBf aabb = JomlUtil.from(meshComp.mesh.getAABB()).transform(new Matrix4f().translationRotateScale(worldPos, worldRot, worldScale));
>>>>>>> 094417fb
                    if (worldRenderer.getActiveCamera().hasInSight(aabb)) {
                        if (meshComp.mesh != lastMesh) {
                            if (lastMesh != null) {
                                lastMesh.postRender();
                            }
                            lastMesh = (OpenGLMesh) meshComp.mesh;
                            lastMesh.preRender();
                        }

                        modelViewMatrix.set(worldRenderer.getActiveCamera().getViewMatrix()).mul(matrixCameraSpace);
                        modelViewMatrix.get(tempMatrixBuffer44);
                        modelViewMatrix.normal(normalMatrix).get(tempMatrixBuffer33);

                        material.setMatrix4("projectionMatrix", worldRenderer.getActiveCamera().getProjectionMatrix(), true);
                        material.setMatrix4("worldViewMatrix", tempMatrixBuffer44, true);
                        material.setMatrix3("normalMatrix", tempMatrixBuffer33, true);

                        material.setFloat3("colorOffset", meshComp.color.rf(), meshComp.color.gf(), meshComp.color.bf(), true);
                        material.setFloat("sunlight", worldRenderer.getMainLightIntensityAt(JomlUtil.from(worldPos)), true);
                        material.setFloat("blockLight", Math.max(worldRenderer.getBlockLightIntensityAt(JomlUtil.from(worldPos)), meshComp.selfLuminance), true);

                        lastMesh.doRender();
                    }
                }
                if (lastMesh != null) {
                    lastMesh.postRender();
                }
            }
        }
    }

    /**
     * Checks whether the entity at the given position is relevant.
     * <p>
     * The entity at the given position is relevant if
     * a) the entity itself is always relevant, or
     * b) the block at the position is relevant.
     *
     * @param entity   the entity to check for relevance
     * @param position the world position the entity is located
     * @return true if the entity itself or the block at the given position are relevant, false otherwise.
     */
    private boolean isRelevant(EntityRef entity, Vector3fc position) {
        return worldProvider.isBlockRelevant(position) || entity.isAlwaysRelevant();
    }

    @Override
    public void renderOverlay() {
    }

    @Override
    public void renderShadows() {
    }

    public int getLastRendered() {
        return lastRendered;
    }
}<|MERGE_RESOLUTION|>--- conflicted
+++ resolved
@@ -213,12 +213,7 @@
                     Vector3f offsetFromCamera = worldPos.sub(cameraPosition, new Vector3f());
                     matrixCameraSpace.translationRotateScale(offsetFromCamera, worldRot, worldScale);
 
-
-<<<<<<< HEAD
-                    AABBf aabb = meshComp.mesh.getAABB().transform(toWorldSpace);
-=======
-                    AABBf aabb = JomlUtil.from(meshComp.mesh.getAABB()).transform(new Matrix4f().translationRotateScale(worldPos, worldRot, worldScale));
->>>>>>> 094417fb
+                    AABBf aabb = meshComp.mesh.getAABB().transform(new Matrix4f().translationRotateScale(worldPos, worldRot, worldScale));
                     if (worldRenderer.getActiveCamera().hasInSight(aabb)) {
                         if (meshComp.mesh != lastMesh) {
                             if (lastMesh != null) {
