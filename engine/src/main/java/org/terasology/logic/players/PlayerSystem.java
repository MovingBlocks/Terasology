/*
 * Copyright 2013 MovingBlocks
 *
 * Licensed under the Apache License, Version 2.0 (the "License");
 * you may not use this file except in compliance with the License.
 * You may obtain a copy of the License at
 *
 *      http://www.apache.org/licenses/LICENSE-2.0
 *
 * Unless required by applicable law or agreed to in writing, software
 * distributed under the License is distributed on an "AS IS" BASIS,
 * WITHOUT WARRANTIES OR CONDITIONS OF ANY KIND, either express or implied.
 * See the License for the specific language governing permissions and
 * limitations under the License.
 */

package org.terasology.logic.players;

import java.util.Iterator;
import java.util.List;

import org.slf4j.Logger;
import org.slf4j.LoggerFactory;
import org.terasology.entitySystem.entity.EntityManager;
import org.terasology.entitySystem.entity.EntityRef;
import org.terasology.entitySystem.entity.lifecycleEvents.BeforeDeactivateComponent;
import org.terasology.entitySystem.entity.lifecycleEvents.OnActivatedComponent;
import org.terasology.entitySystem.event.ReceiveEvent;
import org.terasology.entitySystem.systems.BaseComponentSystem;
import org.terasology.entitySystem.systems.RegisterMode;
import org.terasology.entitySystem.systems.RegisterSystem;
import org.terasology.entitySystem.systems.UpdateSubscriberSystem;
import org.terasology.logic.characters.CharacterComponent;
import org.terasology.logic.console.commandSystem.annotations.Command;
import org.terasology.logic.console.commandSystem.annotations.CommandParam;
import org.terasology.logic.console.commandSystem.annotations.Sender;
import org.terasology.logic.health.DestroyEvent;
import org.terasology.logic.health.EngineDamageTypes;
import org.terasology.logic.health.HealthComponent;
import org.terasology.logic.location.Location;
import org.terasology.logic.location.LocationComponent;
import org.terasology.logic.permission.PermissionManager;
import org.terasology.logic.players.event.OnPlayerSpawnedEvent;
import org.terasology.logic.players.event.RespawnRequestEvent;
import org.terasology.math.TeraMath;
import org.terasology.math.geom.BaseVector2i;
import org.terasology.math.geom.Quat4f;
import org.terasology.math.geom.SpiralIterable;
import org.terasology.math.geom.Vector2i;
import org.terasology.math.geom.Vector3f;
import org.terasology.math.geom.Vector3i;
import org.terasology.network.Client;
import org.terasology.network.ClientComponent;
import org.terasology.network.NetworkSystem;
import org.terasology.network.events.ConnectedEvent;
import org.terasology.network.events.DisconnectedEvent;
import org.terasology.persistence.PlayerStore;
import org.terasology.registry.In;
import org.terasology.rendering.world.ViewDistance;
import org.terasology.rendering.world.WorldRenderer;
import org.terasology.world.WorldProvider;
<<<<<<< HEAD
import org.terasology.world.block.BlockManager;
=======
import org.terasology.world.chunks.ChunkConstants;
import org.terasology.world.generation.Region;
>>>>>>> c39ed0fa
import org.terasology.world.generation.World;
import org.terasology.world.generator.WorldGenerator;

import com.google.common.collect.Lists;

/**
 * @author Immortius
 */
@RegisterSystem(RegisterMode.AUTHORITY)
public class PlayerSystem extends BaseComponentSystem implements UpdateSubscriberSystem {

    private static final Logger logger = LoggerFactory.getLogger(PlayerSystem.class);

    private final float playerHeight = 1.5f;

    @In
    private EntityManager entityManager;

    @In
    private WorldRenderer worldRenderer;

    @In
    private WorldGenerator worldGenerator;

    @In
    private WorldProvider worldProvider;

    @In
    private NetworkSystem networkSystem;

    private List<SpawningClientInfo> clientsPreparingToSpawn = Lists.newArrayList();

    @Override
    public void initialise() {
    }

    @Override
    public void update(float delta) {
        Iterator<SpawningClientInfo> i = clientsPreparingToSpawn.iterator();
        while (i.hasNext()) {
            SpawningClientInfo spawning = i.next();
            if (worldProvider.isBlockRelevant(spawning.position)) {
                PlayerStore playerStore = spawning.playerStore;
                if (playerStore == null) {
                    spawnPlayer(spawning.clientEntity);
                } else {
                    playerStore.restoreEntities();
                    EntityRef character = playerStore.getCharacter();
                    restoreCharacter(spawning.clientEntity, character);
                }
                i.remove();
            }
        }
    }

    private void spawnPlayer(EntityRef clientEntity) {

        LocationComponent location = clientEntity.getComponent(LocationComponent.class);

        Vector3f spawnPosition = findSpawnPos(location.getWorldPosition());
        location.setWorldPosition(spawnPosition);
        clientEntity.saveComponent(location);

        logger.debug("Spawing player at: {}", spawnPosition);

        ClientComponent client = clientEntity.getComponent(ClientComponent.class);

        PlayerFactory playerFactory = new PlayerFactory(entityManager);
        EntityRef playerCharacter = playerFactory.newInstance(spawnPosition, clientEntity);
        Location.attachChild(playerCharacter, clientEntity, new Vector3f(), new Quat4f(0, 0, 0, 1));

        Client clientListener = networkSystem.getOwner(clientEntity);
        Vector3i distance = clientListener.getViewDistance().getChunkDistance();
        updateRelevanceEntity(clientEntity, distance);
        client.character = playerCharacter;
        clientEntity.saveComponent(client);
        playerCharacter.send(new OnPlayerSpawnedEvent());
    }

    private Vector3f findSpawnPos(Vector3f targetPos) {
        int targetBlockX = TeraMath.floorToInt(targetPos.x);
        int targetBlockY = TeraMath.floorToInt(targetPos.y);
        int targetBlockZ = TeraMath.floorToInt(targetPos.z);
        Vector2i center = new Vector2i(targetBlockX, targetBlockZ);
        for (BaseVector2i pos : SpiralIterable.clockwise(center).maxRadius(3).scale(2).build()) {

            Vector3i testPos = new Vector3i(pos.getX(), targetBlockY, pos.getY());
            Vector3i spawnPos = findOpenVerticalPosition(testPos, playerHeight);
            if (spawnPos != null) {
                return new Vector3f(spawnPos.getX(), spawnPos.getY() + playerHeight, spawnPos.getZ());
            }
        }
        return null;
    }

    /**
     * find a spot above the surface that is big enough for this character
     * @param spawnPos the position to check
     * @param height the height of the entity to spawn
     * @return the found spot or <code>null</code> if none was found
     */
    private Vector3i findOpenVerticalPosition(Vector3i spawnPos, float height) {
        int consecutiveAirBlocks = 0;
        Vector3i newSpawnPos = new Vector3i(spawnPos);

        // TODO: also start looking downwards if initial spawn pos is in the air
        for (int i = 1; i < 20; i++) {
<<<<<<< HEAD
            if (worldProvider.isBlockRelevant(newSpawnPos)) {
                if (worldProvider.getBlock(newSpawnPos) == BlockManager.getAir()) {
                    consecutiveAirBlocks++;
                } else {
                    consecutiveAirBlocks = 0;
                }
=======
            spawnPos.add(0, 1, 0);
            if (worldProvider.getBlock(spawnPos).isPenetrable()) {
                consecutiveAirBlocks++;
            } else {
                consecutiveAirBlocks = 0;
            }
>>>>>>> c39ed0fa

                if (consecutiveAirBlocks >= height) {
                    newSpawnPos.subY(consecutiveAirBlocks - 1);
                    return newSpawnPos;
                }
                newSpawnPos.add(0, 1, 0);
            }
        }

        return null;
    }

    @ReceiveEvent(components = ClientComponent.class)
    public void onConnect(ConnectedEvent connected, EntityRef entity) {
        LocationComponent loc = entity.getComponent(LocationComponent.class);

        // for new clients, the player store will return default values
        PlayerStore playerStore = connected.getPlayerStore();

        Client owner = networkSystem.getOwner(entity);
        Vector3i minViewDist = ViewDistance.LEGALLY_BLIND.getChunkDistance();

        if (playerStore.hasCharacter()) {

            Vector3f storedLocation = playerStore.getRelevanceLocation();
            loc.setWorldPosition(storedLocation);
            entity.saveComponent(loc);

            if (worldProvider.isBlockRelevant(storedLocation)) {
                // chunk for spawning location is ready, so spawn right now
                playerStore.restoreEntities();
                EntityRef character = playerStore.getCharacter();
                Vector3i viewDist = owner.getViewDistance().getChunkDistance();
                addRelevanceEntity(entity, viewDist, owner);
                restoreCharacter(entity, character);
            } else {
                // otherwise wait until chunk is ready
                addRelevanceEntity(entity, minViewDist, owner);
                clientsPreparingToSpawn.add(new SpawningClientInfo(entity, storedLocation, playerStore));
            }
        } else {
            Vector3f spawnPosition = worldGenerator.getSpawnPosition(entity);
            loc.setWorldPosition(spawnPosition);
            entity.saveComponent(loc);

            addRelevanceEntity(entity, minViewDist, owner);
            if (worldProvider.isBlockRelevant(spawnPosition)) {
                spawnPlayer(entity);
            } else {
                clientsPreparingToSpawn.add(new SpawningClientInfo(entity, spawnPosition));
            }
        }
    }

    private void restoreCharacter(EntityRef entity, EntityRef character) {

        Client clientListener = networkSystem.getOwner(entity);
        updateRelevanceEntity(entity, clientListener.getViewDistance().getChunkDistance());

        ClientComponent client = entity.getComponent(ClientComponent.class);
        client.character = character;
        entity.saveComponent(client);

        CharacterComponent characterComp = character.getComponent(CharacterComponent.class);
        if (characterComp != null) {
            characterComp.controller = entity;
            character.saveComponent(characterComp);
            character.setOwner(entity);
            Location.attachChild(character, entity, new Vector3f(), new Quat4f(0, 0, 0, 1));
        } else {
            character.destroy();
            spawnPlayer(entity);
        }
    }

    private void updateRelevanceEntity(EntityRef entity, Vector3i chunkDistance) {
        //RelevanceRegionComponent relevanceRegion = new RelevanceRegionComponent();
        //relevanceRegion.distance = chunkDistance;
        //entity.saveComponent(relevanceRegion);
        worldRenderer.getChunkProvider().updateRelevanceEntity(entity, chunkDistance);
    }

    private void removeRelevanceEntity(EntityRef entity) {
        //entity.removeComponent(RelevanceRegionComponent.class);
        worldRenderer.getChunkProvider().removeRelevanceEntity(entity);
    }


    private void addRelevanceEntity(EntityRef entity, Vector3i chunkDistance, Client owner) {
        //RelevanceRegionComponent relevanceRegion = new RelevanceRegionComponent();
        //relevanceRegion.distance = chunkDistance;
        //entity.addComponent(relevanceRegion);
        worldRenderer.getChunkProvider().addRelevanceEntity(entity, chunkDistance, owner);
    }

    @ReceiveEvent(components = ClientComponent.class)
    public void onDisconnect(DisconnectedEvent event, EntityRef entity) {
        removeRelevanceEntity(entity);
    }

    @ReceiveEvent(components = {ClientComponent.class})
    public void onRespawnRequest(RespawnRequestEvent event, EntityRef entity) {
        Vector3f spawnPosition = worldGenerator.getSpawnPosition(entity);
        LocationComponent loc = entity.getComponent(LocationComponent.class);
        loc.setWorldPosition(spawnPosition);
        loc.setLocalRotation(new Quat4f());  // reset rotation
        entity.saveComponent(loc);

        if (worldProvider.isBlockRelevant(spawnPosition)) {
            spawnPlayer(entity);
        } else {
            updateRelevanceEntity(entity, ViewDistance.LEGALLY_BLIND.getChunkDistance());
            SpawningClientInfo info = new SpawningClientInfo(entity, spawnPosition);
            clientsPreparingToSpawn.add(info);
        }
    }

    @Command(value = "kill", shortDescription = "Reduce the player's health to zero", runOnServer = true,
            requiredPermission = PermissionManager.NO_PERMISSION)
    public void killCommand(@Sender EntityRef client) {
        ClientComponent clientComp = client.getComponent(ClientComponent.class);
        HealthComponent health = clientComp.character.getComponent(HealthComponent.class);
        if (health != null) {
            clientComp.character.send(new DestroyEvent(clientComp.character, EntityRef.NULL, EngineDamageTypes.DIRECT.get()));
        }
    }

    @Command(value = "teleport", shortDescription = "Teleports you to a location", runOnServer = true,
            requiredPermission = PermissionManager.CHEAT_PERMISSION)
    public String teleportCommand(@Sender EntityRef sender, @CommandParam("x") float x, @CommandParam("y") float y, @CommandParam("z") float z) {
        ClientComponent clientComp = sender.getComponent(ClientComponent.class);
        LocationComponent location = clientComp.character.getComponent(LocationComponent.class);
        if (location != null) {
            // deactivate the character to reset the CharacterPredictionSystem,
            // which would overwrite the character location
            clientComp.character.send(BeforeDeactivateComponent.newInstance());

            location.setWorldPosition(new Vector3f(x, y, z));
            clientComp.character.saveComponent(location);

            // re-active the character
            clientComp.character.send(OnActivatedComponent.newInstance());
        }
        return "Teleported to " + x + " " + y + " " + z;
    }

    private static class SpawningClientInfo {
        public EntityRef clientEntity;
        public PlayerStore playerStore;
        public Vector3f position;

        public SpawningClientInfo(EntityRef client, Vector3f position) {
            this.clientEntity = client;
            this.position = position;
        }

        public SpawningClientInfo(EntityRef client, Vector3f position, PlayerStore playerStore) {
            this(client, position);
            this.playerStore = playerStore;
        }
    }
}<|MERGE_RESOLUTION|>--- conflicted
+++ resolved
@@ -59,12 +59,10 @@
 import org.terasology.rendering.world.ViewDistance;
 import org.terasology.rendering.world.WorldRenderer;
 import org.terasology.world.WorldProvider;
-<<<<<<< HEAD
 import org.terasology.world.block.BlockManager;
-=======
 import org.terasology.world.chunks.ChunkConstants;
 import org.terasology.world.generation.Region;
->>>>>>> c39ed0fa
+
 import org.terasology.world.generation.World;
 import org.terasology.world.generator.WorldGenerator;
 
@@ -172,22 +170,12 @@
 
         // TODO: also start looking downwards if initial spawn pos is in the air
         for (int i = 1; i < 20; i++) {
-<<<<<<< HEAD
             if (worldProvider.isBlockRelevant(newSpawnPos)) {
-                if (worldProvider.getBlock(newSpawnPos) == BlockManager.getAir()) {
+                if (worldProvider.getBlock(spawnPos).isPenetrable()) {
                     consecutiveAirBlocks++;
                 } else {
                     consecutiveAirBlocks = 0;
                 }
-=======
-            spawnPos.add(0, 1, 0);
-            if (worldProvider.getBlock(spawnPos).isPenetrable()) {
-                consecutiveAirBlocks++;
-            } else {
-                consecutiveAirBlocks = 0;
-            }
->>>>>>> c39ed0fa
-
                 if (consecutiveAirBlocks >= height) {
                     newSpawnPos.subY(consecutiveAirBlocks - 1);
                     return newSpawnPos;
