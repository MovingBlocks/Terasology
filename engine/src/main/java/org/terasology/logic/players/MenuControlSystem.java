--- conflicted
+++ resolved
@@ -37,12 +37,9 @@
 import org.terasology.rendering.opengl.ScreenGrabber;
 import org.terasology.utilities.Assets;
 
-<<<<<<< HEAD
 /**
- * This system controls the in-game menus such as the Pause screen, Death screen, the HUDs and the player overlay on the client.
+ * This system controls the client's in-game menus (Pause screen, Death screen, HUDs and overlays).
  */
-=======
->>>>>>> 5724bcc9
 @RegisterSystem(RegisterMode.CLIENT)
 public class MenuControlSystem extends BaseComponentSystem {
 
