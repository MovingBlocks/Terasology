--- conflicted
+++ resolved
@@ -31,11 +31,8 @@
 import org.terasology.input.events.MouseAxisEvent;
 import org.terasology.logic.characters.CharacterComponent;
 import org.terasology.logic.debug.DebugProperties;
-<<<<<<< HEAD
 import org.terasology.logic.time.TimeResynchEvent;
-=======
 import org.terasology.logic.players.event.WorldtimeResetEvent;
->>>>>>> 2ce1922e
 import org.terasology.network.ClientComponent;
 import org.terasology.registry.In;
 import org.terasology.rendering.nui.NUIManager;
@@ -96,33 +93,16 @@
         if (debugEnabled && event.isDown()) {
             switch (event.getKey().getId()) {
                 case Keyboard.KeyId.UP:
-<<<<<<< HEAD
-                	world.getTime().setDays(world.getTime().getDays() + 0.005f);
-                    event.consume();
-                    break;
-                case Keyboard.KeyId.DOWN:
-                	world.getTime().setDays(world.getTime().getDays() - 0.005f);
-                    event.consume();
-                    break;
-                case Keyboard.KeyId.RIGHT:
-                	world.getTime().setDays(world.getTime().getDays() + 0.02f);
-                    event.consume();
-                    break;
-                case Keyboard.KeyId.LEFT:
-                	world.getTime().setDays(world.getTime().getDays() - 0.02f);
-                    event.consume();
-=======
                     timeTravel(entity, event, 0.005f);
                     break;
                 case Keyboard.KeyId.DOWN:
                     timeTravel(entity, event, -0.005f);
                     break;
                 case Keyboard.KeyId.RIGHT:
-                    timeTravel(entity, event, 0.02f);
+                	timeTravel(entity, event, 0.02f);
                     break;
                 case Keyboard.KeyId.LEFT:
                     timeTravel(entity, event, -0.02f);
->>>>>>> 2ce1922e
                     break;
                 default:
                     break;
