// Copyright 2020 The Terasology Foundation
// SPDX-License-Identifier: Apache-2.0
package org.terasology.logic.characters;

import com.google.common.collect.Lists;
import org.joml.Quaternionf;
import org.joml.Vector3f;
import org.terasology.entitySystem.entity.EntityRef;
import org.terasology.logic.location.LocationComponent;
import org.terasology.math.TeraMath;
import org.terasology.physics.engine.CharacterCollider;
import org.terasology.physics.engine.PhysicsEngine;

/**
 * Contains logic used by both {@link ClientCharacterPredictionSystem} and {@link ServerCharacterPredictionSystem}.
 */
public final class CharacterMovementSystemUtility {
    private final PhysicsEngine physics;

    public CharacterMovementSystemUtility(PhysicsEngine physicsEngine) {
        this.physics = physicsEngine;
    }


    /**
     * Sets the state of the given entity to the state represented by the
     * CharacterStateEvent. The state of the entity is determined by its
     * LocationComponent (location and orientation of physics body),
     * CharacterMovementComponent (velocity and various movement state
     * variables) and CharacterComponent for pitch and yaw (used for the camera).
     *
     * @param entity
     * @param state
     */
    public void setToState(EntityRef entity, CharacterStateEvent state) {
        LocationComponent location = entity.getComponent(LocationComponent.class);
        CharacterMovementComponent movementComp = entity.getComponent(CharacterMovementComponent.class);

        if (location == null || !location.getWorldPosition(new Vector3f()).isFinite() || movementComp == null) {
            return;
        }
        location.setWorldPosition(state.getPosition());
        location.setWorldRotation(state.getRotation());
        entity.saveComponent(location);

        movementComp.mode = state.getMode();
        movementComp.setVelocity(state.getVelocity());
        movementComp.grounded = state.isGrounded();
        movementComp.footstepDelta = state.getFootstepDelta();
        entity.saveComponent(movementComp);

        setPhysicsLocation(entity, state.getPosition());

        // set the pitch to the character's gaze entity
        Quaternionf rotation = new Quaternionf().rotationX(TeraMath.DEG_TO_RAD * state.getPitch());
        EntityRef gazeEntity = GazeAuthoritySystem.getGazeEntityForCharacter(entity);
        if (!gazeEntity.equals(entity)) {
            // Only set the gaze entity rotation if it is not the same as the main entity.
            // The character is assumed to only rotate side to side, introducing pitch makes things act strangely
            LocationComponent gazeLocation = gazeEntity.getComponent(LocationComponent.class);
            gazeLocation.setLocalRotation(rotation);
            gazeEntity.saveComponent(gazeLocation);
        }
    }

    public void setToInterpolateState(EntityRef entity, CharacterStateEvent a, CharacterStateEvent b, long time) {
        float t = (float) (time - a.getTime()) / (b.getTime() - a.getTime());
<<<<<<< HEAD
        Vector3f newPos = a.getPosition().lerp(b.getPosition(), t, new Vector3f());
        Quaternionf newRot = a.getRotation().nlerp(b.getRotation(), t, new Quaternionf());

=======
        Vector3f newPos = a.getPosition().lerp(b.getPosition(),t);
        Quaternionf newRot = a.getRotation().nlerp(b.getRotation(),t);
      
>>>>>>> e107ded4
        entity.updateComponent(LocationComponent.class, location -> {
            location.setWorldPosition(newPos);
            location.setWorldRotation(newRot);
            return location;
        });

        entity.updateComponent(CharacterMovementComponent.class, movementComponent -> {
            movementComponent.mode = a.getMode();
            movementComponent.setVelocity(a.getVelocity());
            movementComponent.grounded = a.isGrounded();
            if (b.getFootstepDelta() < a.getFootstepDelta()) {
                movementComponent.footstepDelta = t * (1 + b.getFootstepDelta() - a.getFootstepDelta()) + a.getFootstepDelta();
                if (movementComponent.footstepDelta > 1) {
                    movementComponent.footstepDelta -= 1;
                }
            } else {
                movementComponent.footstepDelta = t * (b.getFootstepDelta() - a.getFootstepDelta()) + a.getFootstepDelta();
            }
            return movementComponent;
        });

        // BulletPhysics requires the entity to have both these components. This is not clear from the interfaces we're
        // using, but the exception thrown in 'BulletPhysics#createCharacterCollider' is pretty self-explanatory...
        if (entity.hasAllComponents(Lists.newArrayList(CharacterMovementComponent.class, LocationComponent.class))) {
            setPhysicsLocation(entity, newPos);
        }
    }

    public void setToExtrapolateState(EntityRef entity, CharacterStateEvent state, long time) {
        float t = (time - state.getTime()) * 0.0001f;
        Vector3f newPos = new Vector3f(state.getVelocity());
        newPos.mul(t);
        newPos.add(state.getPosition());
        extrapolateLocationComponent(entity, state, newPos);

        extrapolateCharacterMovementComponent(entity, state);

        setPhysicsLocation(entity, newPos);
    }

    private void extrapolateLocationComponent(EntityRef entity, CharacterStateEvent state, Vector3f newPos) {
        LocationComponent location = entity.getComponent(LocationComponent.class);
        location.setWorldPosition(newPos);
        location.setWorldRotation(state.getRotation());
        entity.saveComponent(location);
    }

    private void extrapolateCharacterMovementComponent(EntityRef entity, CharacterStateEvent state) {
        CharacterMovementComponent movementComponent = entity.getComponent(CharacterMovementComponent.class);
        movementComponent.mode = state.getMode();
        movementComponent.setVelocity(state.getVelocity());
        movementComponent.grounded = state.isGrounded();
        entity.saveComponent(movementComponent);
    }

    /**
     * Sets the location in the physics engine.
     *
     * @param entity The entity to set the location of.
     * @param newPos The new position of the entity.
     */
    private void setPhysicsLocation(EntityRef entity, Vector3f newPos) {
        CharacterCollider collider = physics.getCharacterCollider(entity);
        collider.setLocation(newPos);
    }
}<|MERGE_RESOLUTION|>--- conflicted
+++ resolved
@@ -65,15 +65,9 @@
 
     public void setToInterpolateState(EntityRef entity, CharacterStateEvent a, CharacterStateEvent b, long time) {
         float t = (float) (time - a.getTime()) / (b.getTime() - a.getTime());
-<<<<<<< HEAD
         Vector3f newPos = a.getPosition().lerp(b.getPosition(), t, new Vector3f());
         Quaternionf newRot = a.getRotation().nlerp(b.getRotation(), t, new Quaternionf());
 
-=======
-        Vector3f newPos = a.getPosition().lerp(b.getPosition(),t);
-        Quaternionf newRot = a.getRotation().nlerp(b.getRotation(),t);
-      
->>>>>>> e107ded4
         entity.updateComponent(LocationComponent.class, location -> {
             location.setWorldPosition(newPos);
             location.setWorldRotation(newRot);
