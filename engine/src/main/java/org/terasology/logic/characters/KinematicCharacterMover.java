/*
 * Copyright 2016 MovingBlocks
 *
 * Licensed under the Apache License, Version 2.0 (the "License");
 * you may not use this file except in compliance with the License.
 * You may obtain a copy of the License at
 *
 *      http://www.apache.org/licenses/LICENSE-2.0
 *
 * Unless required by applicable law or agreed to in writing, software
 * distributed under the License is distributed on an "AS IS" BASIS,
 * WITHOUT WARRANTIES OR CONDITIONS OF ANY KIND, either express or implied.
 * See the License for the specific language governing permissions and
 * limitations under the License.
 */
package org.terasology.logic.characters;

import org.joml.Quaternionf;
import org.joml.Vector3f;
import org.joml.Vector3i;
import org.slf4j.Logger;
import org.slf4j.LoggerFactory;
import org.terasology.entitySystem.entity.EntityRef;
import org.terasology.logic.characters.events.FootstepEvent;
import org.terasology.logic.characters.events.HorizontalCollisionEvent;
import org.terasology.logic.characters.events.JumpEvent;
import org.terasology.logic.characters.events.OnEnterBlockEvent;
import org.terasology.logic.characters.events.SwimStrokeEvent;
import org.terasology.logic.characters.events.VerticalCollisionEvent;
import org.terasology.logic.location.LocationComponent;
import org.terasology.math.JomlUtil;
import org.terasology.math.TeraMath;
import org.terasology.math.geom.ImmutableVector3f;
import org.terasology.math.geom.Quat4f;
import org.terasology.physics.engine.CharacterCollider;
import org.terasology.physics.engine.PhysicsEngine;
import org.terasology.physics.engine.SweepCallback;
import org.terasology.physics.events.MovedEvent;
import org.terasology.world.WorldProvider;
import org.terasology.world.block.Block;

/**
 * Calculates character movement using a physics-engine provided CharacterCollider.
 * This collider is swept through the world to detect collisions.
 * The general process for this is:
 * <ol>
 * <li>If moving upwards, sweep up</li>
 * <li>Sweep sideways</li>
 * <li>If an obstacle is hit, step up and resume sideways motion</li>
 * <li>If an slope is hit, slide up it</li>
 * <li>Finally sweep downwards to undo any stepping, and for falling</li>
 * </ol>
 * <br><br>
 * TODO: Refactor to allow additional movement modes.
 * TODO: Detect entry and exit from water while ghosting.
 */
public class KinematicCharacterMover implements CharacterMover {

    public static final float GRAVITY = 28.0f;
    public static final float TERMINAL_VELOCITY = 64.0f;

    /**
     * The amount of horizontal penetration to allow.
     */
    public static final float HORIZONTAL_PENETRATION = 0.03f;

    /**
     * The amount of vertical penetration to allow.
     */
    public static final float VERTICAL_PENETRATION = 0.04f;

    /**
     * The amount of extra distance added to horizontal movement to allow for penetration.
     */
    public static final float HORIZONTAL_PENETRATION_LEEWAY = 0.04f;

    /**
     * The amount of extra distance added to vertical movement to allow for penetration.
     */
    public static final float VERTICAL_PENETRATION_LEEWAY = 0.05f;
    private static final float CHECK_FORWARD_DIST = 0.05f;

    private static final Logger logger = LoggerFactory.getLogger(KinematicCharacterMover.class);
    private boolean stepped;

    // Processing state variables
    private float steppedUpDist;
    private WorldProvider worldProvider;
    private PhysicsEngine physics;

    public KinematicCharacterMover(WorldProvider wp, PhysicsEngine physicsEngine) {
        this.worldProvider = wp;
        physics = physicsEngine;
    }

    @Override
    public CharacterStateEvent step(CharacterStateEvent initial, CharacterMoveInputEvent input, EntityRef entity) {
        CharacterMovementComponent characterMovementComponent = entity.getComponent(CharacterMovementComponent.class);
        CharacterStateEvent result = new CharacterStateEvent(initial);
        result.setSequenceNumber(input.getSequenceNumber());
        if (worldProvider.isBlockRelevant(initial.getPosition())) {
            updatePosition(characterMovementComponent, result, input, entity);

            if (input.isFirstRun()) {
                //TODO: Only the character height is considered here, but not other properties denoting the extent.
                //      The CharacterMovementComponent also has a 'radius' which may be used here.
                //      Question: Is this connected with _shapes_ or bounding boxes in some way?
                checkBlockEntry(entity,
                        new Vector3i(initial.getPosition(), org.joml.RoundingMode.HALF_UP),
                        new Vector3i(result.getPosition(), org.joml.RoundingMode.HALF_UP),
                        characterMovementComponent.height);
            }
            if (result.getMode() != MovementMode.GHOSTING && result.getMode() != MovementMode.NONE) {
                checkMode(characterMovementComponent, result, initial, entity, input.isFirstRun(), input.isCrouching());
            }
        }
        result.setTime(initial.getTime() + input.getDeltaMs());
        updateRotation(characterMovementComponent, result, input);
        result.setPitch(input.getPitch());
        result.setYaw(input.getYaw());
        input.runComplete();
        return result;
    }

    private float getMaxSpeed(EntityRef character, CharacterMovementComponent characterMovement) {
        GetMaxSpeedEvent speedEvent = new GetMaxSpeedEvent(characterMovement.mode.maxSpeed, characterMovement.mode);
        character.send(speedEvent);
        return Math.max(0, speedEvent.getResultValue());
    }

    /*
     * Figure out if our position has put us into a new set of blocks and fire the appropriate events.
     */
    private void checkBlockEntry(EntityRef entity, Vector3i oldPosition, Vector3i newPosition, float characterHeight) {
        // TODO: This will only work for mobs/players with a ground area of a single block as horizontal extents are
        //       not considered.
        //       Maybe the simple `characterHeight` value should be replaced by a vector of extents, or rather provide
        //       a method overload to allow for both.
        //          private void checkBlockEntry(EntityRef entity, Vector3i oldPosition, Vector3i newPosition, Vector3f characterExtents) {

        if (!oldPosition.equals(newPosition)) {
            int characterHeightInBlocks = (int) Math.ceil(characterHeight);

            // get the old position's blocks
            Block[] oldBlocks = new Block[characterHeightInBlocks];
            for (int y = 0; y < characterHeightInBlocks; y++) {
                oldBlocks[y] = worldProvider.getBlock(oldPosition.x, oldPosition.y + y, oldPosition.z);
            }

            // get the new position's blocks
            Block[] newBlocks = new Block[characterHeightInBlocks];
            for (int y = 0; y < characterHeightInBlocks; y++) {
                newBlocks[y] = worldProvider.getBlock(newPosition.x, newPosition.y + y, newPosition.z);
            }

            for (int y = 0; y < characterHeightInBlocks; y++) {
                // send a block enter/leave event for this character
                entity.send(new OnEnterBlockEvent(oldBlocks[y], newBlocks[y], JomlUtil.from(new Vector3i(0, y, 0))));
            }
        }
    }

    /**
     * Checks whether a character should change movement mode (from being underwater or in a ladder). A higher and lower point of the
     * character is tested for being in water, only if both points are in water does the character count as swimming.
     * <br><br>
     * Sends the OnEnterLiquidEvent and OnLeaveLiquidEvent events.
     *
     * @param movementComp The movement component of the character.
     * @param state        The current state of the character.
     */
    private void checkMode(final CharacterMovementComponent movementComp, final CharacterStateEvent state,
                           final CharacterStateEvent oldState, EntityRef entity, boolean firstRun, boolean isCrouching) {
        //If we are ghosting or we can't move, the mode cannot be changed.
        if (!state.getMode().respondToEnvironment) {
            return;
        }
        Vector3f worldPos = state.getPosition();
        Vector3f top = new Vector3f(worldPos);
        Vector3f bottom = new Vector3f(worldPos);
        top.y += 0.5f * movementComp.height;
        bottom.y -= 0.5f * movementComp.height;

        final boolean topUnderwater = worldProvider.getBlock(top).isLiquid();
        final boolean bottomUnderwater = worldProvider.getBlock(bottom).isLiquid();

        final boolean newSwimming = !topUnderwater && bottomUnderwater;
        final boolean newDiving = topUnderwater && bottomUnderwater;
        boolean newClimbing = false;

        if (isClimbingAllowed(newSwimming, newDiving)) {
            Vector3i finalDir;
            finalDir = findClimbable(movementComp, worldPos, newSwimming, newDiving);
            if (finalDir != null) {
                newClimbing = true;
                state.setClimbDirection(finalDir);
            }
        }

        updateMode(state, newSwimming, newDiving, newClimbing, isCrouching);
    }

    /**
     * Updates a character's movement mode and changes his vertical velocity accordingly.
     *
     * @param state       The current state of the character.
     * @param newSwimming True if the top of the character's body isn't in a liquid block but his bottom is.
     * @param newDiving   True if the character's body is fully inside liquid blocks.
     * @param newClimbing True if the character has a climbable block near him and is in conditions to climb it (not swimming or diving).
     */
    static void updateMode(CharacterStateEvent state, boolean newSwimming, boolean newDiving, boolean newClimbing, boolean isCrouching) {
        if (newDiving) {
            if (state.getMode() != MovementMode.DIVING) {
                state.setMode(MovementMode.DIVING);
            }
        } else if (newSwimming) {
            if (state.getMode() != MovementMode.SWIMMING) {
                state.setMode(MovementMode.SWIMMING);
            }
            state.getVelocity().y += 0.02f;
        } else if (state.getMode() == MovementMode.SWIMMING || state.getMode() == MovementMode.DIVING) {
            if (newClimbing) {
                state.setMode(MovementMode.CLIMBING);
                state.getVelocity().y = 0;
            } else {
                if (state.getVelocity().y > 0) {
                    state.getVelocity().y += 4;
                }
                state.setMode(isCrouching ? MovementMode.CROUCHING : MovementMode.WALKING);
            }
        } else if (newClimbing != (state.getMode() == MovementMode.CLIMBING)) {
            //We need to toggle the climbing mode
            state.getVelocity().y = 0;
            state.setMode((newClimbing) ? MovementMode.CLIMBING : isCrouching ? MovementMode.CROUCHING : MovementMode.WALKING);
        }
        if (state.getMode() == MovementMode.WALKING || state.getMode() == MovementMode.CROUCHING) {
            state.setMode(isCrouching ? MovementMode.CROUCHING : MovementMode.WALKING);
        }
    }

    private Vector3i findClimbable(CharacterMovementComponent movementComp, Vector3f worldPos, boolean swimming, boolean diving) {
        Vector3i finalDir = null;
        Vector3f[] sides = {new Vector3f(worldPos), new Vector3f(worldPos), new Vector3f(worldPos), new Vector3f(
                worldPos), new Vector3f(worldPos)};
        float factor = 1.0f;
        sides[0].x += factor * movementComp.radius;
        sides[1].x -= factor * movementComp.radius;
        sides[2].z += factor * movementComp.radius;
        sides[3].z -= factor * movementComp.radius;
        sides[4].y -= movementComp.height;

        float distance = 100f;

        for (Vector3f side : sides) {
            Block block = worldProvider.getBlock(side);
            if (block.isClimbable()) {
                //If any of our sides are near a climbable block, check if we are near to the side
                Vector3i myPos = new Vector3i(worldPos, org.joml.RoundingMode.HALF_UP);
                Vector3i climbBlockPos = new Vector3i(side, org.joml.RoundingMode.HALF_UP);
                Vector3i dir = new Vector3i(block.getDirection().direction());
                float currentDistance = 10f;

                if (dir.x != 0 && Math.abs(worldPos.x - climbBlockPos.x + dir.x * .5f) < movementComp.radius + 0.1f) {
                    if (myPos.x < climbBlockPos.x) {
                        dir.x = -dir.x;
                    }
                    currentDistance = Math.abs(climbBlockPos.z - worldPos.z);

                } else if (dir.z != 0 && Math.abs(worldPos.z - climbBlockPos.z + dir.z * .5f) < movementComp.radius + 0.1f) {
                    if (myPos.z < climbBlockPos.z) {
                        dir.z = -dir.z;
                    }
                    currentDistance = Math.abs(climbBlockPos.z - worldPos.z);
                }

                // if there are multiple climb blocks, choose the nearest one. This can happen when there are two
                // adjacent ledges around a corner.
                if (currentDistance < distance) {
                    distance = currentDistance;
                    finalDir = dir;
                }
            }
        }
        return finalDir;
    }

    private boolean isClimbingAllowed(boolean swimming, boolean diving) {
        return !swimming && !diving;
    }

    /**
     * Checks of the player will step up to an object. In a single movement step the player can only step up a single item.
     *
     * @param collider
     * @param position
     * @param direction
     * @param callback
     * @param slopeFactor
     * @param stepHeight
     * @return
     */
    private boolean checkStep(CharacterCollider collider, Vector3f position, Vector3f direction, SweepCallback callback,
                              float slopeFactor, float stepHeight) {
        if (!stepped) {
            stepped = true;

            boolean moveUpStep = callback.checkForStep(direction, stepHeight, slopeFactor, CHECK_FORWARD_DIST);

            if (moveUpStep) {
                steppedUpDist = moveUp(stepHeight, collider, position);
                return true;
            }
        }
        return false;
    }

    private Vector3f extractResidualMovement(Vector3f hitNormal, Vector3f direction) {
        return extractResidualMovement(hitNormal, direction, 1f);
    }

    private Vector3f extractResidualMovement(Vector3f hitNormal, Vector3f direction, float normalMag) {
        float movementLength = direction.length();
        if (movementLength > physics.getEpsilon()) {
            direction.normalize();
            Vector3f reflectDir = direction.reflect(hitNormal,new Vector3f());
            reflectDir.normalize();

            Vector3f perpendicularDir = hitNormal.mul(reflectDir.dot(hitNormal),new Vector3f()).mul(-1).add(reflectDir);
            if (normalMag != 0.0f) {
                Vector3f perpComponent = new Vector3f(perpendicularDir);
                perpComponent.mul(normalMag * movementLength);
                direction.set(perpComponent);
            }
        }
        return direction;
    }

    private void followToParent(final CharacterStateEvent state, EntityRef entity) {
        LocationComponent locationComponent = entity.getComponent(LocationComponent.class);
        if (!locationComponent.getParent().equals(EntityRef.NULL)) {
            Vector3f velocity = new Vector3f(locationComponent.getWorldPosition(new Vector3f()));
            velocity.sub(state.getPosition());
            state.getVelocity().set(velocity);
            state.getPosition().set(locationComponent.getWorldPosition(new Vector3f()));
        }
    }

    private MoveResult move(final Vector3f startPosition, final Vector3f moveDelta, final float stepHeight,
                            final float slopeFactor, final CharacterCollider collider) {
        steppedUpDist = 0;
        stepped = false;
        Vector3f position = new Vector3f(startPosition);
        boolean hitTop = false;
        boolean hitBottom = false;
        boolean hitSide;

        // Actual upwards movement
        if (moveDelta.y > 0) {
            hitTop = moveDelta.y - moveUp(moveDelta.y, collider, position) > physics.getEpsilon();
        }
        hitSide = moveHorizontal(new Vector3f(moveDelta.x, 0, moveDelta.z), collider, position, slopeFactor, stepHeight);
        if (moveDelta.y < 0 || steppedUpDist > 0) {
            float dist = (moveDelta.y < 0) ? moveDelta.y : 0;
            dist -= steppedUpDist;
            hitBottom = moveDown(dist, slopeFactor, collider, position);
        }
        if (!hitBottom && stepHeight > 0) {
            Vector3f tempPos = new Vector3f(position);
            hitBottom = moveDown(-stepHeight, slopeFactor, collider, tempPos);
            // Don't apply step down if nothing to step onto
            if (hitBottom) {
                position.set(tempPos);
            }
        }
        return new MoveResult(position, hitSide, hitBottom, hitTop);
    }

    private boolean moveDown(float dist, float slopeFactor, CharacterCollider collider, Vector3f position) {
        if (collider == null) {
            position.y += dist;
            return false;
        }

        float remainingDist = -dist;
        Vector3f targetPos = new Vector3f(position);
        targetPos.y -= remainingDist + VERTICAL_PENETRATION_LEEWAY;
        Vector3f normalizedDir = new Vector3f(0, -1, 0);
        boolean hit = false;
        int iteration = 0;
        while (remainingDist > physics.getEpsilon() && iteration++ < 10) {
            SweepCallback callback = collider.sweep(position, targetPos, VERTICAL_PENETRATION, -1.0f);
            float actualDist = Math.max(0,
                    (remainingDist + VERTICAL_PENETRATION_LEEWAY) * callback.getClosestHitFraction() - VERTICAL_PENETRATION_LEEWAY);
            Vector3f expectedMove = new Vector3f(targetPos);
            expectedMove.sub(position);
            if (expectedMove.lengthSquared() > physics.getEpsilon()) {
                expectedMove.normalize();
                expectedMove.mul(actualDist);
                position.add(expectedMove);
            }
            remainingDist -= actualDist;
            if (remainingDist < physics.getEpsilon()) {
                break;
            }
            if (callback.hasHit()) {
                float originalSlope = callback.getHitNormalWorld().dot(new Vector3f(0, 1, 0));
                if (originalSlope < slopeFactor) {
                    float slope = callback.calculateAverageSlope(originalSlope, CHECK_FORWARD_DIST);
                    if (slope < slopeFactor) {
                        remainingDist -= actualDist;
                        expectedMove.set(targetPos);
                        expectedMove.sub(position);
                        extractResidualMovement(callback.getHitNormalWorld(), expectedMove);
                        float sqrDist = expectedMove.lengthSquared();
                        if (sqrDist > physics.getEpsilon()) {
                            expectedMove.normalize();
                            if (expectedMove.dot(normalizedDir) <= 0.0f) {
                                hit = true;
                                break;
                            }
                        } else {
                            hit = true;
                            break;
                        }
                        if (expectedMove.y > -physics.getEpsilon()) {
                            hit = true;
                            break;
                        }
                        normalizedDir.set(expectedMove);
                        expectedMove.mul(-remainingDist / expectedMove.y + HORIZONTAL_PENETRATION_LEEWAY);
                        targetPos.set(position);
                        targetPos.add(expectedMove);
                    } else {
                        hit = true;
                        break;
                    }
                } else {
                    hit = true;
                    break;
                }
            } else {
                break;
            }
        }
        if (iteration >= 10) {
            hit = true;
        }
        return hit;
    }

    private boolean moveHorizontal(Vector3f horizMove, CharacterCollider collider, Vector3f position, float slopeFactor,
                                   float stepHeight) {
        float remainingFraction = 1.0f;
        float dist = horizMove.length();
        if (dist < physics.getEpsilon()) {
            return false;
        }
        boolean horizontalHit = false;
        Vector3f normalizedDir = horizMove.normalize();
        if(!normalizedDir.isFinite()) {
            normalizedDir.set(0);
        }

        if (collider == null) {
            // ignore collision
            normalizedDir.mul(dist);
            position.add(normalizedDir);
            return false;
        }

        Vector3f targetPos = new Vector3f(normalizedDir);
        targetPos.mul(dist + HORIZONTAL_PENETRATION_LEEWAY);
        targetPos.add(position);
        int iteration = 0;
        Vector3f lastHitNormal = new Vector3f(0, 1, 0);
        while (remainingFraction >= 0.01f && iteration++ < 10) {
            SweepCallback callback = collider.sweep(position, targetPos, HORIZONTAL_PENETRATION, slopeFactor);

            /* Note: this isn't quite correct (after the first iteration the closestHitFraction is only for part of the moment)
             but probably close enough */
            float actualDist = Math.max(0,
                    (dist + HORIZONTAL_PENETRATION_LEEWAY) * callback.getClosestHitFraction() - HORIZONTAL_PENETRATION_LEEWAY);
            if (actualDist != 0) {
                remainingFraction -= actualDist / dist;
            }
            if (callback.hasHit()) {
                if (actualDist > physics.getEpsilon()) {
                    Vector3f actualMove = new Vector3f(normalizedDir);
                    actualMove.mul(actualDist);
                    position.add(actualMove);
                }
                dist -= actualDist;
                Vector3f newDir = new Vector3f(normalizedDir);
                newDir.mul(dist);
                float slope = callback.getHitNormalWorld().dot(new Vector3f(0, 1, 0));

                // We step up if we're hitting a big slope, or if we're grazing
                // the ground, otherwise we move up a shallow slope.
                if (slope < slopeFactor || 1 - slope < physics.getEpsilon()) {
                    boolean stepping = checkStep(collider, position, newDir, callback, slopeFactor, stepHeight);
                    if (!stepping) {
                        horizontalHit = true;
                        Vector3f newHorizDir = new Vector3f(newDir.x, 0, newDir.z);
                        Vector3f horizNormal = new Vector3f(callback.getHitNormalWorld().x, 0,
                                callback.getHitNormalWorld().z);
                        if (horizNormal.lengthSquared() > physics.getEpsilon()) {
                            horizNormal.normalize();
                            if (lastHitNormal.dot(horizNormal) > physics.getEpsilon()) {
                                break;
                            }
                            lastHitNormal.set(horizNormal);
                            extractResidualMovement(horizNormal, newHorizDir);
                        }
                        newDir.set(newHorizDir);
                    }
                } else {
                    // Hitting a shallow slope, move up it
                    Vector3f newHorizDir = new Vector3f(newDir.x, 0, newDir.z);
                    extractResidualMovement(callback.getHitNormalWorld(), newDir);
                    Vector3f modHorizDir = new Vector3f(newDir);
                    modHorizDir.y = 0;
                    newDir.mul(newHorizDir.length() / modHorizDir.length());
                }
                float sqrDist = newDir.lengthSquared();
                if (sqrDist > physics.getEpsilon()) {
                    newDir.normalize();
                    if (newDir.dot(normalizedDir) <= 0.0f) {
                        break;
                    }
                } else {
                    break;
                }
                dist = (float) Math.sqrt(sqrDist);
                normalizedDir.set(newDir);
                targetPos.set(normalizedDir);
                targetPos.mul(dist + HORIZONTAL_PENETRATION_LEEWAY);
                targetPos.add(position);
            } else {
                normalizedDir.mul(dist);
                position.add(normalizedDir);
                break;
            }
        }
        return horizontalHit;
    }

    private float moveUp(float riseAmount, CharacterCollider collider, Vector3f position) {
        Vector3f to = new Vector3f(position.x, position.y + riseAmount + VERTICAL_PENETRATION_LEEWAY, position.z);
        if (collider != null) {
            SweepCallback callback = collider.sweep(position, to, VERTICAL_PENETRATION_LEEWAY, -1f);
            if (callback.hasHit()) {
                float actualDist = Math.max(0,
                        ((riseAmount + VERTICAL_PENETRATION_LEEWAY) * callback.getClosestHitFraction()) - VERTICAL_PENETRATION_LEEWAY);
                position.y += actualDist;
                return actualDist;
            }
        }
        position.y += riseAmount;
        return riseAmount;
    }

    private void updatePosition(final CharacterMovementComponent movementComp, final CharacterStateEvent state,
                                CharacterMoveInputEvent input, EntityRef entity) {
        switch (state.getMode()) {
            case NONE:
                followToParent(state, entity);
                break;
            default:
                walk(movementComp, state, input, entity);
                break;
        }
    }

    @SuppressWarnings(value = "SuspiciousNameCombination")
    private void updateRotation(CharacterMovementComponent movementComp, CharacterStateEvent result,
                                CharacterMoveInputEvent input) {
        if (movementComp.faceMovementDirection && result.getVelocity().lengthSquared() > 0.01f) {
            float yaw = (float) Math.atan2(result.getVelocity().x, result.getVelocity().z);
            result.getRotation().set(0, 1, 0, yaw);
        } else {
            result.getRotation().set(new Quaternionf().rotationYXZ(org.joml.Math.toRadians(input.getYaw()), 0, 0));
        }
    }

    private void walk(final CharacterMovementComponent movementComp, final CharacterStateEvent state,
                      CharacterMoveInputEvent input, EntityRef entity) {
        Vector3f desiredVelocity = new Vector3f(JomlUtil.from(input.getMovementDirection()));

        float lengthSquared = desiredVelocity.lengthSquared();

        // If the length of desired movement is > 1, normalise it to prevent movement being faster than allowed.
        // (Desired velocity < 1 is allowed, as the character may wish to walk/crawl/otherwise move slowly)
        if (lengthSquared > 1) {
            desiredVelocity.normalize();
        }
        desiredVelocity.mul(movementComp.speedMultiplier);

        float maxSpeed = getMaxSpeed(entity, movementComp);
        if (input.isRunning()) {
            maxSpeed *= movementComp.runFactor;
        }

        // As we can't use it, remove the y component of desired movement while maintaining speed.
        if (movementComp.grounded && desiredVelocity.y != 0) {
            float speed = desiredVelocity.length();
            desiredVelocity.y = 0;
            if (desiredVelocity.x != 0 || desiredVelocity.z != 0) {
                desiredVelocity.normalize();
                desiredVelocity.mul(speed);
            }
        }
        desiredVelocity.mul(maxSpeed);

        if (movementComp.mode == MovementMode.CLIMBING) {
            climb(state, input, desiredVelocity);
        }

        // If swimming or diving, cancel double jump to avoid jumping underwater and on the surface
        if (movementComp.mode == MovementMode.SWIMMING || movementComp.mode == MovementMode.DIVING) {
            movementComp.numberOfJumpsLeft = 0;
        }

        // Modify velocity towards desired, up to the maximum rate determined by friction
        Vector3f velocityDiff = new Vector3f(desiredVelocity);
        velocityDiff.sub(state.getVelocity());
        velocityDiff.mul(Math.min(movementComp.mode.scaleInertia * input.getDelta(), 1.0f));
        Vector3f endVelocity = new Vector3f(state.getVelocity());
        endVelocity.x += velocityDiff.x;
        endVelocity.z += velocityDiff.z;
        if (movementComp.mode.scaleGravity == 0) {
            // apply the velocity without gravity
            endVelocity.y += velocityDiff.y;
        } else if (movementComp.mode.applyInertiaToVertical) {
            endVelocity.y += Math.max(-TERMINAL_VELOCITY, velocityDiff.y - (GRAVITY * movementComp.mode.scaleGravity) * input.getDelta());
        } else {
            endVelocity.y = Math.max(-TERMINAL_VELOCITY, state.getVelocity().y - (GRAVITY * movementComp.mode.scaleGravity) * input.getDelta());
        }
        Vector3f moveDelta = new Vector3f(endVelocity);
        moveDelta.mul(input.getDelta());
        CharacterCollider collider = movementComp.mode.useCollision ? physics.getCharacterCollider(entity) : null;
        MoveResult moveResult = move(state.getPosition(), moveDelta,
                (state.getMode() != MovementMode.CLIMBING && state.isGrounded() && movementComp.mode.canBeGrounded) ? movementComp.stepHeight : 0,
                movementComp.slopeFactor, collider);
        Vector3f distanceMoved = new Vector3f(moveResult.getFinalPosition());
        distanceMoved.sub(state.getPosition());
        state.getPosition().set(moveResult.getFinalPosition());
        if (input.isFirstRun() && distanceMoved.length() > 0) {
            entity.send(new MovedEvent(new Vector3f(distanceMoved), new Vector3f(state.getPosition())));
        }

        // Upon hitting solid ground, reset the number of jumps back to the maximum value.
        if (state.isGrounded()) {
            movementComp.numberOfJumpsLeft = movementComp.numberOfJumpsMax;
        }

        if (moveResult.isBottomHit()) {
            if (!state.isGrounded() && movementComp.mode.canBeGrounded) {
                if (input.isFirstRun()) {
                    Vector3f landVelocity = new Vector3f(state.getVelocity());
                    landVelocity.y += (distanceMoved.y / moveDelta.y) * (endVelocity.y - state.getVelocity().y);
<<<<<<< HEAD
                    logger.debug("Landed at " + landVelocity);
                    entity.send(new VerticalCollisionEvent(state.getPosition(), landVelocity));
=======
                    entity.send(new VerticalCollisionEvent(state.getPosition(), JomlUtil.from(landVelocity)));
>>>>>>> 00856a13
                }
                state.setGrounded(true);
                movementComp.numberOfJumpsLeft = movementComp.numberOfJumpsMax;
            }
            endVelocity.y = 0;

            // Jumping is only possible, if the entity is standing on ground
            if (input.isJumpRequested()) {

                state.setGrounded(false);

                // Send event to allow for other systems to modify the jump force.
                AffectJumpForceEvent affectJumpForceEvent = new AffectJumpForceEvent(movementComp.jumpSpeed);
                entity.send(affectJumpForceEvent);
                endVelocity.y += affectJumpForceEvent.getResultValue();
                if (input.isFirstRun()) {
                    entity.send(new JumpEvent());
                }

                // Send event to allow for other systems to modify the max number of jumps.
                AffectMultiJumpEvent affectMultiJumpEvent = new AffectMultiJumpEvent(movementComp.baseNumberOfJumpsMax);
                entity.send(affectMultiJumpEvent);
                movementComp.numberOfJumpsMax = (int) affectMultiJumpEvent.getResultValue();

                movementComp.numberOfJumpsLeft--;
            }
        } else {
            if (moveResult.isTopHit() && endVelocity.y > 0) {
                if (input.isFirstRun()) {
                    Vector3f hitVelocity = new Vector3f(state.getVelocity());
                    hitVelocity.y += (distanceMoved.y / moveDelta.y) * (endVelocity.y - state.getVelocity().y);
<<<<<<< HEAD
                    logger.debug("Hit at " + hitVelocity);
                    entity.send(new VerticalCollisionEvent(state.getPosition(), hitVelocity));
=======
                    entity.send(new VerticalCollisionEvent(state.getPosition(), JomlUtil.from(hitVelocity)));
>>>>>>> 00856a13
                }
                endVelocity.y = -0.0f * endVelocity.y;
            }

            // Jump again in mid-air only if a jump was requested and there are jumps remaining.
            if (input.isJumpRequested() && movementComp.numberOfJumpsLeft > 0) {
                state.setGrounded(false);

                // Send event to allow for other systems to modify the jump force.
                AffectJumpForceEvent affectJumpForceEvent = new AffectJumpForceEvent(movementComp.jumpSpeed);
                entity.send(affectJumpForceEvent);
                endVelocity.y += affectJumpForceEvent.getResultValue();
                if (input.isFirstRun()) {
                    entity.send(new JumpEvent());
                }

                // Send event to allow for other systems to modify the max number of jumps.
                AffectMultiJumpEvent affectMultiJumpEvent = new AffectMultiJumpEvent(movementComp.baseNumberOfJumpsMax);
                entity.send(affectMultiJumpEvent);
                movementComp.numberOfJumpsMax = (int) affectMultiJumpEvent.getResultValue();

                movementComp.numberOfJumpsLeft--;
            }

            if (state.isGrounded()) {
                movementComp.numberOfJumpsLeft--;
                state.setGrounded(false);
            }
        }
        if (input.isFirstRun() && moveResult.isHorizontalHit()) {
            Vector3f hitVelocity = new Vector3f(state.getVelocity());
            hitVelocity.x += (distanceMoved.x / moveDelta.x) * (endVelocity.x - state.getVelocity().x);
            hitVelocity.z += (distanceMoved.z / moveDelta.z) * (endVelocity.z - state.getVelocity().z);
<<<<<<< HEAD
            logger.debug("Hit at " + hitVelocity);
            entity.send(new HorizontalCollisionEvent(state.getPosition(), hitVelocity));
=======
            entity.send(new HorizontalCollisionEvent(state.getPosition(), JomlUtil.from(hitVelocity)));
>>>>>>> 00856a13
        }
        state.getVelocity().set(endVelocity);
        if (state.isGrounded() || movementComp.mode == MovementMode.SWIMMING || movementComp.mode == MovementMode.DIVING) {
            state.setFootstepDelta(
                    state.getFootstepDelta() + distanceMoved.length() / movementComp.distanceBetweenFootsteps);
            if (state.getFootstepDelta() > 1) {
                state.setFootstepDelta(state.getFootstepDelta() - 1);
                if (input.isFirstRun()) {
                    switch (movementComp.mode) {
                        case CROUCHING:
                        case WALKING:
                            entity.send(new FootstepEvent());
                            break;
                        case DIVING:
                        case SWIMMING:
                            entity.send(new SwimStrokeEvent(worldProvider.getBlock(state.getPosition())));
                            break;
                        case CLIMBING:
                        case FLYING:
                        case GHOSTING:
                        case NONE:
                            break;
                    }
                }
            }
        }
    }

    private void climb(final CharacterStateEvent state, CharacterMoveInputEvent input, Vector3f desiredVelocity) {
        if (state.getClimbDirection() == null) {
            return;
        }
        Vector3f tmp;

        Vector3i climbDir3i = state.getClimbDirection();
        Vector3f climbDir3f = new Vector3f(climbDir3i);

        Quaternionf rotation = new Quaternionf().rotationYXZ(TeraMath.DEG_TO_RAD * state.getYaw(), 0, 0);
        tmp = new Vector3f(0.0f, 0.0f, -1.0f);
        tmp.rotate(rotation);
        float angleToClimbDirection = tmp.angle(climbDir3f);

        boolean clearMovementToDirection = !state.isGrounded();
        boolean jumpOrCrouchActive = desiredVelocity.y != 0;

        // facing the ladder or looking down or up
        if (angleToClimbDirection < Math.PI / 4.0 || Math.abs(input.getPitch()) > 60f) {
            if (jumpOrCrouchActive) {
                desiredVelocity.x = 0;
                desiredVelocity.z = 0;
                clearMovementToDirection = false;
            } else {
                float pitchAmount = state.isGrounded() ? 45f : 90f;
                float pitch = input.getPitch() > 30f ? pitchAmount : -pitchAmount;
                rotation.rotationYXZ(TeraMath.DEG_TO_RAD * state.getYaw(), TeraMath.DEG_TO_RAD * pitch, 0);
                desiredVelocity.rotate(rotation);
            }

            // looking sidewards from ladder
        } else if (angleToClimbDirection < Math.PI * 3.0 / 4.0) {
            float rollAmount = state.isGrounded() ? 45f : 90f;
            tmp = new Vector3f();
            climbDir3f.rotate(rotation,tmp);
            float leftOrRight = tmp.x;
            float plusOrMinus = (leftOrRight < 0f ? -1.0f : 1.0f) * (climbDir3i.x != 0 ? -1.0f : 1.0f);
            if (jumpOrCrouchActive) {
                rotation.rotationY(TeraMath.DEG_TO_RAD * state.getYaw());
            } else {
                rotation.rotationYXZ(TeraMath.DEG_TO_RAD * input.getYaw(), 0f,
                        TeraMath.DEG_TO_RAD * rollAmount * plusOrMinus);
            }
            desiredVelocity.rotate(rotation);
            // facing away from ladder
        } else {
            rotation.rotationYXZ(TeraMath.DEG_TO_RAD * state.getYaw(), 0, 0);
            desiredVelocity.rotate(rotation);
            clearMovementToDirection = false;
        }

        // clear out movement towards or away from the ladder
        if (clearMovementToDirection) {
            if (climbDir3i.x != 0) {
                desiredVelocity.x = 0f;
            }
            if (climbDir3i.z != 0) {
                desiredVelocity.z = 0f;
            }
        }
    }

    /**
     * Holds the result of movement.
     */
    public static class MoveResult {

        private Vector3f finalPosition;
        private boolean horizontalHit;
        private boolean bottomHit;
        private boolean topHit;

        public MoveResult(Vector3f finalPosition, boolean hitHorizontal, boolean hitBottom, boolean hitTop) {
            this.finalPosition = finalPosition;
            this.horizontalHit = hitHorizontal;
            this.bottomHit = hitBottom;
            this.topHit = hitTop;
        }

        public Vector3f getFinalPosition() {
            return finalPosition;
        }

        public boolean isHorizontalHit() {
            return horizontalHit;
        }

        public boolean isBottomHit() {
            return bottomHit;
        }

        public boolean isTopHit() {
            return topHit;
        }
    }
}<|MERGE_RESOLUTION|>--- conflicted
+++ resolved
@@ -658,12 +658,7 @@
                 if (input.isFirstRun()) {
                     Vector3f landVelocity = new Vector3f(state.getVelocity());
                     landVelocity.y += (distanceMoved.y / moveDelta.y) * (endVelocity.y - state.getVelocity().y);
-<<<<<<< HEAD
-                    logger.debug("Landed at " + landVelocity);
                     entity.send(new VerticalCollisionEvent(state.getPosition(), landVelocity));
-=======
-                    entity.send(new VerticalCollisionEvent(state.getPosition(), JomlUtil.from(landVelocity)));
->>>>>>> 00856a13
                 }
                 state.setGrounded(true);
                 movementComp.numberOfJumpsLeft = movementComp.numberOfJumpsMax;
@@ -695,12 +690,7 @@
                 if (input.isFirstRun()) {
                     Vector3f hitVelocity = new Vector3f(state.getVelocity());
                     hitVelocity.y += (distanceMoved.y / moveDelta.y) * (endVelocity.y - state.getVelocity().y);
-<<<<<<< HEAD
-                    logger.debug("Hit at " + hitVelocity);
                     entity.send(new VerticalCollisionEvent(state.getPosition(), hitVelocity));
-=======
-                    entity.send(new VerticalCollisionEvent(state.getPosition(), JomlUtil.from(hitVelocity)));
->>>>>>> 00856a13
                 }
                 endVelocity.y = -0.0f * endVelocity.y;
             }
@@ -734,12 +724,7 @@
             Vector3f hitVelocity = new Vector3f(state.getVelocity());
             hitVelocity.x += (distanceMoved.x / moveDelta.x) * (endVelocity.x - state.getVelocity().x);
             hitVelocity.z += (distanceMoved.z / moveDelta.z) * (endVelocity.z - state.getVelocity().z);
-<<<<<<< HEAD
-            logger.debug("Hit at " + hitVelocity);
             entity.send(new HorizontalCollisionEvent(state.getPosition(), hitVelocity));
-=======
-            entity.send(new HorizontalCollisionEvent(state.getPosition(), JomlUtil.from(hitVelocity)));
->>>>>>> 00856a13
         }
         state.getVelocity().set(endVelocity);
         if (state.isGrounded() || movementComp.mode == MovementMode.SWIMMING || movementComp.mode == MovementMode.DIVING) {
