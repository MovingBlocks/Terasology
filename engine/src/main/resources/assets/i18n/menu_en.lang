{
    "accept": "Accept",
    "activate-module": "Activate",
    "add": "Add",
    "add-server": "Add New",
    "add-server-tip": "You can press ENTER to copy the name to the address field",
    "advance": "Advance",
    "advanced": "Advanced",
    "advanced-game-setup": "Advanced Game Setup",
    "advanced-usage": "Advanced Usage!",
    "animate-grass": "Animate Grass",
    "animate-water": "Animate Water",
    "audio-settings": "Audio",
    "audio-settings-title": "Audio Settings",
    "back": "Back",
    "behavior-editor-assign": "assign",
    "behavior-editor-copy": "copy",
    "behavior-editor-layout": "layout",
    "behavior-editor-new": "new",
    "behavior-editor-paste": "paste",
    "behavior-editor-remove": "remove",
    "binding-attack": "Attack",
    "binding-autoMove-mode": "Toggle Auto Move",
    "binding-backwards": "Backwards",
    "binding-behavior-editor": "Toggle Behavior Editor",
    "binding-chat": "Toggle Chat",
    "binding-console": "Toggle Console",
    "binding-crouch": "Crouch / Descend",
    "binding-crouch-mode": "Crouch Mode",
    "binding-decrease-view-distance": "Decrease View Distance",
    "binding-forwards": "Forwards",
    "binding-frob": "Use Target",
    "binding-hide-hud": "Toggle HUD",
    "binding-increase-view-distance": "Increase View Distance",
    "binding-jump": "Jump / Ascend",
    "binding-left": "Strafe Left",
    "binding-nui-editor": "NUI Editor",
    "binding-nui-skin-editor": "NUI Skin Editor",
    "binding-pause": "In-game Menu",
    "binding-right": "Strafe Right",
    "binding-screenshot": "Capture Screenshot",
    "binding-show-online-players": "Show Online Players",
    "binding-toggle-speed-permanently": "Toggle Speed Permanently",
    "binding-toggle-speed-temporarily": "Toggle Speed Temporarily",
    "binding-toolbar-1": "Toolbar Slot 1",
    "binding-toolbar-2": "Toolbar Slot 2",
    "binding-toolbar-3": "Toolbar Slot 3",
    "binding-toolbar-4": "Toolbar Slot 4",
    "binding-toolbar-5": "Toolbar Slot 5",
    "binding-toolbar-6": "Toolbar Slot 6",
    "binding-toolbar-7": "Toolbar Slot 7",
    "binding-toolbar-8": "Toolbar Slot 8",
    "binding-toolbar-9": "Toolbar Slot 9",
    "binding-toolbar-10": "Toolbar Slot 10",
    "binding-use-item": "Use Held Item",
    "biome-fog": "Fog",
    "biome-temperature": "Temperature",
    "biome-humidity": "Humidity",
    "biome-name": "Name",
    "bloom-effect": "Bloom",
    "bobbing": "Bobbing",
    "camera-blur": "Blur",
    "camera-blur-max": "Max",
    "camera-blur-normal": "Normal",
    "camera-blur-off": "Off",
    "camera-blur-some": "Some",
    "camera-details-settings": "Camera / Graphic Detail Settings",
    "camera-film-grain": "Film Grain",
    "camera-setting": "Camera Setting",
    "camera-setting-cinematic": "Cinematic",
    "camera-setting-normal": "Normal",
    "camera-setting-smooth": "Smooth",
    "category-behavior": "Behavior",
    "category-general": "General",
    "category-interaction": "Interaction",
    "category-inventory": "Inventory",
    "category-mouse": "Mouse",
    "category-movement": "Movement",
    "category-nui": "NUI",
    "change-keybind-popup-message": "is already bound to an action. Rebind anyway?",
    "change-keybind-popup-title": "Key already bound",
    "clamp-lighting": "Clamp Lighting",
    "cloud-shadows": "Cloud Shadows",
    "config": "Configure",
    "connecting-to": "Connecting to",
    "connection-failed": "Connection Failed!",
    "continue": "Continue",
    "could-not-connect-to-server": "Could not connect to server",
    "crash-reporter": "Issue Reporter",
    "non-native-jvm-warn": "WARNING: you are using a 32-bit JVM on a 64-bit system!\nUse a 64-bit Java installation for the best performance.",
    "credits": "Credits",
    "create-game": "Create",
    "create-game-title": "Create Game",
    "create-preview": "Preview",
    "custom-servers": "Custom",
    "deactivate-module": "Deactivate",
    "death-screen-title": "You are Dead",
    "default-binding": "Default binding",
    "delete-game": "Delete",
    "dev-tools-bt-editor": "Behaviour Tree Editor",
    "dev-tools-nui-editor": "NUI Screen Editor",
    "dev-tools-skin-editor": "NUI Skin Editor",
    "dev-tools-title": "Developer Tools",
    "dialog-cancel": "Cancel",
    "dialog-no": "No",
    "dialog-ok": "Ok",
    "dialog-option": "Option",
    "dialog-yes": "Yes",
    "disable-all-modules": "Disable All",
    "disable-launch-popup": "Remember and don't show again",
    "download-module": "Download",
    "downloading-server-list": "Downloading server list ..",
    "drop-item": "Drop Item",
    "edit-server": "Edit",
    "edit-server-title": "Add/Edit Server",
    "enable-error-reporting":"Send error logs to server",
    "enable-telemetry": "Send metrics to server",
    "enter-username-message": "Hello and welcome to Terasology's multiplayer!\nWould you like to update your username?",
    "enum-editor-prompt": "Select a value for the node:",
    "enum-editor-title": "Enum Node Editor",
    "error": "Error",
    "error-credits-not-found": "Credits file not found!",
    "error-credits-open": "Error opening Credits file!",
    "error-downloading-server-list": "Error downloading server list!",
    "existing-file-warning": "File %s already exists. Do you want to overwrite it?",
    "exit-game": "Exit Terasology",
    "extra-lighting": "Extra Lighting",
    "experimental": "Experimental",
    "eye-adaption": "Eye-Adaption",
    "failed-to-join": "Failed to Join",
    "file-picker-access-denied-to": "Access denied to ",
    "file-picker-cant-change-dir": "Failed to change directory",
    "file-picker-file-name": "File name: ",
    "file-picker-full-path": "Full path to file: ",
    "file-picker-home": "Home",
    "file-picker-invalid-file-name": "Invalid file name",
    "file-picker-invalid-location": "Invalid location",
    "file-picker-parent": "Parent",
    "file-picker-root": "Root",
    "file-picker-roots-title": "File system roots",
    "file-picker-title": "Choose a file",
    "flickering-lights": "Flickering Lights",
    "fog": "Fog",
    "fov-amount": "Fov amount",
    "framerate-limit": "Frame Limit",
    "game-details-title": "Game details",
    "game-details-general-info": "General Info",
    "game-details-game-title": "Title:",
    "game-details-game-seed": "Seed:",
    "game-details-game-duration": "Duration:",
    "game-details-modules": "Modules",
    "game-details-worlds-and-biomes": "Worlds & Biomes",
    "game-details-worlds": "Worlds",
    "game-details-biomes": "Biomes",
    "game-details-blocks": "Blocks",
    "game-details-world-generator": "World Generator",
    "game-details-world-description": "World description",
    "game-details-module-description": "Module description",
    "game-details-no-description": "No description.",
    "game-details-version": "Version:",
    "game-details-last-play": "Last play",
    "game-details-invalid-module-version-warning": "Warning: manifest.json contains not valid or not available version of module. This is description for the latest available version of module in your classpath.",
    "game-name": "Game name",
    "game-settings": "Settings",
    "game-worlds": "Worlds",
    "game-world-generators": "World Generators",
    "gameplay": "Gameplay Template",
    "gameplay-info": "can click 'modules' to customize further",
    "host-multiplayer-game": "Host Game",
    "identity-export": "Export multiplayer identities",
    "identity-export-fail": "Failed to export identities",
    "identity-export-ok": "Successfully exported %d identities to %s.",
    "identity-import": "Import multiplayer identities",
    "identity-import-cancel": "Cancel import",
    "identity-import-cancelled": "Operation has been cancelled, no identities have been imported.",
    "identity-import-conflict": "For the server with ID %s, a local identity with client ID %s exists, but the file which is being imported contains an identity for the same server with client ID %s. Please choose an option.",
    "identity-import-failed": "Failed to import identities",
    "identity-import-no-new": "The selected file does not contain any new identity.",
    "identity-import-ok": "Successfully imported %d identities.",
    "identity-import-overwrite": "Import (overwrite local)",
    "identity-import-skip": "Skip",
    "ingame-menu-title": "Ingame Menu",
    "input-settings": "Input",
    "input-settings-title": "Input Settings",
    "inspection-set": "Set",
    "invert-mouse": "Invert Mouse",
    "invert-x": "Invert X Axis",
    "invert-y": "Invert Y Axis",
    "invert-z": "Invert Z Axis",
    "join-game-online": "Join Game",
    "join-server-refresh": "Refresh",
    "join-server-action": "Join",
    "join-server-requested": "Requested",
    "join-server-title": "Join Server",
    "light-shafts": "Light Shafts",
    "listed-servers": "Listed",
    "load-game": "Load",
    "menu-animations": "Animated Menus",
    "missing-name-message": "You must enter a name",
    "module-dependencies-empty": "This module has no dependencies",
    "module-dependencies-exist": "Module dependencies",
    "module-filter": "Filter",
    "module-list": "Modules",
    "module-name": "Name",
    "module-status": "Status",
    "module-status-activated": "Activated",
    "module-status-activegameplay": "Active gameplay",
    "module-status-available": "Available",
    "module-status-dependency": "Dependency",
    "module-status-error": "Incompatible or unresolved dependencies",
    "module-status-notpresent": "Not present",
    "module-version-available": "Online",
    "module-version-installed": "Installed",
    "module-version-installed-none": "None",
    "motion-blur": "Motion Blur",
    "mouse-sensitivity": "Mouse Sensitivity",
    "movement-dead-zone": "Movement Axis Dead Zone",
    "music-volume": "Music Volume",
    "new-binding": "New binding",
    "new-game-title": "New Game",
    "next-toolbar-item": "Next Toolbar Item",
    "none": "none",
    "not-bound": "not bound",
    "nui-editor-alternative-locale": "Preview widget locale",
    "nui-editor-assign": "assign",
    "nui-editor-close": "Close",
    "nui-editor-copy": "Copy",
    "nui-editor-disable-autosave": "Disable autosave",
    "nui-editor-disable-icons": "Disable tree view icons",
    "nui-editor-layout": "layout",
    "nui-editor-new": "new",
    "nui-editor-override": "Save",
    "nui-editor-paste": "Paste",
    "nui-editor-redo": "Redo",
    "nui-editor-save": "Save As...",
    "nui-editor-settings-title": "Editor Settings",
    "nui-editor-undo": "Undo",
    "oculus-rift-support": "Oculus Rift Support",
    "online-players": "Online Players",
    "open-inventory": "Open Inventory",
    "outline": "Outline",
    "particle-effect-limit": "Particle Effect Limit",
    "parallax-mapping": "Parallax Mapping",
    "parsing-content": "Parsing content ..",
    "ping" : "Ping",
    "player-color": "Player Color",
    "player-name": "Player Name",
    "player-height": "Player Height",
    "player-eye-height": "Player Eye Height",
    "player-settings": "Player",
    "player-settings-identities-export": "Export...",
    "player-settings-identities-import": "Import...",
    "player-settings-title": "Player Settings",
    "please-wait": "Please wait...",
    "preview-world-title": "Preview World...",
    "preview-zoom-factor": "Zoom",
    "previous-toolbar-item": "Previous Toolbar Item",
    "remove-confirmation-popup-title": "Confirm delete",
    "remove-confirmation-popup-message": "Are you sure you want to delete it?",
    "remove-binding": "Remove",
    "remove-server": "Remove",
    "reset-default": "Reset",
    "re-roll": "Re-Roll",
    "reset-fov-amount": "Reset fov amount",
    "resolution-scale": "Resolution Scale",
    "respawn": "Respawn",
    "restore-defaults": "Restore Defaults",
    "return-main-menu": "Exit to Main Menu",
    "rotation-dead-zone": "Rotation Axis Dead Zone",
    "save-game-path": "Save Game Path:",
    "save-game-details": "Details",
    "screenshot-format": "Screenshot format",
    "screenshot-size": "Screenshot size",
    "screenshot-size-double": "Double Size",
    "screenshot-size-half": "Half Size",
    "screenshot-size-normal": "Normal Size",
    "screenshot-size-quarter": "Quarter Size",
    "select-game-title": "Select Game",
    "select-modules": "Modules...",
    "select-modules-title": "Select Modules...",
    "select-modules-filter-reset": "Reset Filters",
    "select-modules-filter-title": "Module Categories",
    "select-multiplayer-game-sub-title": "Multiplayer",
    "select-singleplayer-game-sub-title": "Singleplayer",
    "select-world-gen": "Choose World Generator",
    "select-world-gen-info": "enabling modules may add more",
    "server-address": "Address",
    "server-list-complete": "Server list complete",
    "server-name": "Name",
    "server-owner": "Owner",
    "server-port": "Port",
    "settings-language": "Language",
    "settings-title": "Settings",
    "shadows": "Shadows",
    "shadows-off": "Off",
    "shadows-on": "On",
    "shadows-pcr": "On (PCR)",
    "sound-volume": "Sound Volume",
    "ssao": "SSAO",
    "start-game": "Play",
    "start-singleplayer-game": "Singleplayer",
    "start-playing": "Start Playing",
    "storage-service": "Identity storage service",
    "storage-service-conflict-message": "During the last synchronization of the locally stored client identities with the storage service, a conflict was detected. For the server with id %s, the locally stored certificate has id %s while the remote one has id %s. What do you want to do? Please note that keeping one of the versions will delete the other one; ignoring will keep the local identity locally and the remote identity remotely, and the conflict will be detected again during the next synchronization.",
    "storage-service-conflict-keep-local": "Keep local version (overwrite on the service)",
    "storage-service-conflict-keep-remote": "Keep remote version (overwrite local)",
    "storage-service-conflict-ignore": "Ignore",
    "storage-service-log-in": "Login",
    "storage-service-log-out": "Logout",
    "storage-service-log-out-popup": "You are about to disconnect your account from this client. Do you want to delete the locally stored client identities? If you don't delete them, they will be uploaded to the account of the next user which logs in. Choose Yes if you want to login with another account; choose No if you want to re-login with this account after logging out. Choose cancel if you don't want to log out at all.",
    "storage-service-logged-in": "you are logged in as %s",
    "storage-service-logged-out": "you are not logged in",
    "storage-service-login-fail": "Login failed - %s",
    "storage-service-login-ok": "Successfully logged in",
    "storage-service-logout-fail": "Logout failed - %s",
    "storage-service-logout-ok": "Successfully logged out",
    "storage-service-popup-bad-url": "The entered URL is not valid.",
    "storage-service-popup-login": "Login",
    "storage-service-popup-password": "Password",
    "storage-service-popup-title": "Log in to identity storage service",
    "storage-service-popup-url": "Service URL",
    "storage-service-popup-warning": "Warning: there are client identity certificates stored locally. If you login, they will be uploaded to the service.",
    "storage-service-sync-conflicts": "Warning: there were conflicting identities. Please click Join Game from the main menu to solve the conflicts.",
    "storage-service-sync-fail": "Failed to synchronize identities - %s",
    "storage-service-sync-ok": "Synchronization completed - %d downloaded, %d uploaded, %d conflicting.",
    "storage-service-sync-previous-conflicts": "Conflicts were detected during the latest synchronization. It's not possible to start a new synchronization until the conflicts are resolved.",
    "storage-service-token-fail": "Authentication from stored token and URL failed - %s.",
    "storage-service-token-not-present": "No configuration data is present, staying logged out.",
    "storage-service-token-ok": "Successfully logged in using stored credentials.",
    "storage-service-upload-fail": "Failed to upload identities - %s.",
    "storage-service-upload-ok": "Successfully uploaded new identities.",
    "storage-service-wait": "Working, please wait...",
    "storage-service-working": "The storage service client is still working (synchronizing identities or logging in/out). Joining a game now may cause client identity conflicts between the storage service and the local configuration. Do you want to continue anyway?",
    "telemetry-button": "Metrics Menu",
    "telemetry-launch-popup-text": "Telemetry system will send metrics and errors to the server. We do our best to avoid sending anything identifiable from your PC, e.g. telemetry includes your OS name, Java version but it doesn't include the MAC address, the home path, etc. You can review in Metric Menu and let us know if we missed something. Telemetry is super useful to an all volunteer project like ours and we'd really appreciate it!",
    "telemetry-launch-popup-title": "Telemetry In Terasology",
    "telemetry-menu": "Metrics Menu",
    "telemetry-description": "This screen shows the metrics and their values that will be sent to the server. You can enable/disable it here. Telemetry is super useful to an all volunteer project like ours and we'd really appreciate it!",
    "telemetry-block-destroyed": "Block Destroyed",
    "telemetry-block-placed": "Block Placed",
    "telemetry-game-configuration": "Game Configuration",
    "telemetry-game-play": "Game Play Statistics",
    "telemetry-creature-killed": "Creature Killed",
    "telemetry-system-context": "System Context",
    "telemetry-modules": "Modules",
    "this-language-English": "English",
    "this-language-native": "English",
    "universe-setup": "Universe Setup",
    "update-module": "Update",
    "time-progression-during-pre-generation": "Time progression during pre-generation",
    "validation-username-max-length": "Username can't be longer then 100 chars",
    "video-display-mode": "Display Mode",
    "video-fullscreen": "Fullscreen",
    "video-windowed-fullscreen": "Windowed Fullscreen",
    "video-windowed": "Windowed",
    "video-graphic-settings": "Window / Graphic Settings",
    "video-high-end-settings": "High-End / Experimental Settings",
    "video-preset": "Preset",
    "video-preset-custom": "Custom",
    "video-preset-high": "High",
    "video-preset-low": "Low",
    "video-preset-medium": "Medium",
    "video-preset-message": "Does NOT change view distance or field of view",
    "video-preset-minimal": "Minimal",
    "video-preset-ultra": "Ultra",
    "video-settings": "Video",
    "video-settings-title": "Video Settings",
    "video-vsync": "V-Sync",
    "view-distance": "View Distance",
    "view-distance-blind": "Legally Blind",
    "view-distance-extreme": "Extreme",
    "view-distance-far": "Far",
    "view-distance-mega": "Mega",
    "view-distance-moderate": "Moderate",
    "view-distance-near": "Near",
    "view-distance-ultra": "Ultra",
    "vignette": "Vignette",
    "volumetric-fog": "Volumetric Fog",
    "warn-modules": "WARNING: Enabling extra modules, especially all or those not in the stable lineup can cause game crashes or broken worlds.\nPlease handle with care.",
    "warning": "Warning",
    "water-reflections": "Water Reflections",
    "water-reflections-global": "Global",
    "water-reflections-sky": "Sky Only",
    "water-reflections-ssr": "SSR (experimental)",
    "widget-selection-prompt": "Select the type of the widget:",
    "widget-selection-title": "Widget Selection",
    "world-config-preview": "Details...",
<<<<<<< HEAD
    "world-seed": "Seed",
    "world-generator": "World Generator"
=======
    "world-configuration": "World Configuration",
    "world-seed": "Seed",
    "world-setup": "World Setup",
    "world-pre-generation": "World Pre-generation"
>>>>>>> f23c0f12
}<|MERGE_RESOLUTION|>--- conflicted
+++ resolved
@@ -385,13 +385,9 @@
     "widget-selection-prompt": "Select the type of the widget:",
     "widget-selection-title": "Widget Selection",
     "world-config-preview": "Details...",
-<<<<<<< HEAD
+    "world-configuration": "World Configuration",
+    "world-generator": "World Generator",
+    "world-pre-generation": "World Pre-generation",
     "world-seed": "Seed",
-    "world-generator": "World Generator"
-=======
-    "world-configuration": "World Configuration",
-    "world-seed": "Seed",
-    "world-setup": "World Setup",
-    "world-pre-generation": "World Pre-generation"
->>>>>>> f23c0f12
+    "world-setup": "World Setup"
 }