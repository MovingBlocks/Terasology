{
    "type": "pauseMenu",
    "skin": "pauseMenu",
    "contents": {
        "type": "relativeLayout",
        "contents": [
            {
                "type": "columnLayout",
                "verticalSpacing": 8,
                "contents": [
                    {
                        "type": "UILabel",
                        "text": "${engine:menu#ingame-menu-title}"
                    },
                    {
                        "type": "UISpace",
                        "size": [
                            1,
                            8
                        ]
                    },
                    {
                        "type": "UIButton",
                        "id": "close",
                        "text": "${engine:menu#back}"
                    },
                    {
                        "type": "UISpace",
                        "size": [
                            1,
                            16
                        ]
                    },
                    {
                       "type": "UIButton",
                       "id": "extra",
                       "text": "${engine:menu#extras-label}"
                    },
                    {
                        "type": "UIButton",
                        "id": "settings",
                        "text": "${engine:menu#game-settings}"
                    },
                    {
                        "type": "UIButton",
                        "id": "mainMenu",
                        "text": "${engine:menu#return-main-menu}"
                    },
                    {
                        "type": "UIButton",
                        "id": "exit",
                        "text": "${engine:menu#exit-game}"
                    }
                ],
                "layoutInfo": {
                    "use-content-width": true,
                    "use-content-height": true,
                    "position-horizontal-center": {},
                    "position-vertical-center": {}
                }
            },
<<<<<<< HEAD
=======
            {
                "type": "UIButton",
                "id": "devTools",
                "text": "${engine:menu#dev-tools-title}",
                "layoutInfo": {
                    "use-content-width": true,
                    "use-content-height": true,
                    "position-bottom": {
                        "offset": 8
                    },
                    "position-right": {
                        "offset": 8
                    }
                }
            },
            {
                "type": "UIButton",
                "id": "crashReporter",
                "text": "${engine:menu#crash-reporter}",
                "layoutInfo": {
                    "use-content-width": true,
                    "use-content-height": true,
                    "position-bottom": {
                        "offset": 8
                    },
                    "position-right": {
                        "offset": 8,
                        "target": "LEFT",
                        "widget": "devTools"
                    }
                }
            },
            {
                "type": "UIButton",
                "text": "${engine:menu#telemetry-button}",
                "id": "telemetry",
                "layoutInfo": {
                    "use-content-width": true,
                    "use-content-height": true,
                    "position-bottom": {
                        "offset": 8
                    },
                    "position-left": {
                        "offset": 8
                    }
                }
            },
            {
                "type": "UIButton",
                "text": "RenderGraph",
                "id": "renderGraphButton",
                "layoutInfo": {
                    "use-content-width": true,
                    "use-content-height": true,
                    "position-bottom": {
                        "offset": 40
                    },
                    "position-left": {
                        "offset": 8
                    }
                }
            }
>>>>>>> 364fca1e
        ]
    }
}<|MERGE_RESOLUTION|>--- conflicted
+++ resolved
@@ -58,72 +58,7 @@
                     "position-horizontal-center": {},
                     "position-vertical-center": {}
                 }
-            },
-<<<<<<< HEAD
-=======
-            {
-                "type": "UIButton",
-                "id": "devTools",
-                "text": "${engine:menu#dev-tools-title}",
-                "layoutInfo": {
-                    "use-content-width": true,
-                    "use-content-height": true,
-                    "position-bottom": {
-                        "offset": 8
-                    },
-                    "position-right": {
-                        "offset": 8
-                    }
-                }
-            },
-            {
-                "type": "UIButton",
-                "id": "crashReporter",
-                "text": "${engine:menu#crash-reporter}",
-                "layoutInfo": {
-                    "use-content-width": true,
-                    "use-content-height": true,
-                    "position-bottom": {
-                        "offset": 8
-                    },
-                    "position-right": {
-                        "offset": 8,
-                        "target": "LEFT",
-                        "widget": "devTools"
-                    }
-                }
-            },
-            {
-                "type": "UIButton",
-                "text": "${engine:menu#telemetry-button}",
-                "id": "telemetry",
-                "layoutInfo": {
-                    "use-content-width": true,
-                    "use-content-height": true,
-                    "position-bottom": {
-                        "offset": 8
-                    },
-                    "position-left": {
-                        "offset": 8
-                    }
-                }
-            },
-            {
-                "type": "UIButton",
-                "text": "RenderGraph",
-                "id": "renderGraphButton",
-                "layoutInfo": {
-                    "use-content-width": true,
-                    "use-content-height": true,
-                    "position-bottom": {
-                        "offset": 40
-                    },
-                    "position-left": {
-                        "offset": 8
-                    }
-                }
             }
->>>>>>> 364fca1e
         ]
     }
 }