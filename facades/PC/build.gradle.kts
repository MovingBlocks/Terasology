// Copyright 2021 The Terasology Foundation
// SPDX-License-Identifier: Apache-2.0

// The PC facade is responsible for the primary distribution - a plain Java application runnable on PCs

import Terasology_dist_gradle.ValidateZipDistribution
import org.apache.tools.ant.filters.FixCrLfFilter
import org.terasology.gradology.RunTerasology
import org.terasology.gradology.nativeSubdirectoryName
import java.text.SimpleDateFormat
import java.util.*
import kotlin.test.assertEquals
import kotlin.test.fail

plugins {
    application
    id("terasology-dist")
    id("facade")
}

// Grab all the common stuff like plugins to use, artifact repositories, code analysis config
apply(from = "$rootDir/config/gradle/publish.gradle")

val dateTimeFormat = SimpleDateFormat("yyyy-MM-dd'T'HH:mm:ssXXX")
dateTimeFormat.timeZone = TimeZone.getTimeZone("UTC")

// Default path to store server data if running headless via Gradle
val localServerDataPath by extra("terasology-server")

// General props
val mainClassName by extra("org.terasology.engine.Terasology")
val templatesDir = File(rootDir, "templates")
val rootDirDist = File(rootDir, "build/distributions")

// Inherited props
val dirNatives: String by rootProject.extra
val distsDirectory: DirectoryProperty by project

// Read environment variables, including variables passed by jenkins continuous integration server
val env: MutableMap<String, String> = System.getenv()!!

// Version related
val startDateTimeString = dateTimeFormat.format(Date())!!
val versionFileName = "VERSION"
val versionBase by lazy { File(templatesDir, "version.txt").readText().trim() }
val displayVersion = versionBase


application {
    applicationName = "Terasology"
    executableDir = ""
    mainClass.set(extra.get("mainClassName") as String)
}

// Base the engine tests on the same version number as the engine
version = project(":engine").version
logger.info("PC VERSION: {}", version)

// Jenkins-Artifactory integration catches on to this as part of the Maven-type descriptor
group = "org.terasology.facades"

dependencies {
    implementation(group = "info.picocli", name = "picocli", version = "4.5.2")
    annotationProcessor("info.picocli:picocli-codegen:4.5.2")

    implementation(project(":engine"))
    implementation("org.terasology:reflections:0.9.12-MB")
    implementation(project(":subsystems:DiscordRPC"))

    // TODO: Consider whether we can move the CR dependency back here from the engine, where it is referenced from the main menu
    implementation(group = "org.terasology.crashreporter", name = "cr-terasology", version = "4.1.0")
}

tasks.named<JavaCompile>("compileJava") {
    // according to https://picocli.info/#_gradle_2
    options.compilerArgs.add("-Aproject=${project.group}/${project.name}")
}

/****************************************
 * Run Targets
 */

tasks.register<RunTerasology>("game") {
    description = "Run 'Terasology' to play the game as a standard PC application"

    // If there are no actual source modules let the user know, just in case ..
    if (project(":modules").subprojects.isEmpty()) {
        logger.warn("NOTE: You're running the game from source without any source modules - that may be intentional (got jar modules?) but maybe not. Consider running `groovyw init` or a variant (see `groovyw usage`)")
    }
}

tasks.register<RunTerasology>("profile") {
    description = "Run 'Terasology' to play the game as a standard PC application (with Java FlightRecorder profiling)"
    jvmArgs( "-XX:+UnlockCommercialFeatures", "-XX:+FlightRecorder", "-XX:+UnlockDiagnosticVMOptions", "-XX:+DebugNonSafepoints", "-XX:StartFlightRecording=filename=terasology.jfr,dumponexit=true")
}

tasks.register<RunTerasology>("debug") {
    description = "Run 'Terasology' to play the game as a standard PC application (in debug mode)"
    jvmArgs( "-Xrunjdwp:transport=dt_socket,server=y,suspend=n,address=1044")
}

tasks.register<RunTerasology>("permissiveNatives") {
    description = "Run 'Terasology' with security set to permissive and natives loading a second way (for KComputers)"

    args("--permissive-security")
    systemProperty("java.library.path", rootProject.file(dirNatives + "/" + nativeSubdirectoryName()))
}

// TODO: Make a task to reset server / game data
tasks.register<RunTerasology>("server") {
    description = "Starts a headless multiplayer server with data stored in [project-root]/$localServerDataPath"
<<<<<<< HEAD
    dependsOn("setupServerConfig")
    dependsOn("setupServerModules")
    args("--headless", "--homedir=$localServerDataPath")
=======
    args("-headless", "-homedir=$localServerDataPath")
>>>>>>> ffaa35d8
}


/*********************************
 * Distribution
 *
 * See also publish.gradle, included near the top.
 */

tasks.named<Jar>("jar") {
    // Launcher expects the main class to be in the file with this name.
    archiveFileName.set("Terasology.jar")

    manifest {
        //TODO: Maybe later add the engine's version number into here?
        attributes["Main-Class"] = mainClassName
        // A classpath in the manifest avoids the problem of having to put a classpath on the command line and
        // "line is too long" errors: https://github.com/gradle/gradle/issues/1989
        attributes["Class-Path"] = configurations["runtimeClasspath"].joinToString(" ") { it.name }
        attributes["Implementation-Title"] = "Terasology-" + project.name
        attributes["Implementation-Version"] =
            "$displayVersion, facade v${project.version}, build number ${env["BUILD_NUMBER"]}"
    }
}

/**
 * Create a human-readable file with version and build information.
 *
 * This goes in to the root of the distribution where it can easily be found and read by humans.
 * For build details in a easily parsed format, see the `versionInfo.properties` resource added
 * in engine's build.
 */
val createVersionFile = tasks.register<Copy>("createVersionFile") {
    this.description = "Create a human-readable file with version and build information."

    inputs.property("dateTime", startDateTimeString)
    from(templatesDir)
    into("$buildDir/versionfile")
    include(versionFileName)
    expand(mapOf(
        "buildNumber" to env["BUILD_NUMBER"],
        "buildUrl" to env["BUILD_URL"],
        "dateTime" to startDateTimeString,
        "displayVersion" to displayVersion
    ))
    filter(FixCrLfFilter::class, "eol" to FixCrLfFilter.CrLf.newInstance("crlf"))
}

val distForLauncher = tasks.register<Zip>("distForLauncher") {
    group = "terasology dist"
    description = "Bundles the project to a Launcher-compatible layout."

    archiveFileName.set("Terasology.zip")

    // Launcher expects `libs/Terasology.jar`, no containing folder
    // TODO: fix launcher so it can take either structure. It should be able to do without ambiguity.
    val defaultLibraryDirectory = "lib"
    val launcherLibraryDirectory = "libs"

    this.with(distributions.getByName("main").contents {
        eachFile {
            val pathSegments = relativePath.segments

            when (pathSegments[0]) {
                defaultLibraryDirectory -> {
                    // Redirect things from lib/ to libs/
                    val tail = pathSegments.sliceArray(1 until pathSegments.size)
                    relativePath = RelativePath(true, launcherLibraryDirectory, *tail)
                }
            }

            if (this.sourcePath == "Terasology" || this.sourcePath == "Terasology.bat") {
                // I don't know how the "lib/" makes its way in to the classpath used by CreateStartScripts,
                // so we're adjusting it after-the-fact.
                filter(ScriptClasspathRewriter(this, defaultLibraryDirectory, launcherLibraryDirectory))
            }
        }
    })
}

tasks.register<ValidateZipDistribution>("testDistForLauncher") {
    description = "Validates locations in distForLauncher."

    fromTask(distForLauncher)

    doLast {
        val theFile = zipFile.get().asFile
        assertEquals("Terasology.zip", theFile.name)

        assertContainsPath("libs/Terasology.jar")
        assertContainsPath("/Terasology.bat")
    }
}

tasks.register<ValidateZipDistribution>("testDistZip") {
    description = "Validates locations in distZip."

    fromTask(tasks.named<Zip>("distZip"))

    doLast {
        assertContainsPath("*/lib/Terasology.jar")
        assertContainsPath("*/Terasology.bat")

        val rootFiles = tree.matching {
            include("/*")
        }
        if (!rootFiles.isEmpty) {
            fail("Expected a single root directory, but root contains files ${rootFiles.files.map { it.name }}")
        }
    }
}

tasks.register<Task>("testDist") {
    group = "verification"
    dependsOn("testDistForLauncher", "testDistZip")
}

class ScriptClasspathRewriter(file: FileCopyDetails, val oldDirectory: String, val newDirectory: String) : Transformer<String, String> {
    private val isBatchFile = file.name.endsWith(".bat")

    override fun transform(line: String): String = if (isBatchFile) {
            line.replace("$oldDirectory\\", "$newDirectory\\")
        } else {
            line.replace("$oldDirectory/", "$newDirectory/")
        }
}

tasks.named<CreateStartScripts>("startScripts") {
    // Use start scripts that invoke java with `-jar` with the classpath in the jar manifest,
    // instead of including classpath on the command line. Avoids "line is too long" errors.
    // See https://github.com/gradle/gradle/issues/1989
    (unixStartScriptGenerator as TemplateBasedScriptGenerator).apply {
        template = resources.text.fromFile("src/main/startScripts/unixStartScript.gsp")
    }
    (windowsStartScriptGenerator as TemplateBasedScriptGenerator).apply {
        template = resources.text.fromFile("src/main/startScripts/windowsStartScript.bat.gsp")
    }
}

distributions {
    main {
        contents {
            from(rootDir) {
                include("README.markdown", "LICENSE", "NOTICE")
                rename("README.markdown", "README")
                filter(FixCrLfFilter::class, "eol" to FixCrLfFilter.CrLf.newInstance("crlf"))
            }
            from(createVersionFile)
            from(configurations.named("natives")) {
                into(dirNatives)
            }
        }
    }
}


/********************************
 * Eclipse Integration
 */

tasks.register<Copy>("copyEclipseLauncher") {
    from("$rootDir/config/eclipse")
    into(projectDir)
    include("Terasology.launch")
}

tasks.named("eclipse") {
    dependsOn("copyEclipseLauncher")
    dependsOn(":extractNatives")
}

tasks.named("cleanEclipse") {
    doLast {
        File(projectDir, "Terasology.launch").delete()
    }
}<|MERGE_RESOLUTION|>--- conflicted
+++ resolved
@@ -109,13 +109,7 @@
 // TODO: Make a task to reset server / game data
 tasks.register<RunTerasology>("server") {
     description = "Starts a headless multiplayer server with data stored in [project-root]/$localServerDataPath"
-<<<<<<< HEAD
-    dependsOn("setupServerConfig")
-    dependsOn("setupServerModules")
     args("--headless", "--homedir=$localServerDataPath")
-=======
-    args("-headless", "-homedir=$localServerDataPath")
->>>>>>> ffaa35d8
 }
 
 
