// Copyright 2020 The Terasology Foundation
// SPDX-License-Identifier: Apache-2.0
package org.terasology.cli

@Grab(group = 'org.slf4j', module = 'slf4j-nop', version = '1.6.1')
@Grab(group='org.eclipse.jgit', module='org.eclipse.jgit', version='5.9.0.202009080501-r')
@Grab('info.picocli:picocli-groovy:4.3.2')
@Grab('org.fusesource.jansi:jansi:1.18')
@GrabExclude('org.codehaus.groovy:groovy-all')

import org.fusesource.jansi.AnsiConsole
import org.terasology.cli.commands.BaseCommandType
<<<<<<< HEAD
import org.terasology.cli.commands.BashCompletitionCommand
import org.terasology.cli.commands.ModuleCommand
=======
import org.terasology.cli.commands.module.ModuleCommand
import org.terasology.cli.commands.workspace.WorkspaceCommand
>>>>>>> d47a9fd3
import picocli.CommandLine
import picocli.CommandLine.Command
import picocli.CommandLine.HelpCommand

// If using local groovy files without Gradle the subcommands section may highlight as bad syntax in IntelliJ - that's OK
@Command(name = "gw",
    synopsisSubcommandLabel = "COMMAND", // Default is [COMMAND] indicating optional, but sub command here is required
    subcommands = [
        HelpCommand.class, // Adds standard help options (help as a subcommand, -h, and --help)
        ModuleCommand.class,
<<<<<<< HEAD
        BashCompletitionCommand.class], // Note that these Groovy classes *must* start with a capital letter for some reason
=======
        WorkspaceCommand.class
    ], // Note that these Groovy classes *must* start with a capital letter for some reason
>>>>>>> d47a9fd3
    description = "Utility system for interacting with a Terasology developer workspace")
class GooeyCLI extends BaseCommandType {
    static void main(String[] args) {
        AnsiConsole.systemInstall() // enable colors on Windows - TODO: Test on not-so-Windows systems, should those not run this?
        CommandLine cmd = new CommandLine(new GooeyCLI())
        if (args.length == 0) {
            cmd.usage(System.out)
        }
        else {
            cmd.execute(args)
        }
        AnsiConsole.systemUninstall() // cleanup when done
    }
}<|MERGE_RESOLUTION|>--- conflicted
+++ resolved
@@ -10,13 +10,9 @@
 
 import org.fusesource.jansi.AnsiConsole
 import org.terasology.cli.commands.BaseCommandType
-<<<<<<< HEAD
 import org.terasology.cli.commands.BashCompletitionCommand
-import org.terasology.cli.commands.ModuleCommand
-=======
 import org.terasology.cli.commands.module.ModuleCommand
 import org.terasology.cli.commands.workspace.WorkspaceCommand
->>>>>>> d47a9fd3
 import picocli.CommandLine
 import picocli.CommandLine.Command
 import picocli.CommandLine.HelpCommand
@@ -27,12 +23,9 @@
     subcommands = [
         HelpCommand.class, // Adds standard help options (help as a subcommand, -h, and --help)
         ModuleCommand.class,
-<<<<<<< HEAD
-        BashCompletitionCommand.class], // Note that these Groovy classes *must* start with a capital letter for some reason
-=======
-        WorkspaceCommand.class
+        WorkspaceCommand.class,
+        BashCompletitionCommand.class,
     ], // Note that these Groovy classes *must* start with a capital letter for some reason
->>>>>>> d47a9fd3
     description = "Utility system for interacting with a Terasology developer workspace")
 class GooeyCLI extends BaseCommandType {
     static void main(String[] args) {
