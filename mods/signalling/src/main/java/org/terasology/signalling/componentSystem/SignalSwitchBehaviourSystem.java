--- conflicted
+++ resolved
@@ -16,11 +16,8 @@
 import org.terasology.logic.characters.CharacterComponent;
 import org.terasology.logic.common.ActivateEvent;
 import org.terasology.logic.location.LocationComponent;
-<<<<<<< HEAD
-=======
 import org.terasology.math.Side;
 import org.terasology.math.SideBitFlag;
->>>>>>> bdba05a6
 import org.terasology.signalling.components.*;
 import org.terasology.signalling.gui.SetSignalDelayEvent;
 import org.terasology.world.BlockEntityRegistry;
@@ -34,10 +31,7 @@
 
 import javax.vecmath.Vector3f;
 import java.util.Comparator;
-<<<<<<< HEAD
-=======
 import java.util.EnumSet;
->>>>>>> bdba05a6
 import java.util.PriorityQueue;
 import java.util.Set;
 
@@ -52,10 +46,7 @@
 
     public static final int GATE_MINIMUM_SIGNAL_CHANGE_INTERVAL = 500;
     public static final int NOT_LOADED_BLOCK_RETRY_DELAY = 500;
-<<<<<<< HEAD
-=======
     public static final int BUTTON_PRESS_TIME = 500;
->>>>>>> bdba05a6
 
     @In
     private Time time;
@@ -84,20 +75,10 @@
     private BlockFamily signalXorGate;
     private BlockFamily signalNandGate;
 
-<<<<<<< HEAD
-    private BlockFamily signalOrGate;
-    private BlockFamily signalAndGate;
-    private BlockFamily signalXorGate;
-    private BlockFamily signalNandGate;
-
     private BlockFamily signalOnDelayGate;
     private BlockFamily signalOffDelayGate;
-=======
-    private BlockFamily signalOnDelayGate;
-    private BlockFamily signalOffDelayGate;
 
     private BlockFamily signalSetResetGate;
->>>>>>> bdba05a6
 
     @Override
     public void update(float delta) {
@@ -150,15 +131,12 @@
                     if (processOutputForRevertedGate(blockEntity)) {
                         gateLastSignalChangeTime.put(new ImmutableBlockLocation(actionLocation), worldTime);
                     }
-<<<<<<< HEAD
-=======
                 } else if (blockFamily == signalSetResetGate) {
                     if (processOutputForSetResetGate(blockEntity)) {
                         gateLastSignalChangeTime.put(new ImmutableBlockLocation(actionLocation), worldTime);
                     }
                 } else if (block == signalButton) {
                     stopProducingSignal(blockEntity);
->>>>>>> bdba05a6
                 }
 
                 blockEntity.removeComponent(SignalDelayedActionComponent.class);
@@ -172,11 +150,7 @@
 
     private boolean processOutputForNormalGate(EntityRef blockEntity) {
         boolean hasSignal = blockEntity.getComponent(SignalConsumerStatusComponent.class).hasSignal;
-<<<<<<< HEAD
-        logger.debug("Processing gate, hasSignal="+hasSignal);
-=======
         logger.debug("Processing gate, hasSignal=" + hasSignal);
->>>>>>> bdba05a6
         if (hasSignal) {
             return startProducingSignal(blockEntity, -1);
         } else {
@@ -193,8 +167,6 @@
         }
     }
 
-<<<<<<< HEAD
-=======
     private boolean processOutputForSetResetGate(EntityRef blockEntity) {
         SignalConsumerAdvancedStatusComponent consumerAdvancedStatusComponent = blockEntity.getComponent(SignalConsumerAdvancedStatusComponent.class);
         EnumSet<Side> signals = SideBitFlag.getSides(consumerAdvancedStatusComponent.sidesWithSignals);
@@ -220,7 +192,6 @@
         return false;
     }
 
->>>>>>> bdba05a6
     private void handlePressurePlateEvents() {
         Set<Vector3i> toRemoveSignal = Sets.newHashSet(activatedPressurePlates);
 
@@ -262,10 +233,7 @@
         signalPressurePlate = blockManager.getBlock("signalling:SignalPressurePlate");
         signalSwitch = blockManager.getBlock("signalling:SignalSwitch");
         signalLimitedSwitch = blockManager.getBlock("signalling:SignalLimitedSwitch");
-<<<<<<< HEAD
-=======
         signalButton = blockManager.getBlock("signalling:SignalButton");
->>>>>>> bdba05a6
 
         signalOrGate = blockManager.getBlockFamily("signalling:SignalOrGate");
         signalAndGate = blockManager.getBlockFamily("signalling:SignalAndGate");
@@ -274,11 +242,8 @@
 
         signalOnDelayGate = blockManager.getBlockFamily("signalling:SignalOnDelayGate");
         signalOffDelayGate = blockManager.getBlockFamily("signalling:SignalOffDelayGate");
-<<<<<<< HEAD
-=======
 
         signalSetResetGate = blockManager.getBlockFamily("signalling:SignalSetResetGate");
->>>>>>> bdba05a6
     }
 
     @Override
@@ -289,16 +254,10 @@
     @ReceiveEvent(components = {BlockComponent.class, SignalTimeDelayComponent.class})
     public void configureTimeDelay(SetSignalDelayEvent event, EntityRef entity) {
         SignalTimeDelayComponent timeDelayComponent = entity.getComponent(SignalTimeDelayComponent.class);
-<<<<<<< HEAD
-        timeDelayComponent.delaySetting = event.getTime();
-        entity.saveComponent(timeDelayComponent);
-        if (timeDelayComponent.delaySetting== 1000 && entity.hasComponent(SignalTimeDelayModifiedComponent.class)) {
-=======
         timeDelayComponent.delaySetting = Math.min(500, event.getTime());
 
         entity.saveComponent(timeDelayComponent);
         if (timeDelayComponent.delaySetting == 1000 && entity.hasComponent(SignalTimeDelayModifiedComponent.class)) {
->>>>>>> bdba05a6
             entity.removeComponent(SignalTimeDelayModifiedComponent.class);
         } else if (!entity.hasComponent(SignalTimeDelayModifiedComponent.class)) {
             entity.addComponent(new SignalTimeDelayModifiedComponent());
@@ -358,8 +317,6 @@
             startProducingSignal(entity, result);
         } else {
             stopProducingSignal(entity);
-<<<<<<< HEAD
-=======
         }
     }
 
@@ -386,22 +343,7 @@
             if (blockFamily == signalSetResetGate) {
                 delayGateSignalChangeIfNeeded(entity);
             }
->>>>>>> bdba05a6
-        }
-    }
-
-    @ReceiveEvent(components = {BlockComponent.class, SignalDelayedActionComponent.class})
-    public void addedDelayedAction(OnActivatedComponent event, EntityRef block) {
-        final Vector3i location = block.getComponent(BlockComponent.class).getPosition();
-        final long executeTime = block.getComponent(SignalDelayedActionComponent.class).executeTime;
-        delayedActions.add(new BlockAtLocationDelayedAction(location, executeTime));
-    }
-
-    @ReceiveEvent(components = {BlockComponent.class, SignalDelayedActionComponent.class})
-    public void removedDelayedAction(BeforeDeactivateComponent event, EntityRef block) {
-        final Vector3i location = block.getComponent(BlockComponent.class).getPosition();
-        final long executeTime = block.getComponent(SignalDelayedActionComponent.class).executeTime;
-        delayedActions.remove(new BlockAtLocationDelayedAction(location, executeTime));
+        }
     }
 
     @ReceiveEvent(components = {SignalConsumerStatusComponent.class})
@@ -427,7 +369,6 @@
                 signalChangedForDelayOnGate(entity, consumerStatusComponent);
             } else if (blockFamily == signalOffDelayGate) {
                 signalChangedForDelayOffGate(entity, consumerStatusComponent);
-<<<<<<< HEAD
             }
         }
     }
@@ -435,7 +376,7 @@
     private void signalChangedForDelayOffGate(EntityRef entity, SignalConsumerStatusComponent consumerStatusComponent) {
         SignalTimeDelayComponent delay = entity.getComponent(SignalTimeDelayComponent.class);
         if (consumerStatusComponent.hasSignal) {
-                // Remove any signal-delayed actions on the entity and turn on signal from it, if it doesn't have any
+            // Remove any signal-delayed actions on the entity and turn on signal from it, if it doesn't have any
             if (entity.hasComponent(SignalDelayedActionComponent.class)) {
                 entity.removeComponent(SignalDelayedActionComponent.class);
             }
@@ -456,7 +397,7 @@
             delayedAction.executeTime = time.getGameTimeInMs() + delay.delaySetting;
             entity.addComponent(delayedAction);
         } else {
-                // Remove any signal-delayed actions on the entity and turn off signal from it, if it has any
+            // Remove any signal-delayed actions on the entity and turn off signal from it, if it has any
             if (entity.hasComponent(SignalDelayedActionComponent.class)) {
                 entity.removeComponent(SignalDelayedActionComponent.class);
             }
@@ -485,8 +426,6 @@
                 whenToLookAt = gateLastSignalChangeTime.get(location) + GATE_MINIMUM_SIGNAL_CHANGE_INTERVAL;
             } else {
                 whenToLookAt = time.getGameTimeInMs();
-=======
->>>>>>> bdba05a6
             }
             delayedAction.executeTime = whenToLookAt;
             entity.addComponent(delayedAction);
@@ -552,123 +491,4 @@
             return Long.valueOf(o1.executeTime).compareTo(o2.executeTime);
         }
     }
-
-    private void signalChangedForDelayOffGate(EntityRef entity, SignalConsumerStatusComponent consumerStatusComponent) {
-        SignalTimeDelayComponent delay = entity.getComponent(SignalTimeDelayComponent.class);
-        if (consumerStatusComponent.hasSignal) {
-            // Remove any signal-delayed actions on the entity and turn on signal from it, if it doesn't have any
-            if (entity.hasComponent(SignalDelayedActionComponent.class)) {
-                entity.removeComponent(SignalDelayedActionComponent.class);
-            }
-            startProducingSignal(entity, -1);
-        } else {
-            // Schedule for the gate to be looked at when the time passes
-            SignalDelayedActionComponent delayedAction = new SignalDelayedActionComponent();
-            delayedAction.executeTime = time.getGameTimeInMs() + delay.delaySetting;
-            entity.addComponent(delayedAction);
-        }
-    }
-
-    private void signalChangedForDelayOnGate(EntityRef entity, SignalConsumerStatusComponent consumerStatusComponent) {
-        SignalTimeDelayComponent delay = entity.getComponent(SignalTimeDelayComponent.class);
-        if (consumerStatusComponent.hasSignal) {
-            // Schedule for the gate to be looked at when the time passes
-            SignalDelayedActionComponent delayedAction = new SignalDelayedActionComponent();
-            delayedAction.executeTime = time.getGameTimeInMs() + delay.delaySetting;
-            entity.addComponent(delayedAction);
-        } else {
-            // Remove any signal-delayed actions on the entity and turn off signal from it, if it has any
-            if (entity.hasComponent(SignalDelayedActionComponent.class)) {
-                entity.removeComponent(SignalDelayedActionComponent.class);
-            }
-            stopProducingSignal(entity);
-        }
-    }
-
-    private void signalChangedForNormalGate(EntityRef entity, SignalConsumerStatusComponent consumerStatusComponent) {
-        logger.debug("Gate has signal: " + consumerStatusComponent.hasSignal);
-        delayGateSignalChangeIfNeeded(entity);
-    }
-
-    private void signalChangedForNotGate(EntityRef entity, SignalConsumerStatusComponent consumerStatusComponent) {
-        logger.debug("Gate has signal: " + consumerStatusComponent.hasSignal);
-        delayGateSignalChangeIfNeeded(entity);
-    }
-
-    private void delayGateSignalChangeIfNeeded(EntityRef entity) {
-        if (!entity.hasComponent(SignalDelayedActionComponent.class)) {
-            // Schedule for the gate to be looked either immediately (during "update" method) or at least
-            // GATE_MINIMUM_SIGNAL_CHANGE_INTERVAL from the time it has last changed, whichever is later
-            SignalDelayedActionComponent delayedAction = new SignalDelayedActionComponent();
-            long whenToLookAt;
-            final ImmutableBlockLocation location = new ImmutableBlockLocation(entity.getComponent(BlockComponent.class).getPosition());
-            if (gateLastSignalChangeTime.containsKey(location)) {
-                whenToLookAt = gateLastSignalChangeTime.get(location) + GATE_MINIMUM_SIGNAL_CHANGE_INTERVAL;
-            } else {
-                whenToLookAt = time.getGameTimeInMs();
-            }
-            delayedAction.executeTime = whenToLookAt;
-            entity.addComponent(delayedAction);
-        }
-    }
-
-    private boolean startProducingSignal(EntityRef entity, int signalStrength) {
-        final SignalProducerComponent producer = entity.getComponent(SignalProducerComponent.class);
-        if (producer.signalStrength != signalStrength) {
-            producer.signalStrength = signalStrength;
-            entity.saveComponent(producer);
-            entity.addComponent(new SignalProducerModifiedComponent());
-            return true;
-        }
-        return false;
-    }
-
-    private boolean stopProducingSignal(EntityRef entity) {
-        SignalProducerComponent producer = entity.getComponent(SignalProducerComponent.class);
-        if (producer.signalStrength != 0) {
-            producer.signalStrength = 0;
-            entity.saveComponent(producer);
-            entity.removeComponent(SignalProducerModifiedComponent.class);
-            return true;
-        }
-        return false;
-    }
-
-    private class BlockAtLocationDelayedAction {
-        private long executeTime;
-        private ImmutableBlockLocation blockLocation;
-
-        private BlockAtLocationDelayedAction(Vector3i location, long executeTime) {
-            this.blockLocation = new ImmutableBlockLocation(location);
-            this.executeTime = executeTime;
-        }
-
-        @Override
-        public boolean equals(Object o) {
-            if (this == o) return true;
-            if (o == null || getClass() != o.getClass()) return false;
-
-            BlockAtLocationDelayedAction that = (BlockAtLocationDelayedAction) o;
-
-            if (executeTime != that.executeTime) return false;
-            if (blockLocation != null ? !blockLocation.equals(that.blockLocation) : that.blockLocation != null)
-                return false;
-
-            return true;
-        }
-
-        @Override
-        public int hashCode() {
-            int result = (int) (executeTime ^ (executeTime >>> 32));
-            result = 31 * result + (blockLocation != null ? blockLocation.hashCode() : 0);
-            return result;
-        }
-    }
-
-    private class ExecutionTimeOrdering implements Comparator<BlockAtLocationDelayedAction> {
-        @Override
-        public int compare(BlockAtLocationDelayedAction o1, BlockAtLocationDelayedAction o2) {
-            return Long.valueOf(o1.executeTime).compareTo(o2.executeTime);
-        }
-    }
 }