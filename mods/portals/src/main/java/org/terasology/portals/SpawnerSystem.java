/*
 * Copyright 2012 Benjamin Glatzel <benjamin.glatzel@me.com>
 *
 * Licensed under the Apache License, Version 2.0 (the "License");
 * you may not use this file except in compliance with the License.
 * You may obtain a copy of the License at
 *
 *      http://www.apache.org/licenses/LICENSE-2.0
 *
 * Unless required by applicable law or agreed to in writing, software
 * distributed under the License is distributed on an "AS IS" BASIS,
 * WITHOUT WARRANTIES OR CONDITIONS OF ANY KIND, either express or implied.
 * See the License for the specific language governing permissions and
 * limitations under the License.
 */
package org.terasology.portals;

import com.google.common.collect.*;
import org.slf4j.Logger;
import org.slf4j.LoggerFactory;
import org.terasology.componentSystem.UpdateSubscriberSystem;
import org.terasology.components.SimpleAIComponent;
import org.terasology.components.HierarchicalAIComponent;
import org.terasology.entitySystem.*;
import org.terasology.game.CoreRegistry;
import org.terasology.logic.LocalPlayer;
import org.terasology.utilities.FastRandom;
import org.terasology.world.block.BlockComponent;

import javax.vecmath.Vector3f;
import java.util.Collection;
import java.util.Set;

/**
 * System that handles spawning of stuff
 *
 * @author Rasmus 'Cervator' Praestholm <cervator@gmail.com>
 */
@RegisterComponentSystem
public class SpawnerSystem implements UpdateSubscriberSystem {

    protected EntityManager entityManager;

    private final FastRandom random = new FastRandom();
    private DefaultCreepFactory factory;

    private long tick = 0;
    //private long classLastTick = 0;

    private static final Logger logger = LoggerFactory.getLogger(SpawnerSystem.class);

    /** Contains Spawnable prefabs mapped to their spawn type name (not the prefab name!) - each type name may reference multiple prefabs */
    private SetMultimap<String, Prefab> typeLists = HashMultimap.create();

    @Override
    public void initialise() {
        entityManager = CoreRegistry.get(EntityManager.class);
        factory = new DefaultCreepFactory();
        factory.setEntityManager(entityManager);
        factory.setRandom(random);
        cacheTypes();
    }

    /**
     * Looks through all loaded prefabs and determines which are spawnable, then stores them in a local SetMultimap
     * This method should be called (or adders/removers?) whenever available spawnable prefabs change, if ever
     */
    public void cacheTypes() {
        Collection<Prefab> spawnablePrefabs = CoreRegistry.get(PrefabManager.class).listPrefabs(SpawnableComponent.class);
        logger.info("Grabbed all Spawnable entities - got: {}", spawnablePrefabs);
        for (Prefab prefab : spawnablePrefabs) {
            logger.info("Prepping a Spawnable prefab: {}", prefab);
            SpawnableComponent spawnableComponent = prefab.getComponent(SpawnableComponent.class);
            typeLists.put(spawnableComponent.type, prefab);
        }

        logger.info("Full typeLists: {}", typeLists);
    }

    @Override
    public void shutdown() {
    }

    /**
     * Responsible for tick update - see if we should attempt to spawn something
     *
     * @param delta time step since last update
     */
    public void update(float delta) {
        // Do a time check to see if we should even bother calculating stuff (really only needed every second or so)
        // Keep a ms counter handy, delta is in seconds
        tick += delta * 1000;
      
        /*if (tick - classLastTick < 250) {
            return;
        }
        classLastTick=tick;*/
        
        
        // Go through entities that are spawners. Only accept block-based spawners for now (due to location need)
        //logger.info("Count of entities with a SpawnerComponent: {}", entityManager.getComponentCount(SpawnerComponent.class));
        for (EntityRef entity : entityManager.iteratorEntities(SpawnerComponent.class, BlockComponent.class)) {
            logger.info("Found a spawner: {}", entity);
            SpawnerComponent spawnComp = entity.getComponent(SpawnerComponent.class);
        
        logger.info("tick is " + tick + ", lastTick is " + spawnComp.lastTick);
        if (tick - spawnComp.lastTick < spawnComp.timeBetweenSpawns) {
            return;
        }
        
        //logger.info("Going to do stuff");
        spawnComp.lastTick = tick;

<<<<<<< HEAD
        //TODO Make sure we don't spawn too much stuff. Not very robust yet
        int maxMobs = entityManager.getComponentCount(SpawnerComponent.class) * spawnComp.maxMobsPerSpawner + spawnComp.maxMobsPerSpawner;
        int currentMobs = entityManager.getComponentCount(SimpleAIComponent.class)+entityManager.getComponentCount(HierarchicalAIComponent.class);
=======
        //logger.info("Going to do stuff");
        lastTick = tick;

        // Make sure we don't spawn too much stuff. Not very robust yet
        int maxMobs = entityManager.getComponentCount(SpawnerComponent.class) * maxMobsPerSpawner + maxMobsPerSpawner;
        int currentMobs = entityManager.getComponentCount(SimpleAIComponent.class);
>>>>>>> 407b1e61
        //logger.info("Mob count: {}/{}", currentMobs, maxMobs);

        //TODO Probably need something better to base this threshold on eventually
        if ( currentMobs >= maxMobs) {
            logger.info("Too many mobs! Returning early");
            return;
        }

<<<<<<< HEAD

=======
        // Go through entities that are spawners. Only accept block-based spawners for now (due to location need)
        //logger.info("Count of entities with a SpawnerComponent: {}", entityManager.getComponentCount(SpawnerComponent.class));
        for (EntityRef entity : entityManager.iteratorEntities(SpawnerComponent.class, BlockComponent.class)) {
            logger.info("Found a spawner: {}", entity);
            SpawnerComponent spawnComp = entity.getComponent(SpawnerComponent.class);
>>>>>>> 407b1e61

            int spawnTypes = spawnComp.types.size();
            if (spawnTypes == 0) {
                logger.warn("Spawner has no types, sad - stopping this loop iteration early :-(");
                continue;
            }
            
            BlockComponent blockComp = entity.getComponent(BlockComponent.class);
            Vector3f pos = blockComp.getPosition().toVector3f();
            
    		// find player position
    		// TODO: shouldn't use local player, need some way to find nearest
    		// player
			if (spawnComp.needsPlayer) {
				LocalPlayer localPlayer = CoreRegistry.get(LocalPlayer.class);
				if (localPlayer != null) {
					Vector3f dist = new Vector3f(pos);
					dist.sub(localPlayer.getPosition());
					double distanceToPlayer = dist.lengthSquared();
					
					if(distanceToPlayer>spawnComp.playerNeedRange){
						//logger.warn("Spawner too far from player");
		                continue;
					}
					
				}
			}

            

            if (currentMobs < maxMobs) {
            	
            	if(spawnComp.rangedSpawning){
            		pos=new Vector3f(pos.x+random.randomFloat()*spawnComp.range,
							pos.y,
							pos.z+random.randomFloat()*spawnComp.range);
            	}

                
                logger.info("Going to spawn something at {}", pos);

                String chosenSpawnerType = spawnComp.types.get(random.randomIntAbs(spawnComp.types.size()));
                Set randomType = typeLists.get(chosenSpawnerType);
                //logger.info("Picked random type {} which returned {} prefabs", chosenSpawnerType, randomType.size());
                if (randomType.size() == 0) {
                    logger.warn("That type wasn't found, sad :-( Won't spawn anything this time");
                    return;
                }
                int anotherRandomIndex = random.randomIntAbs(randomType.size());
                Object[] randomPrefabs = randomType.toArray();
                Prefab chosenPrefab = (Prefab) randomPrefabs[anotherRandomIndex];
                logger.info("Picked index {} of types {} which is a {}", anotherRandomIndex, chosenSpawnerType, chosenPrefab);

                // TODO: Currently assuming all Spawnables are GelCubes, who have their own factory. Won't be the case long-term
                factory.generate(pos, chosenPrefab);
                currentMobs++;
            }

            // TODO: Use some sort of parent/inheritance thing with gelcubes -> specialized gelcubes
            // TODO: Introduce a ranged spawning option for portals (old "wild gelcubes")
            // TODO: Introduce proper probability-based spawning
        }
    }
}

<|MERGE_RESOLUTION|>--- conflicted
+++ resolved
@@ -22,6 +22,7 @@
 import org.terasology.components.SimpleAIComponent;
 import org.terasology.components.HierarchicalAIComponent;
 import org.terasology.entitySystem.*;
+import org.terasology.portals.factories.DefaultMobFactory;
 import org.terasology.game.CoreRegistry;
 import org.terasology.logic.LocalPlayer;
 import org.terasology.utilities.FastRandom;
@@ -42,7 +43,7 @@
     protected EntityManager entityManager;
 
     private final FastRandom random = new FastRandom();
-    private DefaultCreepFactory factory;
+    private DefaultMobFactory factory;
 
     private long tick = 0;
     //private long classLastTick = 0;
@@ -55,7 +56,7 @@
     @Override
     public void initialise() {
         entityManager = CoreRegistry.get(EntityManager.class);
-        factory = new DefaultCreepFactory();
+        factory = new DefaultMobFactory();
         factory.setEntityManager(entityManager);
         factory.setRandom(random);
         cacheTypes();
@@ -99,109 +100,105 @@
         
         // Go through entities that are spawners. Only accept block-based spawners for now (due to location need)
         //logger.info("Count of entities with a SpawnerComponent: {}", entityManager.getComponentCount(SpawnerComponent.class));
-        for (EntityRef entity : entityManager.iteratorEntities(SpawnerComponent.class, BlockComponent.class)) {
-            logger.info("Found a spawner: {}", entity);
-            SpawnerComponent spawnComp = entity.getComponent(SpawnerComponent.class);
-        
-        logger.info("tick is " + tick + ", lastTick is " + spawnComp.lastTick);
-        if (tick - spawnComp.lastTick < spawnComp.timeBetweenSpawns) {
-            return;
-        }
-        
-        //logger.info("Going to do stuff");
-        spawnComp.lastTick = tick;
-
-<<<<<<< HEAD
-        //TODO Make sure we don't spawn too much stuff. Not very robust yet
-        int maxMobs = entityManager.getComponentCount(SpawnerComponent.class) * spawnComp.maxMobsPerSpawner + spawnComp.maxMobsPerSpawner;
-        int currentMobs = entityManager.getComponentCount(SimpleAIComponent.class)+entityManager.getComponentCount(HierarchicalAIComponent.class);
-=======
-        //logger.info("Going to do stuff");
-        lastTick = tick;
-
-        // Make sure we don't spawn too much stuff. Not very robust yet
-        int maxMobs = entityManager.getComponentCount(SpawnerComponent.class) * maxMobsPerSpawner + maxMobsPerSpawner;
-        int currentMobs = entityManager.getComponentCount(SimpleAIComponent.class);
->>>>>>> 407b1e61
-        //logger.info("Mob count: {}/{}", currentMobs, maxMobs);
-
-        //TODO Probably need something better to base this threshold on eventually
-        if ( currentMobs >= maxMobs) {
-            logger.info("Too many mobs! Returning early");
-            return;
-        }
-
-<<<<<<< HEAD
-
-=======
-        // Go through entities that are spawners. Only accept block-based spawners for now (due to location need)
-        //logger.info("Count of entities with a SpawnerComponent: {}", entityManager.getComponentCount(SpawnerComponent.class));
-        for (EntityRef entity : entityManager.iteratorEntities(SpawnerComponent.class, BlockComponent.class)) {
-            logger.info("Found a spawner: {}", entity);
-            SpawnerComponent spawnComp = entity.getComponent(SpawnerComponent.class);
->>>>>>> 407b1e61
-
-            int spawnTypes = spawnComp.types.size();
-            if (spawnTypes == 0) {
-                logger.warn("Spawner has no types, sad - stopping this loop iteration early :-(");
-                continue;
-            }
-            
-            BlockComponent blockComp = entity.getComponent(BlockComponent.class);
-            Vector3f pos = blockComp.getPosition().toVector3f();
-            
-    		// find player position
-    		// TODO: shouldn't use local player, need some way to find nearest
-    		// player
+		for (EntityRef entity : entityManager.iteratorEntities(
+				SpawnerComponent.class, BlockComponent.class)) {
+			logger.info("Found a spawner: {}", entity);
+			SpawnerComponent spawnComp = entity
+					.getComponent(SpawnerComponent.class);
+			
+			if(spawnComp.lastTick>tick)
+				spawnComp.lastTick=tick;
+
+			logger.info("tick is " + tick + ", lastTick is " + spawnComp.lastTick);
+			if (tick - spawnComp.lastTick < spawnComp.timeBetweenSpawns) {
+				return;
+			}
+
+			// logger.info("Going to do stuff");
+			spawnComp.lastTick = tick;
+
+			// TODO Make sure we don't spawn too much stuff. Not very robust yet
+			int maxMobs = entityManager
+					.getComponentCount(SpawnerComponent.class)
+					* spawnComp.maxMobsPerSpawner + spawnComp.maxMobsPerSpawner;
+			int currentMobs = entityManager
+					.getComponentCount(SimpleAIComponent.class)
+					+ entityManager
+							.getComponentCount(HierarchicalAIComponent.class);
+
+			// logger.info("Mob count: {}/{}", currentMobs, maxMobs);
+
+			// TODO Probably need something better to base this threshold on
+			// eventually
+			if (currentMobs >= maxMobs) {
+				logger.info("Too many mobs! Returning early");
+				return;
+			}
+
+			int spawnTypes = spawnComp.types.size();
+			if (spawnTypes == 0) {
+				logger.warn("Spawner has no types, sad - stopping this loop iteration early :-(");
+				continue;
+			}
+
+			BlockComponent blockComp = entity
+					.getComponent(BlockComponent.class);
+			Vector3f pos = blockComp.getPosition().toVector3f();
+
+			// find player position
+			// TODO: shouldn't use local player, need some way to find nearest
+			// player
 			if (spawnComp.needsPlayer) {
 				LocalPlayer localPlayer = CoreRegistry.get(LocalPlayer.class);
 				if (localPlayer != null) {
 					Vector3f dist = new Vector3f(pos);
 					dist.sub(localPlayer.getPosition());
 					double distanceToPlayer = dist.lengthSquared();
-					
-					if(distanceToPlayer>spawnComp.playerNeedRange){
-						//logger.warn("Spawner too far from player");
-		                continue;
+
+					if (distanceToPlayer > spawnComp.playerNeedRange) {
+						// logger.warn("Spawner too far from player");
+						continue;
 					}
-					
+
 				}
 			}
 
-            
-
-            if (currentMobs < maxMobs) {
-            	
-            	if(spawnComp.rangedSpawning){
-            		pos=new Vector3f(pos.x+random.randomFloat()*spawnComp.range,
-							pos.y,
-							pos.z+random.randomFloat()*spawnComp.range);
-            	}
-
-                
-                logger.info("Going to spawn something at {}", pos);
-
-                String chosenSpawnerType = spawnComp.types.get(random.randomIntAbs(spawnComp.types.size()));
-                Set randomType = typeLists.get(chosenSpawnerType);
-                //logger.info("Picked random type {} which returned {} prefabs", chosenSpawnerType, randomType.size());
-                if (randomType.size() == 0) {
-                    logger.warn("That type wasn't found, sad :-( Won't spawn anything this time");
-                    return;
-                }
-                int anotherRandomIndex = random.randomIntAbs(randomType.size());
-                Object[] randomPrefabs = randomType.toArray();
-                Prefab chosenPrefab = (Prefab) randomPrefabs[anotherRandomIndex];
-                logger.info("Picked index {} of types {} which is a {}", anotherRandomIndex, chosenSpawnerType, chosenPrefab);
-
-                // TODO: Currently assuming all Spawnables are GelCubes, who have their own factory. Won't be the case long-term
-                factory.generate(pos, chosenPrefab);
-                currentMobs++;
-            }
-
-            // TODO: Use some sort of parent/inheritance thing with gelcubes -> specialized gelcubes
-            // TODO: Introduce a ranged spawning option for portals (old "wild gelcubes")
-            // TODO: Introduce proper probability-based spawning
-        }
-    }
-}
-
+			if (currentMobs < maxMobs) {
+
+				if (spawnComp.rangedSpawning) {
+					pos = new Vector3f(pos.x + random.randomFloat()
+							* spawnComp.range, pos.y, pos.z
+							+ random.randomFloat() * spawnComp.range);
+				}
+
+				logger.info("Going to spawn something at {}", pos);
+
+				String chosenSpawnerType = spawnComp.types.get(random
+						.randomIntAbs(spawnComp.types.size()));
+				Set randomType = typeLists.get(chosenSpawnerType);
+				// logger.info("Picked random type {} which returned {} prefabs",
+				// chosenSpawnerType, randomType.size());
+				if (randomType.size() == 0) {
+					logger.warn("That type wasn't found, sad :-( Won't spawn anything this time");
+					return;
+				}
+				int anotherRandomIndex = random.randomIntAbs(randomType.size());
+				Object[] randomPrefabs = randomType.toArray();
+				Prefab chosenPrefab = (Prefab) randomPrefabs[anotherRandomIndex];
+				logger.info("Picked index {} of types {} which is a {}",
+						anotherRandomIndex, chosenSpawnerType, chosenPrefab);
+
+				// TODO: Currently assuming all Spawnables are GelCubes, who
+				// have their own factory. Won't be the case long-term
+				factory.generate(pos, chosenPrefab);
+				currentMobs++;
+			}
+
+			// TODO: Use some sort of parent/inheritance thing with gelcubes ->
+			// specialized gelcubes
+			// TODO: Introduce a ranged spawning option for portals (old
+			// "wild gelcubes")
+			// TODO: Introduce proper probability-based spawning
+		}
+	}
+}