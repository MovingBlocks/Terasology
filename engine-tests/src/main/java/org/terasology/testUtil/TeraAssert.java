/*
 * Copyright 2013 MovingBlocks
 *
 * Licensed under the Apache License, Version 2.0 (the "License");
 * you may not use this file except in compliance with the License.
 * You may obtain a copy of the License at
 *
 *      http://www.apache.org/licenses/LICENSE-2.0
 *
 * Unless required by applicable law or agreed to in writing, software
 * distributed under the License is distributed on an "AS IS" BASIS,
 * WITHOUT WARRANTIES OR CONDITIONS OF ANY KIND, either express or implied.
 * See the License for the specific language governing permissions and
 * limitations under the License.
 */
package org.terasology.testUtil;

import com.google.common.collect.Lists;
<<<<<<< HEAD
import org.joml.Quaternionf;
import org.terasology.math.geom.Quat4f;
import org.joml.Vector3f;
=======
import org.joml.Vector2fc;
import org.joml.Vector3fc;
import org.joml.Vector4fc;
import org.terasology.math.geom.Quat4f;
import org.terasology.math.geom.Vector2f;
import org.terasology.math.geom.Vector3f;
>>>>>>> dcd3d370
import org.terasology.math.geom.Vector4f;

import java.util.Collection;
import java.util.List;
import java.util.function.Supplier;

import static org.junit.jupiter.api.Assertions.assertNotNull;
import static org.junit.jupiter.api.Assertions.assertNull;
import static org.junit.jupiter.api.Assertions.assertTrue;


/**
 *
 */
public final class TeraAssert {
    private TeraAssert() {
    }

    public static <T> void assertEqualsContent(Collection<? extends T> expected, Collection<? extends T> actual) {
        if (expected == null) {
            assertNull(actual);
        } else {
            assertNotNull(actual);
            List<? extends T> copyActual = Lists.newArrayList(actual);
            for (Object obj : expected) {
                assertTrue(copyActual.remove(obj), () -> "Missing element: " + obj);
            }
            assertTrue(copyActual.isEmpty(), () -> "Unexpected additional elements: " + copyActual.toString());
        }
    }

    public static void assertEquals(Vector3f expected, Vector3f actual, float error) {
        if (expected == null) {
            assertNull(actual);
        } else {
            assertNotNull(actual);
            Supplier<String> errorMessageSupplier = () -> "Expected " + expected + ", actual" + actual;
            org.junit.jupiter.api.Assertions.assertEquals(expected.x, actual.x, error, errorMessageSupplier);
            org.junit.jupiter.api.Assertions.assertEquals(expected.y, actual.y, error, errorMessageSupplier);
            org.junit.jupiter.api.Assertions.assertEquals(expected.z, actual.z, error, errorMessageSupplier);
        }
    }

    public static void assertEquals(Vector2f expected, Vector2f actual, float error) {
        if (expected == null) {
            assertNull(actual);
        } else {
            assertNotNull(actual);
            Supplier<String> errorMessageSupplier = () -> "Expected " + expected + ", actual" + actual;
            org.junit.jupiter.api.Assertions.assertEquals(expected.x, actual.x, error, errorMessageSupplier);
            org.junit.jupiter.api.Assertions.assertEquals(expected.y, actual.y, error, errorMessageSupplier);
        }
    }

    public static void assertEquals(Vector2fc expected, Vector2fc actual, float error) {
        if (expected == null) {
            assertNull(actual);
        } else {
            assertNotNull(actual);
            Supplier<String> errorMessageSupplier = () -> "Expected " + expected + ", actual" + actual;
            org.junit.jupiter.api.Assertions.assertEquals(expected.x(), actual.x(), error, errorMessageSupplier);
            org.junit.jupiter.api.Assertions.assertEquals(expected.y(), actual.y(), error, errorMessageSupplier);
        }
    }


    public static void assertEquals(Vector3fc expected, Vector3fc actual, float error) {
        if (expected == null) {
            assertNull(actual);
        } else {
            assertNotNull(actual);
            Supplier<String> errorMessageSupplier = () -> "Expected " + expected + ", actual" + actual;
            org.junit.jupiter.api.Assertions.assertEquals(expected.x(), actual.x(), error, errorMessageSupplier);
            org.junit.jupiter.api.Assertions.assertEquals(expected.y(), actual.y(), error, errorMessageSupplier);
            org.junit.jupiter.api.Assertions.assertEquals(expected.z(), actual.z(), error, errorMessageSupplier);
        }
    }

    public static void assertEquals(Vector4f expected, Vector4f actual, float error) {
        if (expected == null) {
            assertNull(actual);
        } else {
            assertNotNull(actual);
            Supplier<String> errorMessageSupplier = () -> "Expected " + expected + ", actual" + actual;
            org.junit.jupiter.api.Assertions.assertEquals(expected.x, actual.x, error, errorMessageSupplier);
            org.junit.jupiter.api.Assertions.assertEquals(expected.y, actual.y, error, errorMessageSupplier);
            org.junit.jupiter.api.Assertions.assertEquals(expected.z, actual.z, error, errorMessageSupplier);
            org.junit.jupiter.api.Assertions.assertEquals(expected.w, actual.w, error, errorMessageSupplier);
        }
    }

<<<<<<< HEAD
    public static void assertEquals(Quaternionf expected, Quaternionf actual, float error) {
=======
    public static void assertEquals(Vector4fc expected, Vector4fc actual, float error) {
        if (expected == null) {
            assertNull(actual);
        } else {
            assertNotNull(actual);
            Supplier<String> errorMessageSupplier = () -> "Expected " + expected + ", actual" + actual;
            org.junit.jupiter.api.Assertions.assertEquals(expected.x(), actual.x(), error, errorMessageSupplier);
            org.junit.jupiter.api.Assertions.assertEquals(expected.y(), actual.y(), error, errorMessageSupplier);
            org.junit.jupiter.api.Assertions.assertEquals(expected.z(), actual.z(), error, errorMessageSupplier);
            org.junit.jupiter.api.Assertions.assertEquals(expected.w(), actual.w(), error, errorMessageSupplier);
        }
    }

    public static void assertEquals(Quat4f expected, Quat4f actual, float error) {
>>>>>>> dcd3d370
        if (expected == null) {
            assertNull(actual);
        } else {
            assertNotNull(actual);
            Supplier<String> errorMessageSupplier = () -> "Expected " + expected + ", actual" + actual;
            org.junit.jupiter.api.Assertions.assertEquals(expected.x, actual.x, error, errorMessageSupplier);
            org.junit.jupiter.api.Assertions.assertEquals(expected.y, actual.y, error, errorMessageSupplier);
            org.junit.jupiter.api.Assertions.assertEquals(expected.z, actual.z, error, errorMessageSupplier);
            org.junit.jupiter.api.Assertions.assertEquals(expected.w, actual.w, error, errorMessageSupplier);
        }
    }
}<|MERGE_RESOLUTION|>--- conflicted
+++ resolved
@@ -16,19 +16,13 @@
 package org.terasology.testUtil;
 
 import com.google.common.collect.Lists;
-<<<<<<< HEAD
-import org.joml.Quaternionf;
-import org.terasology.math.geom.Quat4f;
-import org.joml.Vector3f;
-=======
 import org.joml.Vector2fc;
 import org.joml.Vector3fc;
 import org.joml.Vector4fc;
 import org.terasology.math.geom.Quat4f;
-import org.terasology.math.geom.Vector2f;
-import org.terasology.math.geom.Vector3f;
->>>>>>> dcd3d370
-import org.terasology.math.geom.Vector4f;
+import org.joml.Vector2f;
+import org.joml.Vector3f;
+import org.joml.Vector4f;
 
 import java.util.Collection;
 import java.util.List;
@@ -119,9 +113,6 @@
         }
     }
 
-<<<<<<< HEAD
-    public static void assertEquals(Quaternionf expected, Quaternionf actual, float error) {
-=======
     public static void assertEquals(Vector4fc expected, Vector4fc actual, float error) {
         if (expected == null) {
             assertNull(actual);
@@ -136,7 +127,6 @@
     }
 
     public static void assertEquals(Quat4f expected, Quat4f actual, float error) {
->>>>>>> dcd3d370
         if (expected == null) {
             assertNull(actual);
         } else {
