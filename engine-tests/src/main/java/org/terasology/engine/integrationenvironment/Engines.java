--- conflicted
+++ resolved
@@ -83,12 +83,8 @@
     TerasologyEngine host;
     private final NetworkMode networkMode;
 
-<<<<<<< HEAD
-    public Engines(List<String> dependencies, String worldGeneratorUri) {
-=======
-    public Engines(Set<String> dependencies, String worldGeneratorUri, NetworkMode networkMode) {
+    public Engines(List<String> dependencies, String worldGeneratorUri, NetworkMode networkMode) {
         this.networkMode = networkMode;
->>>>>>> 182f308f
         this.dependencies.addAll(dependencies);
 
         if (worldGeneratorUri != null) {
