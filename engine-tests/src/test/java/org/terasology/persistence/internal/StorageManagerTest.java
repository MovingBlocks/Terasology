--- conflicted
+++ resolved
@@ -116,21 +116,14 @@
         moduleManager = ModuleManagerFactory.create();
         networkSystem = mock(NetworkSystem.class);
         when(networkSystem.getMode()).thenReturn(NetworkMode.NONE);
-<<<<<<< HEAD
         context.put(ModuleManager.class, moduleManager);
         context.put(Config.class, new Config());
-        context.put(AssetManager.class, new AssetManagerImpl(moduleManager.getEnvironment()));
-        context.put(NetworkSystem.class, networkSystem);
-=======
-        CoreRegistry.put(ModuleManager.class, moduleManager);
-        CoreRegistry.put(Config.class, new Config());
 
         ModuleAwareAssetTypeManager assetTypeManager = new ModuleAwareAssetTypeManager();
         assetTypeManager.switchEnvironment(moduleManager.getEnvironment());
-        CoreRegistry.put(AssetManager.class, assetTypeManager.getAssetManager());
-        CoreRegistry.put(NetworkSystem.class, networkSystem);
->>>>>>> c39ed0fa
-
+        context.put(AssetManager.class, assetTypeManager.getAssetManager());
+
+        context.put(NetworkSystem.class, networkSystem);
 
         EntitySystemSetupUtil.addReflectionBasedLibraries(context);
         EntitySystemSetupUtil.addEntityManagementRelatedClasses(context);
@@ -145,23 +138,14 @@
 
         when(networkSystem.getPlayers()).thenReturn(Arrays.asList(client));
 
-<<<<<<< HEAD
-        BlockManagerImpl blockManager = new BlockManagerImpl(mock(WorldAtlas.class), new DefaultBlockFamilyFactoryRegistry());
+
+        BlockManagerImpl blockManager = new BlockManagerImpl(mock(WorldAtlas.class), assetTypeManager.getAssetManager());
         context.put(BlockManager.class, blockManager);
-        testBlock = new Block();
-        testBlock.setId((short) 1);
-        blockManager.addBlockFamily(new SymmetricFamily(new BlockUri("test:testblock"), testBlock), true);
-        testBlock2 = new Block();
-        testBlock2.setId((short) 2);
-        blockManager.addBlockFamily(new SymmetricFamily(new BlockUri("test:testblock2"), testBlock2), true);
-
-=======
-        BlockManagerImpl blockManager = CoreRegistry.put(BlockManager.class, new BlockManagerImpl(mock(WorldAtlas.class), assetTypeManager.getAssetManager()));
+
         assetTypeManager.getAssetManager().loadAsset(new ResourceUrn("test:testblock"), new BlockFamilyDefinitionData(), BlockFamilyDefinition.class);
         assetTypeManager.getAssetManager().loadAsset(new ResourceUrn("test:testblock2"), new BlockFamilyDefinitionData(), BlockFamilyDefinition.class);
         testBlock = blockManager.getBlock("test:testblock");
         testBlock2 = blockManager.getBlock("test:testblock2");
->>>>>>> c39ed0fa
 
         ComponentSystemManager componentSystemManager = new ComponentSystemManager();
         context.put(ComponentSystemManager.class, componentSystemManager);
