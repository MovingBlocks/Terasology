--- conflicted
+++ resolved
@@ -75,19 +75,19 @@
 
             BulletConvexHullShape bulletConvexHullShape = (BulletConvexHullShape) shape;
 
-<<<<<<< HEAD
-           // ObjectArrayList<javax.vecmath.Vector3f> points = ((com.bulletphysics.collision.shapes.ConvexHullShape) bulletConvexHullShape.underlyingShape).getPoints();
-//            for (int x = 0; x < points.size(); x++){
+//<<<<<<< HEAD
+//           // ObjectArrayList<javax.vecmath.Vector3f> points = ((com.bulletphysics.collision.shapes.ConvexHullShape) bulletConvexHullShape.underlyingShape).getPoints();
+////            for (int x = 0; x < points.size(); x++){
+////                fuzzVectorTest(test[x], VecMath.from(points.get(x)));
+////
+////            }
+//=======
+//            ObjectArrayList<javax.vecmath.Vector3f> points = ((com.bulletphysics.collision.shapes.ConvexHullShape) bulletConvexHullShape.underlyingShape).getPoints();
+//            for (int x = 0; x < points.size(); x++) {
 //                fuzzVectorTest(test[x], VecMath.from(points.get(x)));
 //
 //            }
-=======
-            ObjectArrayList<javax.vecmath.Vector3f> points = ((com.bulletphysics.collision.shapes.ConvexHullShape) bulletConvexHullShape.underlyingShape).getPoints();
-            for (int x = 0; x < points.size(); x++) {
-                fuzzVectorTest(test[x], VecMath.from(points.get(x)));
-
-            }
->>>>>>> 6907a2e2
+//>>>>>>> upstream/develop
         }
 
     }
