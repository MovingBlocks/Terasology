// Copyright 2021 The Terasology Foundation
// SPDX-License-Identifier: Apache-2.0
package org.terasology.world.generator;

import org.joml.Vector3i;
import org.joml.Vector3ic;
import org.junit.jupiter.api.BeforeEach;
import org.junit.jupiter.api.Test;
import org.terasology.TerasologyTestingEnvironment;
import org.terasology.assets.ResourceUrn;
import org.terasology.assets.management.AssetManager;
import org.terasology.math.Diamond3iIterable;
import org.terasology.registry.CoreRegistry;
import org.terasology.world.block.Block;
import org.terasology.world.block.BlockManager;
import org.terasology.world.block.BlockRegion;
import org.terasology.world.block.BlockUri;
import org.terasology.world.block.family.SymmetricFamily;
import org.terasology.world.block.internal.BlockManagerImpl;
import org.terasology.world.block.loader.BlockFamilyDefinition;
import org.terasology.world.block.loader.BlockFamilyDefinitionData;
import org.terasology.world.block.shapes.BlockShape;
import org.terasology.world.block.tiles.NullWorldAtlas;
import org.terasology.world.chunks.Chunk;
import org.terasology.world.chunks.Chunks;
import org.terasology.world.chunks.blockdata.ExtraBlockDataManager;
import org.terasology.world.chunks.internal.ChunkImpl;
import org.terasology.world.propagation.light.InternalLightProcessor;

import java.util.Collections;

import static org.junit.jupiter.api.Assertions.assertEquals;

public class InternalLightGeneratorTest extends TerasologyTestingEnvironment {

    Block airBlock;
    Block solidBlock;
    Block fullLight;

    private BlockManager blockManager;
    private ExtraBlockDataManager extraDataManager;


    @BeforeEach
    public void setup() throws Exception {
        super.setup();
        AssetManager assetManager = CoreRegistry.get(AssetManager.class);
        extraDataManager = new ExtraBlockDataManager();

        BlockFamilyDefinitionData solidData = new BlockFamilyDefinitionData();
        solidData.getBaseSection().setDisplayName("Stone");
        solidData.getBaseSection().setTranslucent(false);
        solidData.setBlockFamily(SymmetricFamily.class);
        assetManager.loadAsset(new ResourceUrn("engine:stone"), solidData, BlockFamilyDefinition.class);

        BlockFamilyDefinitionData fullLightData = new BlockFamilyDefinitionData();
        fullLightData.getBaseSection().setDisplayName("Torch");
<<<<<<< HEAD
        fullLightData.getBaseSection().setLuminance(ChunkConstants.MAX_LIGHT);
=======
        fullLightData.getBaseSection().setShape(assetManager.getAsset("engine:cube", BlockShape.class).get());
        fullLightData.getBaseSection().setLuminance(Chunks.MAX_LIGHT);
>>>>>>> 46bf9ebb
        fullLightData.setBlockFamily(SymmetricFamily.class);
        assetManager.loadAsset(new ResourceUrn("engine:torch"), fullLightData, BlockFamilyDefinition.class);

        blockManager = new BlockManagerImpl(new NullWorldAtlas(), assetManager);
        ((BlockManagerImpl)blockManager).initialise(Collections.EMPTY_LIST, Collections.EMPTY_MAP);
        CoreRegistry.put(BlockManager.class, blockManager);
        airBlock = blockManager.getBlock(BlockManager.AIR_ID);
        solidBlock = blockManager.getBlock(new BlockUri(new ResourceUrn("engine:stone")));
        fullLight = blockManager.getBlock(new BlockUri(new ResourceUrn("engine:torch")));
    }

    @Test
    public void testUnblockedSunlightRegenPropagation() {
        Chunk chunk = new ChunkImpl(0, 0, 0, blockManager, extraDataManager);
        InternalLightProcessor.generateInternalLighting(chunk);

        for (Vector3ic pos : new BlockRegion(0,0,0).setSize(Chunks.SIZE_X, Chunks.SIZE_Y, Chunks.SIZE_Z)) {
            byte expectedRegen = (byte) Math.min(Chunks.SIZE_Y - pos.y() - 1, Chunks.MAX_SUNLIGHT_REGEN);
            assertEquals(expectedRegen, chunk.getSunlightRegen(pos));
        }
    }

    @Test
    public void testBlockedSunlightRegenPropagationResets() {
        Chunk chunk = new ChunkImpl(0, 0, 0, blockManager, extraDataManager);
        for (Vector3ic pos : new BlockRegion(0, 60, 0).setSize(Chunks.SIZE_X, 1, Chunks.SIZE_Z)) {
            chunk.setBlock(pos, solidBlock);
        }
        InternalLightProcessor.generateInternalLighting(chunk);

        for (Vector3ic pos : new BlockRegion(0, 61, 0).setSize(Chunks.SIZE_X, 3, Chunks.SIZE_Z)) {
            byte expectedRegen = (byte) Math.min(Chunks.SIZE_Y - pos.y() - 1, Chunks.MAX_SUNLIGHT_REGEN);
            assertEquals(expectedRegen, chunk.getSunlightRegen(pos));
        }
        for (Vector3ic pos : new BlockRegion(0, 60, 0).setSize(Chunks.SIZE_X, 1, Chunks.SIZE_Z)) {
            assertEquals(0, chunk.getSunlightRegen(pos));
        }
        for (Vector3ic pos : new BlockRegion(0, 0, 0).setSize(Chunks.SIZE_X, 59, Chunks.SIZE_Z)) {
            byte expectedRegen = (byte) Math.min(60 - pos.y() - 1, Chunks.MAX_SUNLIGHT_REGEN);
            assertEquals(expectedRegen, chunk.getSunlightRegen(pos));
        }
    }

    @Test
    public void testBlockedAtTopSunlightRegenPropagationResets() {
        Chunk chunk = new ChunkImpl(0, 0, 0, blockManager, extraDataManager);
        for (Vector3ic pos : new BlockRegion(0, 63, 0).setSize(Chunks.SIZE_X, 1, Chunks.SIZE_Z)) {
            chunk.setBlock(pos, solidBlock);
        }
        InternalLightProcessor.generateInternalLighting(chunk);

        for (Vector3ic pos : new BlockRegion(0,0,0).setSize(Chunks.SIZE_X, Chunks.SIZE_Y - 1, Chunks.SIZE_Z)) {
            byte expectedRegen = (byte) Math.min(Chunks.SIZE_Y - pos.y() - 2, Chunks.MAX_SUNLIGHT_REGEN);
            assertEquals(expectedRegen, chunk.getSunlightRegen(pos));
        }
    }

    @Test
    public void testUnblockedSunlightPropagationAfterHittingMaxRegen() {
        Chunk chunk = new ChunkImpl(0, 0, 0, blockManager, extraDataManager);
        InternalLightProcessor.generateInternalLighting(chunk);

        for (Vector3ic pos : new BlockRegion(0, 15, 0).setSize(Chunks.SIZE_X, Chunks.SIZE_Y - 15,
            Chunks.SIZE_Z)) {
            assertEquals(0, chunk.getSunlight(pos));
        }

        for (Vector3ic pos : new BlockRegion(0,0,0).setSize(Chunks.SIZE_X, Chunks.SIZE_Y - Chunks.MAX_SUNLIGHT_REGEN,
            Chunks.SIZE_Z)) {
            byte expectedSunlight = (byte) Math.min(Chunks.SIZE_Y - Chunks.SUNLIGHT_REGEN_THRESHOLD - pos.y() - 1, Chunks.MAX_SUNLIGHT);
            assertEquals(expectedSunlight, chunk.getSunlight(pos), () -> "Incorrect lighting at " + pos);
        }
    }

    @Test
    public void testBlockedSunlightPropagation() {
        Chunk chunk = new ChunkImpl(0, 0, 0, blockManager, extraDataManager);
        for (Vector3ic pos : new BlockRegion(0, 4, 0).setSize(Chunks.SIZE_X, 1, Chunks.SIZE_Z)) {
            chunk.setBlock(pos, solidBlock);
        }
        InternalLightProcessor.generateInternalLighting(chunk);

        for (Vector3ic pos : new BlockRegion(0, 0, 0).setSize(Chunks.SIZE_X, 5,
            Chunks.SIZE_Z)) {
            assertEquals(0, chunk.getSunlight(pos), () -> "Incorrect lighting at " + pos);
        }
    }

    @Test
    public void testUnblockedSunlightPropagation() {
        Chunk chunk = new ChunkImpl(0, 0, 0, blockManager, extraDataManager);
        InternalLightProcessor.generateInternalLighting(chunk);

        for (Vector3ic pos : new BlockRegion(0, 0, 0).setSize(Chunks.SIZE_X, 15,
            Chunks.SIZE_Z)) {
            assertEquals(15 - pos.y(), chunk.getSunlight(pos), () -> "Incorrect lighting at " + pos);
        }
    }

    @Test
    public void testHorizontalSunlightPropagation() {
        Chunk chunk = new ChunkImpl(0, 0, 0, blockManager, extraDataManager);
        for (Vector3ic pos : new BlockRegion(0, 4, 0).setSize(Chunks.SIZE_X, 1, Chunks.SIZE_Z)) {
            chunk.setBlock(pos, solidBlock);
        }
        chunk.setBlock(new Vector3i(16, 4, 16), airBlock);
        InternalLightProcessor.generateInternalLighting(chunk);

        assertEquals(12, chunk.getSunlight(16, 3, 16));
        assertEquals(11, chunk.getSunlight(15, 3, 16));
        assertEquals(11, chunk.getSunlight(17, 3, 16));
        assertEquals(11, chunk.getSunlight(16, 3, 15));
        assertEquals(11, chunk.getSunlight(16, 3, 17));

        assertEquals(12, chunk.getSunlight(15, 2, 16));
        assertEquals(12, chunk.getSunlight(17, 2, 16));
        assertEquals(12, chunk.getSunlight(16, 2, 15));
        assertEquals(12, chunk.getSunlight(16, 2, 17));
    }

    @Test
    public void testLightPropagation() {
        Chunk chunk = new ChunkImpl(0, 0, 0, blockManager, extraDataManager);
        chunk.setBlock(16, 32, 16, fullLight);

        InternalLightProcessor.generateInternalLighting(chunk);
        assertEquals(fullLight.getLuminance(), chunk.getLight(16, 32, 16));
        assertEquals(fullLight.getLuminance() - 1, chunk.getLight(16, 33, 16));
        for (int i = 1; i < fullLight.getLuminance(); ++i) {
            for (Vector3ic pos : Diamond3iIterable.shell(new Vector3i(16, 32, 16), i).build()) {
                assertEquals(fullLight.getLuminance() - i, chunk.getLight(pos));
            }
        }
    }

}<|MERGE_RESOLUTION|>--- conflicted
+++ resolved
@@ -55,12 +55,8 @@
 
         BlockFamilyDefinitionData fullLightData = new BlockFamilyDefinitionData();
         fullLightData.getBaseSection().setDisplayName("Torch");
-<<<<<<< HEAD
-        fullLightData.getBaseSection().setLuminance(ChunkConstants.MAX_LIGHT);
-=======
         fullLightData.getBaseSection().setShape(assetManager.getAsset("engine:cube", BlockShape.class).get());
         fullLightData.getBaseSection().setLuminance(Chunks.MAX_LIGHT);
->>>>>>> 46bf9ebb
         fullLightData.setBlockFamily(SymmetricFamily.class);
         assetManager.loadAsset(new ResourceUrn("engine:torch"), fullLightData, BlockFamilyDefinition.class);
 
