--- conflicted
+++ resolved
@@ -64,12 +64,8 @@
         AssetManager assetManager = CoreRegistry.get(AssetManager.class);
         BlockFamilyDefinitionData fullLightData = new BlockFamilyDefinitionData();
         fullLightData.getBaseSection().setDisplayName("Torch");
-<<<<<<< HEAD
-        fullLightData.getBaseSection().setLuminance(ChunkConstants.MAX_LIGHT);
-=======
         fullLightData.getBaseSection().setShape(assetManager.getAsset("engine:cube", BlockShape.class).get());
         fullLightData.getBaseSection().setLuminance(Chunks.MAX_LIGHT);
->>>>>>> 46bf9ebb
         fullLightData.getBaseSection().setTranslucent(true);
         fullLightData.setBlockFamily(SymmetricFamily.class);
         assetManager.loadAsset(new ResourceUrn("engine:torch"), fullLightData, BlockFamilyDefinition.class);
@@ -99,13 +95,7 @@
         solidMediumLightData.getBaseSection().setTranslucent(false);
         solidMediumLightData.getBaseSection().setLuminance((byte) 5);
         solidMediumLightData.setBlockFamily(SymmetricFamily.class);
-<<<<<<< HEAD
         assetManager.loadAsset(new ResourceUrn("engine:solidMediumLight"), solidMediumLightData, BlockFamilyDefinition.class);
-=======
-        assetManager.loadAsset(new ResourceUrn("engine:solidMediumLight"), solidMediumLightData,
-                BlockFamilyDefinition.class);
-        solidMediumLight = blockManager.getBlock(new BlockUri(new ResourceUrn("engine:solidMediumLight")));
->>>>>>> 46bf9ebb
 
         blockManager = new BlockManagerImpl(new NullWorldAtlas(), assetManager, true);
         blockManager.initialise(Collections.EMPTY_LIST, Collections.EMPTY_MAP);
