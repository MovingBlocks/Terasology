--- conflicted
+++ resolved
@@ -108,7 +108,7 @@
         pipeline.addStage(ChunkTaskProvider.createMulti(
                 "flat merging task",
                 (chunks) -> chunks.stream()
-                        .filter((c) -> c.getPosition(new Vector3i()).equals(positionToGenerate))
+                        .filter((c) -> c.getPosition().equals(positionToGenerate))
                         .findFirst() // return central chunk.
                         .get(),
                 this::getNearChunkPositions));
@@ -142,7 +142,7 @@
         pipeline.addStage(ChunkTaskProvider.createMulti(
                 "flat merging task",
                 (chunks) -> chunks.stream()
-                        .filter((c) -> c.getPosition(new Vector3i()).equals(positionToGenerate)).findFirst() // return central chunk.
+                        .filter((c) -> c.getPosition().equals(positionToGenerate)).findFirst() // return central chunk.
                         .get(),
                 this::getNearChunkPositions));
 
@@ -254,15 +254,8 @@
         return requirements;
     }
 
-<<<<<<< HEAD
     private ChunkImpl createChunkAt(Vector3ic chunkPos) {
         return new ChunkImpl(chunkPos, blockManager, extraDataManager);
     }
-=======
-    private ChunkImpl createChunkAt(Vector3ic pos) {
-        return new ChunkImpl(JomlUtil.from(pos), blockManager, extraDataManager);
-    }
-
->>>>>>> 14551762
 
 }