// Copyright 2021 The Terasology Foundation
// SPDX-License-Identifier: Apache-2.0

// Engine tests are split out due to otherwise quirky project dependency issues with module tests extending engine tests

plugins {
    id "java-library"
    id "org.jetbrains.gradle.plugin.idea-ext"
}

// Grab all the common stuff like plugins to use, artifact repositories, code analysis config
apply from: "$rootDir/config/gradle/publish.gradle"

import groovy.json.JsonSlurper

ext {
    // Read environment variables, including variables passed by jenkins continuous integration server
    env = System.getenv()
}

///////////////////////////////////////////////////////////////////////////////////////////////////////////////////////
// Java Section                                                                                                      //
///////////////////////////////////////////////////////////////////////////////////////////////////////////////////////

// Read the internal version out of the engine-tests module.txt
def moduleFile = file('src/main/resources/module.txt')

if (!moduleFile.exists()) {
    println "Failed to find module.txt for engine-tests"
    throw new GradleException("Failed to find module.txt for engine-tests")
}

println "Scanning for version in module.txt for engine-tests"
def slurper = new JsonSlurper()
def moduleConfig = slurper.parseText(moduleFile.text)

// Gradle uses the magic version variable when creating the jar name (unless explicitly set differently)
version = moduleConfig.version

// Jenkins-Artifactory integration catches on to this as part of the Maven-type descriptor
group = 'org.terasology.engine'

println "Version for $project.name loaded as $version for group $group"

sourceSets {
    // Adjust output path (changed with the Gradle 6 upgrade, this puts it back)
    main.java.outputDir = new File("$buildDir/classes")
    test.java.outputDir = new File("$buildDir/testClasses")

    main.java.srcDirs = ["src/main/java/org/terasology"]
    test.java.srcDirs = ["src/test/java/org/terasology"]
}

// Primary dependencies definition
dependencies {
    // Dependency on the engine itself
    implementation project(':engine')

    // Dependency not provided for modules, but required for module-tests
    implementation group: 'com.google.code.gson', name: 'gson', version: '2.8.6'
    implementation group: 'org.codehaus.plexus', name: 'plexus-utils', version: '1.5.6'
    implementation group: 'com.google.protobuf', name: 'protobuf-java', version: '2.6.1'
    implementation group: 'ch.qos.logback', name: 'logback-classic', version: '1.2.3'
    runtimeOnly group: 'org.slf4j', name: 'jul-to-slf4j', version: '1.7.21'
<<<<<<< HEAD
    implementation('org.reflections:reflections:0.9.10') {
        exclude group: "org.javassist", module: "javassist" // exclude 3.18.2-GA - unsupport Java 11 and reflections unmaintained
    }
    implementation("org.javassist:javassist:3.27.0-GA") // supports java 11

    // Test lib dependencies
    implementation("org.junit.jupiter:junit-jupiter-api:5.5.2")
    implementation("org.junit.jupiter:junit-jupiter-params:5.5.2")
    implementation("org.mockito:mockito-junit-jupiter:3.7.7") {
        exclude(group: "org.mockito", module: "mockito-core")
    }
    implementation("org.mockito:mockito-inline:3.7.7")

    testRuntimeOnly("org.junit.jupiter:junit-jupiter-engine:5.5.2")
=======
    implementation "org.terasology:reflections:0.9.12-MB"

    // Test lib dependencies
    implementation(platform("org.junit:junit-bom:5.7.1")) {
        // junit-bom will set version numbers for the other org.junit dependencies.
    }
    implementation("org.junit.jupiter:junit-jupiter-api")
    implementation("org.junit.jupiter:junit-jupiter-params")
    testRuntimeOnly("org.junit.jupiter:junit-jupiter-engine")
>>>>>>> 3b8c37df

    implementation("org.mockito:mockito-junit-jupiter:3.7.7")

    implementation("org.terasology.joml-ext:joml-test:0.1.0")
}

task copyResourcesToClasses(type:Copy) {
    from sourceSets.main.output.resourcesDir
    into sourceSets.main.output.classesDirs.first()
}

test {
    maxHeapSize = "2G"
}

//TODO: Remove it  when gestalt will can to handle ProtectionDomain without classes (Resources)
test.dependsOn copyResourcesToClasses
test.dependsOn rootProject.extractNatives

idea {
    module {
        // Change around the output a bit
        inheritOutputDirs = false
        outputDir = file('build/classes')
        testOutputDir = file('build/testClasses')
        downloadSources = true

        settings {
            packagePrefix["src/main/java/org/terasology"] = "org.terasology.engine";
            packagePrefix["src/test/java/org/terasology"] = "org.terasology.engine";
        }
    }
}<|MERGE_RESOLUTION|>--- conflicted
+++ resolved
@@ -62,23 +62,8 @@
     implementation group: 'com.google.protobuf', name: 'protobuf-java', version: '2.6.1'
     implementation group: 'ch.qos.logback', name: 'logback-classic', version: '1.2.3'
     runtimeOnly group: 'org.slf4j', name: 'jul-to-slf4j', version: '1.7.21'
-<<<<<<< HEAD
-    implementation('org.reflections:reflections:0.9.10') {
-        exclude group: "org.javassist", module: "javassist" // exclude 3.18.2-GA - unsupport Java 11 and reflections unmaintained
-    }
+    implementation "org.terasology:reflections:0.9.12-MB"
     implementation("org.javassist:javassist:3.27.0-GA") // supports java 11
-
-    // Test lib dependencies
-    implementation("org.junit.jupiter:junit-jupiter-api:5.5.2")
-    implementation("org.junit.jupiter:junit-jupiter-params:5.5.2")
-    implementation("org.mockito:mockito-junit-jupiter:3.7.7") {
-        exclude(group: "org.mockito", module: "mockito-core")
-    }
-    implementation("org.mockito:mockito-inline:3.7.7")
-
-    testRuntimeOnly("org.junit.jupiter:junit-jupiter-engine:5.5.2")
-=======
-    implementation "org.terasology:reflections:0.9.12-MB"
 
     // Test lib dependencies
     implementation(platform("org.junit:junit-bom:5.7.1")) {
@@ -87,9 +72,11 @@
     implementation("org.junit.jupiter:junit-jupiter-api")
     implementation("org.junit.jupiter:junit-jupiter-params")
     testRuntimeOnly("org.junit.jupiter:junit-jupiter-engine")
->>>>>>> 3b8c37df
 
-    implementation("org.mockito:mockito-junit-jupiter:3.7.7")
+    implementation("org.mockito:mockito-junit-jupiter:3.7.7") {
+        exclude(group: "org.mockito", module: "mockito-core")
+    }
+    implementation("org.mockito:mockito-inline:3.7.7")
 
     implementation("org.terasology.joml-ext:joml-test:0.1.0")
 }
