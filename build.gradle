--- conflicted
+++ resolved
@@ -70,20 +70,6 @@
     LwjglVersion = '3.2.3'
 }
 
-<<<<<<< HEAD
-=======
-// Declare remote repositories we're interested in - library files will be fetched from here
-repositories {
-    mavenCentral()
-
-    // MovingBlocks Artifactory instance for libs not readily available elsewhere plus our own libs
-    maven {
-        name "Terasology Artifactory"
-        url "http://artifactory.terasology.org/artifactory/virtual-repo-live"
-        allowInsecureProtocol true  // 😱
-    }
-}
->>>>>>> 89de8c6f
 
 ///////////////////////////////////////////////////////////////////////////////////////////////////////////////////////
 // Natives - Handles pulling in and extracting native libraries for LWJGL                                            //
