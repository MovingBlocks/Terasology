/*
 * Copyright 2013 Moving Blocks
 *
 * Licensed under the Apache License, Version 2.0 (the "License");
 * you may not use this file except in compliance with the License.
 * You may obtain a copy of the License at
 *
 *      http://www.apache.org/licenses/LICENSE-2.0
 *
 * Unless required by applicable law or agreed to in writing, software
 * distributed under the License is distributed on an "AS IS" BASIS,
 * WITHOUT WARRANTIES OR CONDITIONS OF ANY KIND, either express or implied.
 * See the License for the specific language governing permissions and
 * limitations under the License.
 */

// Just cheating - temp internal version of the file in the external groovy dir
// TODO: Find a nice generic way of embedding the tree rules into the relevant block definition for said tree

package org.terasology.logic.generators;

import com.google.common.collect.Maps;
import org.terasology.engine.CoreRegistry;
<<<<<<< HEAD
=======
import org.terasology.logic.tree.lsystem.*;
>>>>>>> d0c04647
import org.terasology.utilities.procedural.FastRandom;
import org.terasology.world.WorldBiomeProvider;
import org.terasology.world.block.Block;
import org.terasology.world.block.management.BlockManager;
import org.terasology.world.generator.core.ForestGenerator;
import org.terasology.world.generator.tree.*;

import java.util.Arrays;
import java.util.Map;

public class DefaultGenerators {

    public DefaultGenerators(ForestGenerator mngr) {

        BlockManager blockManager = CoreRegistry.get(BlockManager.class);

<<<<<<< HEAD
        Map<Character, AxionElementReplacement> replacementMap = Maps.newHashMap();

        SimpleAxionElementReplacement sapling = new SimpleAxionElementReplacement("s");
        sapling.addReplacement(1f, "Tt");

        final FastRandom rnd = new FastRandom();

        SimpleAxionElementReplacement trunkTop = new SimpleAxionElementReplacement("t");
        trunkTop.addReplacement(0.5f, "Wt");
        trunkTop.addReplacement(0.5f,
                new SimpleAxionElementReplacement.ReplacementGenerator() {
                    @Override
                    public String generateReplacement() {
                        int angleDeg = rnd.randomInt(180);
                        return "W[+("+angleDeg+")&Mb][+("+angleDeg+")^Mb]t";
                    }
                });

        SimpleAxionElementReplacement smallBranch = new SimpleAxionElementReplacement("b");
        smallBranch.addReplacement(0.8f, "Bb");

        SimpleAxionElementReplacement trunk = new SimpleAxionElementReplacement("T");
        trunk.addReplacement(0.7f, "TN");

        // T - trunk bottom
        // t - trunk top
        // W - wood
        // N - non-growing trunk

        replacementMap.put('s', sapling);
        replacementMap.put('t', trunkTop);
        replacementMap.put('T', trunk);
        replacementMap.put('b', smallBranch);


        Block greenLeaf = blockManager.getBlock("engine:GreenLeaf");
        Block oakTrunk = blockManager.getBlock("engine:OakTrunk");

        float trunkAdvance = 0.5f;
        float branchAdvance = 0.6f;

        Map<Character, AxionElementGeneration> blockMap = Maps.newHashMap();
        // Trunk building blocks
        blockMap.put('t', new DefaultAxionElementGeneration(greenLeaf, trunkAdvance));
        blockMap.put('T', new DefaultAxionElementGeneration(oakTrunk, trunkAdvance));
        blockMap.put('N', new DefaultAxionElementGeneration(oakTrunk, trunkAdvance));
//        blockMap.put('W', new DefaultAxionElementGeneration(oakTrunk, trunkAdvance));
//        blockMap.put('B', new DefaultAxionElementGeneration(oakTrunk, trunkAdvance));
        blockMap.put('W', new SurroundAxionElementGeneration(oakTrunk, greenLeaf, trunkAdvance, 1.7f));

        // Branch building blocks
        blockMap.put('b', new SurroundAxionElementGeneration(greenLeaf, greenLeaf, branchAdvance, 1.7f));
        blockMap.put('B', new SurroundAxionElementGeneration(oakTrunk, greenLeaf, branchAdvance, 2.8f));
        blockMap.put('M', new AdvanceAxionElementGeneration(branchAdvance));

        TreeGenerator oakTree = new TreeGeneratorAdvancedLSystem("s", replacementMap, blockMap, Arrays.asList(oakTrunk, greenLeaf), 16, (float) Math.PI/3)
                .setGenerationProbability(0.1f);

=======
>>>>>>> d0c04647
//        Map<String, Double> probs = Maps.newHashMap();
//        probs.put("A", 1.0);
//        probs.put("B", 0.8);
//
//        Map<String, String> rules = ImmutableMap.<String, String>builder()
//                .put("A", "[&FFBFA]////[&BFFFA]////[&FBFFA]")
//                .put("B", "[&FFFA]////[&FFFA]////[&FFFA]").build();
//        TreeGenerator oakTree = new TreeGeneratorLSystem("FFFFFFA", rules, probs, 4, 30).setLeafType(blockManager.getBlock("engine:GreenLeaf")).setBarkType(blockManager.getBlock("engine:OakTrunk")).setGenerationProbability(0.08f);
//
//        // Pine
//        rules = ImmutableMap.<String, String>builder()
//                .put("A", "[&FFFFFA]////[&FFFFFA]////[&FFFFFA]").build();
//        TreeGenerator pineTree = new TreeGeneratorLSystem("FFFFAFFFFFFFAFFFFA", rules, probs, 4, 35).setLeafType(blockManager.getBlock("engine:DarkLeaf")).setBarkType(blockManager.getBlock("engine:PineTrunk")).setGenerationProbability(0.05f);
//
//        // Birk
//        rules = ImmutableMap.<String, String>builder()
//                .put("A", "[&FFFAFFF]////[&FFAFFF]////[&FFFAFFF]")
//                .put("B", "[&FAF]////[&FAF]////[&FAF]").build();
//        TreeGenerator birkTree = new TreeGeneratorLSystem("FFFFAFFFFBFFFFAFFFFBFFFFAFFFFBFF", rules, probs, 4, 35).setLeafType(blockManager.getBlock("engine:DarkLeaf")).setBarkType(blockManager.getBlock("engine:BirkTrunk")).setGenerationProbability(0.02f);
//
//        // Oak variation tree
//        rules = ImmutableMap.<String, String>builder()
//                .put("A", "[&FFBFA]////[&BFFFA]////[&FBFFAFFA]")
//                .put("B", "[&FFFAFFFF]////[&FFFAFFF]////[&FFFAFFAA]").build();
//        TreeGenerator oakVariationTree = new TreeGeneratorLSystem("FFFFFFA", rules, probs, 4, 35).setLeafType(blockManager.getBlock("engine:GreenLeaf")).setBarkType(blockManager.getBlock("engine:OakTrunk")).setGenerationProbability(0.08f);
//
//        // A red tree
//        rules = ImmutableMap.<String, String>builder()
//                .put("A", "[&FFAFF]////[&FFAFF]////[&FFAFF]").build();
//        TreeGenerator redTree = new TreeGeneratorLSystem("FFFFFAFAFAF", rules, probs, 4, 40).setLeafType(blockManager.getBlock("engine:RedLeaf")).setBarkType(blockManager.getBlock("engine:OakTrunk")).setGenerationProbability(0.05f);

        // Cactus
        TreeGenerator cactus = new TreeGeneratorCactus().setTrunkType(blockManager.getBlock("engine:Cactus")).setGenerationProbability(0.05f);

<<<<<<< HEAD
        // Example tree growing in the new structure
//b - Bb (0.7), b[&b] (0.2)
//B - TB (0.1), B[&b] (0.3), BB (0.1)
//T - TT (0.3)
//s - b

        // Add the trees to the generator lists
        mngr.addTreeGenerator(WorldBiomeProvider.Biome.MOUNTAINS, oakTree);
//        mngr.addTreeGenerator(WorldBiomeProvider.Biome.MOUNTAINS, pineTree);
//        mngr.addTreeGenerator(WorldBiomeProvider.Biome.MOUNTAINS, redTree);

        mngr.addTreeGenerator(WorldBiomeProvider.Biome.FOREST, oakTree);
//        mngr.addTreeGenerator(WorldBiomeProvider.Biome.FOREST, pineTree);
//        mngr.addTreeGenerator(WorldBiomeProvider.Biome.FOREST, oakVariationTree);

//        mngr.addTreeGenerator(WorldBiomeProvider.Biome.SNOW, birkTree);
        mngr.addTreeGenerator(WorldBiomeProvider.Biome.SNOW, oakTree);
//
//        mngr.addTreeGenerator(WorldBiomeProvider.Biome.PLAINS, redTree);
        mngr.addTreeGenerator(WorldBiomeProvider.Biome.PLAINS, oakTree);

        mngr.addTreeGenerator(WorldBiomeProvider.Biome.DESERT, oakTree);
        //mngr.addTreeGenerator(WorldBiomeProvider.Biome.DESERT, cactus);
=======
//
//        // Add the trees to the generator lists
//        mngr.addTreeGenerator(WorldBiomeProvider.Biome.MOUNTAINS, oakTree);
////        mngr.addTreeGenerator(WorldBiomeProvider.Biome.MOUNTAINS, pineTree);
////        mngr.addTreeGenerator(WorldBiomeProvider.Biome.MOUNTAINS, redTree);
//
//        mngr.addTreeGenerator(WorldBiomeProvider.Biome.FOREST, oakTree);
////        mngr.addTreeGenerator(WorldBiomeProvider.Biome.FOREST, pineTree);
////        mngr.addTreeGenerator(WorldBiomeProvider.Biome.FOREST, oakVariationTree);
//
////        mngr.addTreeGenerator(WorldBiomeProvider.Biome.SNOW, birkTree);
//        mngr.addTreeGenerator(WorldBiomeProvider.Biome.SNOW, oakTree);
////
////        mngr.addTreeGenerator(WorldBiomeProvider.Biome.PLAINS, redTree);
//        mngr.addTreeGenerator(WorldBiomeProvider.Biome.PLAINS, oakTree);
//
//        mngr.addTreeGenerator(WorldBiomeProvider.Biome.DESERT, oakTree);
        mngr.addTreeGenerator(WorldBiomeProvider.Biome.DESERT, cactus);
>>>>>>> d0c04647
    }
}<|MERGE_RESOLUTION|>--- conflicted
+++ resolved
@@ -21,10 +21,7 @@
 
 import com.google.common.collect.Maps;
 import org.terasology.engine.CoreRegistry;
-<<<<<<< HEAD
-=======
 import org.terasology.logic.tree.lsystem.*;
->>>>>>> d0c04647
 import org.terasology.utilities.procedural.FastRandom;
 import org.terasology.world.WorldBiomeProvider;
 import org.terasology.world.block.Block;
@@ -41,67 +38,6 @@
 
         BlockManager blockManager = CoreRegistry.get(BlockManager.class);
 
-<<<<<<< HEAD
-        Map<Character, AxionElementReplacement> replacementMap = Maps.newHashMap();
-
-        SimpleAxionElementReplacement sapling = new SimpleAxionElementReplacement("s");
-        sapling.addReplacement(1f, "Tt");
-
-        final FastRandom rnd = new FastRandom();
-
-        SimpleAxionElementReplacement trunkTop = new SimpleAxionElementReplacement("t");
-        trunkTop.addReplacement(0.5f, "Wt");
-        trunkTop.addReplacement(0.5f,
-                new SimpleAxionElementReplacement.ReplacementGenerator() {
-                    @Override
-                    public String generateReplacement() {
-                        int angleDeg = rnd.randomInt(180);
-                        return "W[+("+angleDeg+")&Mb][+("+angleDeg+")^Mb]t";
-                    }
-                });
-
-        SimpleAxionElementReplacement smallBranch = new SimpleAxionElementReplacement("b");
-        smallBranch.addReplacement(0.8f, "Bb");
-
-        SimpleAxionElementReplacement trunk = new SimpleAxionElementReplacement("T");
-        trunk.addReplacement(0.7f, "TN");
-
-        // T - trunk bottom
-        // t - trunk top
-        // W - wood
-        // N - non-growing trunk
-
-        replacementMap.put('s', sapling);
-        replacementMap.put('t', trunkTop);
-        replacementMap.put('T', trunk);
-        replacementMap.put('b', smallBranch);
-
-
-        Block greenLeaf = blockManager.getBlock("engine:GreenLeaf");
-        Block oakTrunk = blockManager.getBlock("engine:OakTrunk");
-
-        float trunkAdvance = 0.5f;
-        float branchAdvance = 0.6f;
-
-        Map<Character, AxionElementGeneration> blockMap = Maps.newHashMap();
-        // Trunk building blocks
-        blockMap.put('t', new DefaultAxionElementGeneration(greenLeaf, trunkAdvance));
-        blockMap.put('T', new DefaultAxionElementGeneration(oakTrunk, trunkAdvance));
-        blockMap.put('N', new DefaultAxionElementGeneration(oakTrunk, trunkAdvance));
-//        blockMap.put('W', new DefaultAxionElementGeneration(oakTrunk, trunkAdvance));
-//        blockMap.put('B', new DefaultAxionElementGeneration(oakTrunk, trunkAdvance));
-        blockMap.put('W', new SurroundAxionElementGeneration(oakTrunk, greenLeaf, trunkAdvance, 1.7f));
-
-        // Branch building blocks
-        blockMap.put('b', new SurroundAxionElementGeneration(greenLeaf, greenLeaf, branchAdvance, 1.7f));
-        blockMap.put('B', new SurroundAxionElementGeneration(oakTrunk, greenLeaf, branchAdvance, 2.8f));
-        blockMap.put('M', new AdvanceAxionElementGeneration(branchAdvance));
-
-        TreeGenerator oakTree = new TreeGeneratorAdvancedLSystem("s", replacementMap, blockMap, Arrays.asList(oakTrunk, greenLeaf), 16, (float) Math.PI/3)
-                .setGenerationProbability(0.1f);
-
-=======
->>>>>>> d0c04647
 //        Map<String, Double> probs = Maps.newHashMap();
 //        probs.put("A", 1.0);
 //        probs.put("B", 0.8);
@@ -136,31 +72,6 @@
         // Cactus
         TreeGenerator cactus = new TreeGeneratorCactus().setTrunkType(blockManager.getBlock("engine:Cactus")).setGenerationProbability(0.05f);
 
-<<<<<<< HEAD
-        // Example tree growing in the new structure
-//b - Bb (0.7), b[&b] (0.2)
-//B - TB (0.1), B[&b] (0.3), BB (0.1)
-//T - TT (0.3)
-//s - b
-
-        // Add the trees to the generator lists
-        mngr.addTreeGenerator(WorldBiomeProvider.Biome.MOUNTAINS, oakTree);
-//        mngr.addTreeGenerator(WorldBiomeProvider.Biome.MOUNTAINS, pineTree);
-//        mngr.addTreeGenerator(WorldBiomeProvider.Biome.MOUNTAINS, redTree);
-
-        mngr.addTreeGenerator(WorldBiomeProvider.Biome.FOREST, oakTree);
-//        mngr.addTreeGenerator(WorldBiomeProvider.Biome.FOREST, pineTree);
-//        mngr.addTreeGenerator(WorldBiomeProvider.Biome.FOREST, oakVariationTree);
-
-//        mngr.addTreeGenerator(WorldBiomeProvider.Biome.SNOW, birkTree);
-        mngr.addTreeGenerator(WorldBiomeProvider.Biome.SNOW, oakTree);
-//
-//        mngr.addTreeGenerator(WorldBiomeProvider.Biome.PLAINS, redTree);
-        mngr.addTreeGenerator(WorldBiomeProvider.Biome.PLAINS, oakTree);
-
-        mngr.addTreeGenerator(WorldBiomeProvider.Biome.DESERT, oakTree);
-        //mngr.addTreeGenerator(WorldBiomeProvider.Biome.DESERT, cactus);
-=======
 //
 //        // Add the trees to the generator lists
 //        mngr.addTreeGenerator(WorldBiomeProvider.Biome.MOUNTAINS, oakTree);
@@ -179,6 +90,5 @@
 //
 //        mngr.addTreeGenerator(WorldBiomeProvider.Biome.DESERT, oakTree);
         mngr.addTreeGenerator(WorldBiomeProvider.Biome.DESERT, cactus);
->>>>>>> d0c04647
     }
 }