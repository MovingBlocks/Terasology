--- conflicted
+++ resolved
@@ -75,14 +75,8 @@
     // Distance since last footstep
     public float footstepDelta;
 
-<<<<<<< HEAD
-=======
-    // TODO: Remove this from here, put in system instead
-    public transient PairCachingGhostObject collider;
 
     private Vector3f velocity = new Vector3f();
-
->>>>>>> 5824640f
     public Vector3f getVelocity() {
         return velocity;
     }
