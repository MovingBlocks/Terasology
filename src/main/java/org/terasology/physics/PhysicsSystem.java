/*
 * Copyright 2013 MovingBlocks
 *
 * Licensed under the Apache License, Version 2.0 (the "License");
 * you may not use this file except in compliance with the License.
 * You may obtain a copy of the License at
 *
 *      http://www.apache.org/licenses/LICENSE-2.0
 *
 * Unless required by applicable law or agreed to in writing, software
 * distributed under the License is distributed on an "AS IS" BASIS,
 * WITHOUT WARRANTIES OR CONDITIONS OF ANY KIND, either express or implied.
 * See the License for the specific language governing permissions and
 * limitations under the License.
 */

package org.terasology.physics;

import com.bulletphysics.linearmath.MotionState;
import com.bulletphysics.linearmath.Transform;
import com.bulletphysics.util.ObjectArrayList;
import com.google.common.collect.Lists;
import com.google.common.collect.Maps;
import gnu.trove.iterator.TFloatIterator;
import org.slf4j.Logger;
import org.slf4j.LoggerFactory;
import org.terasology.engine.CoreRegistry;
import org.terasology.engine.Time;
import org.terasology.entitySystem.EntityRef;
import org.terasology.entitySystem.RegisterMode;
import org.terasology.entitySystem.event.EventPriority;
import org.terasology.entitySystem.event.ReceiveEvent;
import org.terasology.entitySystem.lifecycleEvents.BeforeDeactivateComponent;
import org.terasology.entitySystem.lifecycleEvents.OnActivatedComponent;
import org.terasology.entitySystem.lifecycleEvents.OnChangedComponent;
import org.terasology.entitySystem.systems.In;
import org.terasology.entitySystem.systems.RegisterSystem;
import org.terasology.entitySystem.systems.UpdateSubscriberSystem;
import org.terasology.logic.characters.CharacterMovementComponent;
import org.terasology.logic.location.LocationComponent;
import org.terasology.network.NetworkComponent;
import org.terasology.network.NetworkMode;
import org.terasology.network.NetworkSystem;
import org.terasology.physics.shapes.BoxShapeComponent;
import org.terasology.physics.shapes.CapsuleShapeComponent;
import org.terasology.physics.shapes.CylinderShapeComponent;
import org.terasology.physics.shapes.HullShapeComponent;
import org.terasology.physics.shapes.SphereShapeComponent;

import javax.vecmath.Matrix4f;
import javax.vecmath.Quat4f;
import javax.vecmath.Vector3f;
import java.util.Iterator;
import java.util.List;
import java.util.Map;

/**
 * @author Immortius
 */
@RegisterSystem
public class PhysicsSystem implements UpdateSubscriberSystem {
    private static final Logger logger = LoggerFactory.getLogger(PhysicsSystem.class);

    private static final long TIME_BETWEEN_NETSYNCS = 200;
    private static final float RESYNC_TIME = 0.25f;

    @In
    private Time time;

    @In
    private NetworkSystem networkSystem;

    private BulletPhysics physics;
    private int skipProcessingFrames = 4;
<<<<<<< HEAD
    private long lastNetsync = 0;
=======
    private List<EntityRef> newRigidBodies = Lists.newArrayList();
    private Map<EntityRef, Vector3f> pendingImpulses = Maps.newLinkedHashMap();
    private long lastNetsync;
>>>>>>> 5824640f
    private Map<EntityRef, ResynchData> pendingResynch = Maps.newLinkedHashMap();

    @Override
    public void initialise() {
        physics = CoreRegistry.get(BulletPhysics.class);
        skipProcessingFrames = 4;
        lastNetsync = 0;
    }

    @Override
    public void shutdown() {
    }

    @ReceiveEvent(components = {RigidBodyComponent.class, LocationComponent.class}, priority = EventPriority.PRIORITY_NORMAL)
    public void newRigidBody(OnActivatedComponent event, EntityRef entity) {
        physics.newRigidBody(entity);
    }

    @ReceiveEvent(components = {RigidBodyComponent.class})
    public void onImpulse(ImpulseEvent event, EntityRef entity) {
        physics.getRigidBody(entity).applyImpulse(new Vector3f(event.getImpulse()));
    }

    @ReceiveEvent(components = {RigidBodyComponent.class, LocationComponent.class})
    public void removeRigidBody(BeforeDeactivateComponent event, EntityRef entity) {
        physics.removeRigidBody(entity);
    }
    
    @ReceiveEvent(components = {TriggerComponent.class, LocationComponent.class})
    public void newTrigger(OnActivatedComponent event, EntityRef entity) {
        physics.newTrigger(entity);
    }
    
    @ReceiveEvent(components = {TriggerComponent.class, LocationComponent.class})
    public void removeTrigger(BeforeDeactivateComponent event, EntityRef entity) {
        physics.removeTrigger(entity);
    }

    @ReceiveEvent(components = {TriggerComponent.class, LocationComponent.class})
    public void updateTrigger(OnChangedComponent event, EntityRef entity) {
        physics.updateTrigger(entity);
    }

    @ReceiveEvent(components = {RigidBodyComponent.class, LocationComponent.class})
    public void updateRigidBody(OnChangedComponent event, EntityRef entity) {
        physics.updateRigidBody(entity);
    }

    @Override
    public void update(float delta) {

        if (networkSystem.getMode() == NetworkMode.SERVER && time.getGameTimeInMs() - TIME_BETWEEN_NETSYNCS > lastNetsync) {
            sendSyncMessages();
            lastNetsync = time.getGameTimeInMs();
        }

        resynchronize(delta);

        // TODO: This shouldn't be necessary once this is correctly sequenced after the main physics update
        if (skipProcessingFrames > 0) {
            skipProcessingFrames--;
            return;
        }

        List<CollisionPair> collisionPairs = physics.getCollisionPairs();

        for (CollisionPair pair : collisionPairs) {
            if (pair.b.exists()) {
                pair.a.send(new CollideEvent(pair.b));
            }
            if (pair.a.exists()) {
                pair.b.send(new CollideEvent(pair.a));
            }
        }
    }

    /**
     * resynchronising happens smoothly to prevent stuttering of objects. This
     * means that it may take several frames for a resynchronisation message to
     * be processed.
     * @param delta The time since the last resynchronisation. Must be in the
     * same unit as RESYNC_TIME (seconds).
     */
    private void resynchronize(float delta) {
        Iterator<Map.Entry<EntityRef, ResynchData>> i = pendingResynch.entrySet().iterator();
        while (i.hasNext()) {
            Map.Entry<EntityRef, ResynchData> entry = i.next();
            ResynchData data = entry.getValue();

            float applyDelta = delta;
            float timeDifference = delta + data.getT();
            if (timeDifference >= RESYNC_TIME) {
                applyDelta -= timeDifference - RESYNC_TIME;
                i.remove();
            }
            Vector3f change = new Vector3f();
            change.scale(applyDelta / RESYNC_TIME, data.positionDelta);
            physics.translate(entry.getKey(), change);
        }
    }

    private void sendSyncMessages() {
        /*for (Map.Entry<EntityRef, RigidBody> physicsObj : entityRigidBodies.entrySet()) {
            if (physicsObj.getKey().hasComponent(NetworkComponent.class)) {
                Transform transform = physicsObj.getValue().getWorldTransform(new Transform());
                if (physicsObj.getValue().getActivationState() == RigidBody.ACTIVE_TAG) {
                    PhysicsResynchEvent event = new PhysicsResynchEvent(transform.origin, transform.getRotation(new Quat4f()),
                            physicsObj.getValue().getLinearVelocity(new Vector3f()), physicsObj.getValue().getAngularVelocity(new Vector3f()));
                    physicsObj.getKey().send(event);
                }
            }
        }*/
        Iterator<EntityRef> iter = physics.physicsEntitiesIterator();
        while(iter.hasNext()) {
            EntityRef entity = iter.next();
            if(entity.hasComponent(NetworkComponent.class)) {
                //TODO after implementing rigidbody interface
                /*Transform transform = physicsObj.getValue().getWorldTransform(new Transform());
                if (physicsObj.getValue().getActivationState() == RigidBody.ACTIVE_TAG) {
                    PhysicsResynchEvent event = new PhysicsResynchEvent(transform.origin, transform.getRotation(new Quat4f()),
                            physicsObj.getValue().getLinearVelocity(new Vector3f()), physicsObj.getValue().getAngularVelocity(new Vector3f()));
                    physicsObj.getKey().send(event);
                }*/
            }
        }
    }

    @ReceiveEvent(components = {RigidBodyComponent.class, LocationComponent.class}, netFilter = RegisterMode.REMOTE_CLIENT)
    public void resynch(PhysicsResynchEvent event, EntityRef entity) {
        logger.debug("Received resynch event");
        LocationComponent loc = entity.getComponent(LocationComponent.class);
        Vector3f delta = new Vector3f(event.getPosition());
        delta.sub(loc.getWorldPosition());
        pendingResynch.put(entity, new ResynchData(delta, new Quat4f()));
        physics.getRigidBody(entity).setVelocity(event.getVelocity(), event.getAngularVelocity());
    }

    public static class CollisionPair {
        EntityRef a;
        EntityRef b;

        public CollisionPair(EntityRef a, EntityRef b) {
            this.a = a;
            this.b = b;
        }
    }

    //TODO move to BulletPhysics
    public static class EntityMotionState extends MotionState {
        private EntityRef entity;

        public EntityMotionState(EntityRef entity) {
            this.entity = entity;
        }

        @Override
        public Transform getWorldTransform(Transform transform) {
            LocationComponent loc = entity.getComponent(LocationComponent.class);
            if (loc != null) {
                // NOTE: JBullet ignores scale anyway
                transform.set(new Matrix4f(loc.getWorldRotation(), loc.getWorldPosition(), 1));
            }
            return transform;
        }

        @Override
        public void setWorldTransform(Transform transform) {
            LocationComponent loc = entity.getComponent(LocationComponent.class);
            if (loc != null) {
                Quat4f rot = new Quat4f();
                transform.getRotation(rot);
                if (!transform.origin.equals(loc.getWorldPosition()) || !rot.equals(loc.getWorldRotation())) {
                    loc.setWorldPosition(transform.origin);
                    loc.setWorldRotation(transform.getRotation(new Quat4f()));
                    entity.saveComponent(loc);
                }
            }
        }
    }

    private static class ResynchData {
        private Vector3f positionDelta = new Vector3f();
        private Quat4f rotationDelta = new Quat4f();
        private float t;

        public ResynchData(Vector3f position, Quat4f rotation) {
            this.positionDelta.set(position);
            this.rotationDelta.set(rotation);
        }

        public float getT() {
            return t;
        }

        public void setT(float t) {
            this.t = t;
        }

        public Vector3f getPositionDelta() {
            return positionDelta;
        }

        public Quat4f getRotationDelta() {
            return rotationDelta;
        }
    }
}<|MERGE_RESOLUTION|>--- conflicted
+++ resolved
@@ -72,13 +72,7 @@
 
     private BulletPhysics physics;
     private int skipProcessingFrames = 4;
-<<<<<<< HEAD
-    private long lastNetsync = 0;
-=======
-    private List<EntityRef> newRigidBodies = Lists.newArrayList();
-    private Map<EntityRef, Vector3f> pendingImpulses = Maps.newLinkedHashMap();
     private long lastNetsync;
->>>>>>> 5824640f
     private Map<EntityRef, ResynchData> pendingResynch = Maps.newLinkedHashMap();
 
     @Override
