--- conflicted
+++ resolved
@@ -44,15 +44,6 @@
         ModuleManager moduleManager = CoreRegistry.get(ModuleManager.class);
         CoreRegistry.get(ModuleManager.class).loadInactiveReflections();
         List<WorldGeneratorInfo> infos = Lists.newArrayList();
-<<<<<<< HEAD
-        for (Module module : moduleManager.getModules()) {
-            Reflections reflections = module.getReflections();
-            if(reflections == null) {
-                logger.warn("A module retured null for its reflections, rather than an empty list. Module: " + module);
-                continue;
-            }
-            for (Class<?> generatorClass : reflections.getTypesAnnotatedWith(RegisterWorldGenerator.class)) {
-=======
         for (Module module : moduleManager.getCodeModules()) {
             if (module == null) {
                 logger.error("Null module");
@@ -61,7 +52,6 @@
                 logger.error("Module has no reflections: {}", module.getModuleInfo().getId());
             }
             for (Class<?> generatorClass : module.getReflections().getTypesAnnotatedWith(RegisterWorldGenerator.class)) {
->>>>>>> 5824640f
                 RegisterWorldGenerator annotation = generatorClass.getAnnotation(RegisterWorldGenerator.class);
                 if (isValidWorldGenerator(generatorClass)) {
                     WorldGeneratorUri uri = new WorldGeneratorUri(module.getModuleInfo().getId(), annotation.id());
