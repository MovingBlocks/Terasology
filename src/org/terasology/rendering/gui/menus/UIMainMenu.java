/*
 * Copyright 2011 Benjamin Glatzel <benjamin.glatzel@me.com>.
 *
 * Licensed under the Apache License, Version 2.0 (the "License");
 * you may not use this file except in compliance with the License.
 * You may obtain a copy of the License at
 *
 *      http://www.apache.org/licenses/LICENSE-2.0
 *
 * Unless required by applicable law or agreed to in writing, software
 * distributed under the License is distributed on an "AS IS" BASIS,
 * WITHOUT WARRANTIES OR CONDITIONS OF ANY KIND, either express or implied.
 * See the License for the specific language governing permissions and
 * limitations under the License.
 */
package org.terasology.rendering.gui.menus;

import org.terasology.game.Terasology;
import org.terasology.rendering.gui.components.UIButton;
import org.terasology.rendering.gui.components.UIImageOverlay;
import org.terasology.rendering.gui.components.UIText;
import org.terasology.rendering.gui.framework.IClickListener;
import org.terasology.rendering.gui.framework.UIDisplayElement;
import org.terasology.rendering.gui.framework.UIDisplayRenderer;
import org.terasology.rendering.gui.framework.UIGraphicsElement;

import javax.vecmath.Vector2f;

/**
 * Main menu screen.
 *
 * @author Anton Kireev <adeon.k87@gmail.com>
 */
public class UIMainMenu extends UIDisplayRenderer {

    private final UIImageOverlay _overlay;
    private final UIGraphicsElement _title;

<<<<<<< HEAD
    final UIButton _exitButton;
    final UIButton _optionsButton;
    final UIButton _startButton;
=======
    private final UIButton _exitButton;
    private final UIButton _startButton;
    private final UIButton _configButton;
>>>>>>> 24d1cfe8

    final UIText _version;

    public UIMainMenu() {
        _title = new UIGraphicsElement("terasology");
        _title.setVisible(true);
        _title.setSize(new Vector2f(512f, 128f));

        _version = new UIText("Pre Alpha");
        _version.setVisible(true);

        _exitButton = new UIButton(new Vector2f(256f, 32f));
        _exitButton.getLabel().setText("Exit Terasology");
        _exitButton.setVisible(true);

<<<<<<< HEAD
        _optionsButton = new UIButton(new Vector2f(256f, 32f));
        _optionsButton.getLabel().setText("Select World");
        _optionsButton.setVisible(true);

        _optionsButton.addClickListener(new IClickListener() {
            public void clicked(UIDisplayElement element) {
                Terasology.getInstance().getGameMode().deactivateScreen("main_menu");
                Terasology.getInstance().getGameMode().activateScreen("select_world");
            }
        });

        _exitButton.addClickListener(new IClickListener() {
            public void clicked(UIDisplayElement element) {
                Terasology.getInstance().exit();
            }
        });
=======
        _configButton = new UIButton(new Vector2f(256f, 32f));
        _configButton.getLabel().setText("Settings");
        _configButton.setVisible(true);
>>>>>>> 24d1cfe8

        _startButton = new UIButton(new Vector2f(256f, 32f));
        _startButton.getLabel().setText("Play!");
        _startButton.setVisible(true);

        _overlay = new UIImageOverlay("menuBackground");
        _overlay.setVisible(false);

        addDisplayElement(_overlay);

        addDisplayElement(_title);
        addDisplayElement(_version);
<<<<<<< HEAD
        addDisplayElement(_optionsButton);
=======

        addDisplayElement(_configButton);
>>>>>>> 24d1cfe8
        addDisplayElement(_exitButton);
        addDisplayElement(_startButton);

        update();
    }

    @Override
    public void update() {
        super.update();

        _version.centerHorizontally();
        _version.getPosition().y = 230f;

        _startButton.centerHorizontally();
        _startButton.getPosition().y = 300f + 40f;

<<<<<<< HEAD
        _optionsButton.centerHorizontally();
        _optionsButton.getPosition().y = 300f + 2 * 32f + 32f;

        _exitButton.centerHorizontally();
        _exitButton.getPosition().y = 300f + 3 * 32f + 64f;
=======
        _configButton.centerHorizontally();
        _configButton.getPosition().y = 300f + 2 * 40f;
>>>>>>> 24d1cfe8

        _exitButton.centerHorizontally();
        _exitButton.getPosition().y = 300f + 4 * 40f;

        _title.centerHorizontally();
        _title.getPosition().y = 128f;
    }

    public UIButton getExitButton() {
        return _exitButton;
    }

    public UIButton getStartButton() {
        return _startButton;
    }

    public UIButton getConfigButton() {
        return _configButton;
    }
}<|MERGE_RESOLUTION|>--- conflicted
+++ resolved
@@ -36,15 +36,10 @@
     private final UIImageOverlay _overlay;
     private final UIGraphicsElement _title;
 
-<<<<<<< HEAD
-    final UIButton _exitButton;
+    private final UIButton _exitButton;
     final UIButton _optionsButton;
-    final UIButton _startButton;
-=======
-    private final UIButton _exitButton;
     private final UIButton _startButton;
     private final UIButton _configButton;
->>>>>>> 24d1cfe8
 
     final UIText _version;
 
@@ -60,7 +55,6 @@
         _exitButton.getLabel().setText("Exit Terasology");
         _exitButton.setVisible(true);
 
-<<<<<<< HEAD
         _optionsButton = new UIButton(new Vector2f(256f, 32f));
         _optionsButton.getLabel().setText("Select World");
         _optionsButton.setVisible(true);
@@ -77,11 +71,10 @@
                 Terasology.getInstance().exit();
             }
         });
-=======
+
         _configButton = new UIButton(new Vector2f(256f, 32f));
         _configButton.getLabel().setText("Settings");
         _configButton.setVisible(true);
->>>>>>> 24d1cfe8
 
         _startButton = new UIButton(new Vector2f(256f, 32f));
         _startButton.getLabel().setText("Play!");
@@ -94,12 +87,8 @@
 
         addDisplayElement(_title);
         addDisplayElement(_version);
-<<<<<<< HEAD
         addDisplayElement(_optionsButton);
-=======
-
         addDisplayElement(_configButton);
->>>>>>> 24d1cfe8
         addDisplayElement(_exitButton);
         addDisplayElement(_startButton);
 
@@ -116,16 +105,14 @@
         _startButton.centerHorizontally();
         _startButton.getPosition().y = 300f + 40f;
 
-<<<<<<< HEAD
         _optionsButton.centerHorizontally();
-        _optionsButton.getPosition().y = 300f + 2 * 32f + 32f;
+        _optionsButton.getPosition().y = 300f + 5 * 32f + 32f;
 
         _exitButton.centerHorizontally();
         _exitButton.getPosition().y = 300f + 3 * 32f + 64f;
-=======
+
         _configButton.centerHorizontally();
         _configButton.getPosition().y = 300f + 2 * 40f;
->>>>>>> 24d1cfe8
 
         _exitButton.centerHorizontally();
         _exitButton.getPosition().y = 300f + 4 * 40f;
