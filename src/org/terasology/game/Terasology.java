--- conflicted
+++ resolved
@@ -382,13 +382,11 @@
                 continue;
             }
 
-            //long timeSimulatedThisIteration = 0;
             PerformanceMonitor.startActivity("Main Update");
             long startTime = getTime();
             while (_timeAccumulator >= SKIP_TICKS) {
                 update();
                 _timeAccumulator -= SKIP_TICKS;
-                //timeSimulatedThisIteration += SKIP_TICKS;
             }
             PerformanceMonitor.endActivity();
 
@@ -396,11 +394,9 @@
             render();
             updateFps();
             Display.update();
-<<<<<<< HEAD
-            //Display.sync(60);
-=======
+            Display.sync(60);
+
             PerformanceMonitor.endActivity();
->>>>>>> 0f38592d
 
             PerformanceMonitor.startActivity("Input");
             processKeyboardInput();
@@ -408,17 +404,13 @@
 
             if (!screenHasFocus())
                 getActiveWorldRenderer().getPlayer().updateInput();
+
             PerformanceMonitor.endActivity();
-
-<<<<<<< HEAD
-=======
             PerformanceMonitor.endActivity();
-            Display.sync(60);
+
             PerformanceMonitor.rollCycle();
             PerformanceMonitor.startActivity("Other");
 
-            updateFps();
->>>>>>> 0f38592d
             _timeAccumulator += getTime() - startTime;
 
             if (Display.wasResized())
