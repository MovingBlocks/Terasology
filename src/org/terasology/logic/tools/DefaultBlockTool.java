/*
 * Copyright 2011 Benjamin Glatzel <benjamin.glatzel@me.com>.
 *
 * Licensed under the Apache License, Version 2.0 (the "License");
 * you may not use this file except in compliance with the License.
 * You may obtain a copy of the License at
 *
 *      http://www.apache.org/licenses/LICENSE-2.0
 *
 * Unless required by applicable law or agreed to in writing, software
 * distributed under the License is distributed on an "AS IS" BASIS,
 * WITHOUT WARRANTIES OR CONDITIONS OF ANY KIND, either express or implied.
 * See the License for the specific language governing permissions and
 * limitations under the License.
 */
package org.terasology.logic.tools;

import org.terasology.logic.characters.Player;
import org.terasology.logic.manager.AudioManager;
import org.terasology.logic.world.IWorldProvider;
import org.terasology.math.Side;
import org.terasology.model.blocks.Block;
import org.terasology.model.blocks.BlockGroup;
import org.terasology.model.blocks.management.BlockManager;
import org.terasology.model.inventory.ItemBlock;
import org.terasology.model.structures.BlockPosition;
import org.terasology.model.structures.RayBlockIntersection;
import org.terasology.rendering.physics.BulletPhysicsRenderer;
import org.terasology.rendering.world.WorldRenderer;

import javax.vecmath.Vector3d;
import javax.vecmath.Vector3f;

/**
 * The basic tool used for block interaction. Can be used to place and remove blocks.
 */
public class DefaultBlockTool extends SimpleTool {

    public DefaultBlockTool(Player player) {
        super(player);
    }

    public void executeLeftClickAction() {
        if (_player.getActiveBlock() != null) {
            if (placeBlock(_player.getActiveBlock())) {
                _player.getInventory().removeOneItemInSlot(_player.getToolbar().getSelectedSlot());
            }
        }
    }

    public void executeRightClickAction() {
        byte removedBlockId = removeBlock(true);

        if (removedBlockId != 0) {
            _player.getInventory().storeItemInFreeSlot(new ItemBlock(_player, BlockManager.getInstance().getBlock(removedBlockId).getBlockGroup(), 1));
        }
    }

    /**
     * Places a block of a given type in front of the player.
     *
     * @param type The type of the block
     * @return True if a block was placed
     */
    public boolean placeBlock(BlockGroup type) {
        IWorldProvider worldProvider = _player.getParent().getWorldProvider();
        RayBlockIntersection.Intersection selectedBlock = _player.getSelectedBlock();

        if (selectedBlock != null) {
            BlockPosition centerPos = selectedBlock.getBlockPosition();
            Block centerBlock = BlockManager.getInstance().getBlock(worldProvider.getBlock(centerPos.x, centerPos.y, centerPos.z));

            if (!centerBlock.isAllowBlockAttachment()) {
                return false;
            }

            BlockPosition blockPos = selectedBlock.calcAdjacentBlockPos();

            // Prevent players from placing blocks inside their bounding boxes
            if (Block.AABBForBlockAt(blockPos.x, blockPos.y, blockPos.z).overlaps(_player.getAABB())) {
                return false;
            }

<<<<<<< HEAD
            placeBlock(blockPos, type, true);
=======
            // Need two things:
            // 1. The Side of attachment
            Side attachmentSide = Side.inDirection(centerPos.x - blockPos.x, centerPos.y - blockPos.y, centerPos.z - blockPos.z);
            // 2. The secondary direction
            Vector3d attachDir = new Vector3d(centerPos.x - blockPos.x, centerPos.y - blockPos.y, centerPos.z - blockPos.z); 
            Vector3d rawDirection = new Vector3d(_player.getViewingDirection());
            double dot = rawDirection.dot(attachDir);
            rawDirection.sub(new Vector3d(dot * attachDir.x, dot * attachDir.y, dot * attachDir.z));
            Side direction = Side.inDirection(rawDirection.x, rawDirection.y, rawDirection.z);

            worldProvider.setBlock(blockPos.x, blockPos.y, blockPos.z, type.getBlockIdFor(attachmentSide, direction), true, true);
            AudioManager.getInstance().playVaryingSound("PlaceBlock", 0.6f, 0.5f);

            int chunkPosX = MathHelper.calcChunkPosX(blockPos.x);
            int chunkPosZ = MathHelper.calcChunkPosZ(blockPos.z);
            _player.notifyObserversBlockPlaced(worldProvider.getChunkProvider().loadOrCreateChunk(chunkPosX, chunkPosZ), blockPos);

>>>>>>> c59adccb
            return true;
        }

        return false;
    }

    /**
     * Removes a block at the given global world position.
     *
     * @param createPhysBlock Creates a rigid body block if true
     * @return The removed block (if any)
     */
    public byte removeBlock(boolean createPhysBlock) {
        IWorldProvider worldProvider = _player.getParent().getWorldProvider();
        WorldRenderer worldRenderer = _player.getParent();
        RayBlockIntersection.Intersection selectedBlock = _player.getSelectedBlock();

        if (selectedBlock != null) {

            BlockPosition blockPos = selectedBlock.getBlockPosition();
            byte currentBlockType = worldProvider.getBlock(blockPos.x, blockPos.y, blockPos.z);
            Block block = BlockManager.getInstance().getBlock(currentBlockType);

            if (block.isDestructible()) {

                // Check if this block was "poked" before
                if (_player.getExtractedBlock() != null) {
                    if (_player.getExtractedBlock().equals(_player.getSelectedBlock())) {
                        // If so increase the extraction counter
                        int amount = 1;

                        if (_player.getActiveItem() != null) {
                            amount = _player.getActiveItem().getExtractionAmountForBlock(block);
                        }

                        _player.setExtractionCounter((byte) (_player.getExtractionCounter() + amount));
                    } else {
                        // If another block was touched in between...
                        _player.resetExtraction();
                        _player.setExtractionCounter((byte) 1);
                    }
                } else {
                    // This block was "poked" for the first time
                    _player.setExtractedBlock(_player.getSelectedBlock());
                    _player.setExtractionCounter((byte) 1);
                }

                // Enough pokes... Remove the block!
                if (_player.getExtractionCounter() >= block.getHardness()) {
                    placeBlock(blockPos, (byte) 0x0, true);

                    // Remove the upper block if it's a billboard
                    byte upperBlockType = worldProvider.getBlock(blockPos.x, blockPos.y + 1, blockPos.z);
                    if (BlockManager.getInstance().getBlock(upperBlockType).getBlockForm() == Block.BLOCK_FORM.BILLBOARD) {
                        worldProvider.setBlock(blockPos.x, blockPos.y + 1, blockPos.z, (byte) 0x0, true, true);
                    }

                    worldRenderer.getBlockParticleEmitter().setOrigin(blockPos.toVector3d());
                    worldRenderer.getBlockParticleEmitter().emitParticles(256, currentBlockType);
                    AudioManager.getInstance().playVaryingSound("RemoveBlock", 0.6f, 0.5f);

                    if (createPhysBlock && !BlockManager.getInstance().getBlock(currentBlockType).isTranslucent()) {
                        Vector3d pos = blockPos.toVector3d();
                        BulletPhysicsRenderer.getInstance().addBlock(new Vector3f(pos), currentBlockType);
                    }

                    _player.resetExtraction();
                    return currentBlockType;
                }
            }

            // Play digging sound if the block was not removed
            AudioManager.getInstance().playVaryingSound("Dig", 0.6f, 0.5f);
            // ... and spread sparkles!
            worldRenderer.getBlockParticleEmitter().setOrigin(blockPos.toVector3d());
            worldRenderer.getBlockParticleEmitter().emitParticles(64, currentBlockType);
        }

        // Nothing got removed
        return 0;
    }
}<|MERGE_RESOLUTION|>--- conflicted
+++ resolved
@@ -81,9 +81,6 @@
                 return false;
             }
 
-<<<<<<< HEAD
-            placeBlock(blockPos, type, true);
-=======
             // Need two things:
             // 1. The Side of attachment
             Side attachmentSide = Side.inDirection(centerPos.x - blockPos.x, centerPos.y - blockPos.y, centerPos.z - blockPos.z);
@@ -94,14 +91,9 @@
             rawDirection.sub(new Vector3d(dot * attachDir.x, dot * attachDir.y, dot * attachDir.z));
             Side direction = Side.inDirection(rawDirection.x, rawDirection.y, rawDirection.z);
 
-            worldProvider.setBlock(blockPos.x, blockPos.y, blockPos.z, type.getBlockIdFor(attachmentSide, direction), true, true);
+            placeBlock(blockPos, type.getBlockIdFor(attachmentSide, direction), true);
             AudioManager.getInstance().playVaryingSound("PlaceBlock", 0.6f, 0.5f);
 
-            int chunkPosX = MathHelper.calcChunkPosX(blockPos.x);
-            int chunkPosZ = MathHelper.calcChunkPosZ(blockPos.z);
-            _player.notifyObserversBlockPlaced(worldProvider.getChunkProvider().loadOrCreateChunk(chunkPosX, chunkPosZ), blockPos);
-
->>>>>>> c59adccb
             return true;
         }
 
